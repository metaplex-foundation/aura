--- conflicted
+++ resolved
@@ -1,16 +1,9 @@
 use crate::gapfiller::{
-<<<<<<< HEAD
     AssetCollection, AssetDetails, AssetLeaf, ChainDataV1, ChainMutability, ClItem, ClLeaf,
     Creator, DynamicBoolField, DynamicBytesField, DynamicChainMutability, DynamicCreatorsField,
     DynamicEnumField, DynamicStringField, DynamicUint32Field, DynamicUint64Field, OwnerType,
     RoyaltyTargetType, SpecificationAssetClass, SpecificationVersions, TokenStandard, UseMethod,
     Uses,
-=======
-    AssetCollection, AssetDetails, AssetLeaf, ChainDataV1, ClItem, ClLeaf, Creator,
-    DynamicBoolField, DynamicBytesField, DynamicCreatorsField, DynamicEnumField,
-    DynamicUint32Field, DynamicUint64Field, EditionV1, MasterEdition, OwnerType, RoyaltyTargetType,
-    SpecificationAssetClass, SpecificationVersions, TokenStandard, UseMethod, Uses,
->>>>>>> a69af0a7
 };
 use entities::models::{CompleteAssetDetails, Updated};
 use solana_sdk::pubkey::Pubkey;
