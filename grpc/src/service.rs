--- conflicted
+++ resolved
@@ -70,14 +70,9 @@
                 "Invalid range: start {} and end {} are more than {} slots apart",
                 start, end, max_window_size
             ))
-<<<<<<< HEAD
-        } // Add more cases here for other UsecaseError variants if needed
-          // _ => Status::internal(format!("Internal error: {:?}", err)),
-=======
         }
         // Add more cases here for other UsecaseError variants if needed
         _ => Status::internal(format!("Internal error: {:?}", err)),
->>>>>>> 67d7982d
     }
 }
 
