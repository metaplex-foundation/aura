[package]
name = "entities"
version = "0.1.0"
edition = "2021"

# See more keys and their definitions at https://doc.rust-lang.org/cargo/reference/manifest.html

[dependencies]
serde = "1.0.193"
solana-sdk = "~1.17"
num-derive = "0.4.1"
num-traits = "0.2.17"
schemars = "0.8.6"
serde_derive = "1.0.195"
serde_with = "3.7.0"
sqlx = { version = "0.6.2", features = ["macros", "runtime-tokio-rustls", "postgres", "uuid", "offline", "json", "chrono"] }
solana-program = "~1.17"
blockbuster = "2.2.1"
sha2 = "0.10.0"
<<<<<<< HEAD
solana-transaction-status = "~1.17"
=======
mpl-bubblegum = {version = "1.2.0", features = ["serde"] }
serde_json = "1.0.81"
spl-account-compression = "0.3.0"
>>>>>>> c4551765

[dev-dependencies]
hex = "0.4.3"<|MERGE_RESOLUTION|>--- conflicted
+++ resolved
@@ -17,13 +17,10 @@
 solana-program = "~1.17"
 blockbuster = "2.2.1"
 sha2 = "0.10.0"
-<<<<<<< HEAD
-solana-transaction-status = "~1.17"
-=======
 mpl-bubblegum = {version = "1.2.0", features = ["serde"] }
 serde_json = "1.0.81"
 spl-account-compression = "0.3.0"
->>>>>>> c4551765
+solana-transaction-status = "~1.17"
 
 [dev-dependencies]
 hex = "0.4.3"