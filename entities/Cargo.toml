--- conflicted
+++ resolved
@@ -14,11 +14,8 @@
 serde_derive = "1.0.195"
 sqlx = { version = "0.6.2", features = ["macros", "runtime-tokio-rustls", "postgres", "uuid", "offline", "json"] }
 solana-program = "~1.16"
-<<<<<<< HEAD
+blockbuster = "=0.9.0-beta.5"
 sha2 = "0.10.0"
 
 [dev-dependencies]
-hex = "0.4.3"
-=======
-blockbuster = "=0.9.0-beta.5"
->>>>>>> 0de61661
+hex = "0.4.3"