--- conflicted
+++ resolved
@@ -12,15 +12,9 @@
 num-traits = "0.2.17"
 schemars = "0.8.6"
 serde_derive = "1.0.195"
-<<<<<<< HEAD
 sqlx = { version = "0.6.2", features = ["macros", "runtime-tokio-rustls", "postgres", "uuid", "offline", "json", "chrono"] }
-solana-program = "~1.16"
-blockbuster = { path = "../blockbuster" }
-=======
-sqlx = { version = "0.6.2", features = ["macros", "runtime-tokio-rustls", "postgres", "uuid", "offline", "json"] }
 solana-program = "~1.17"
 blockbuster = "2.1.0"
->>>>>>> a89c9035
 sha2 = "0.10.0"
 
 [dev-dependencies]
