[package]
name = "entities"
version = "0.1.0"
edition = "2021"

# See more keys and their definitions at https://doc.rust-lang.org/cargo/reference/manifest.html

[dependencies]
serde = "1.0.193"
solana-sdk = { workspace = true }
num-derive = "0.4.1"
num-traits = "0.2.17"
schemars = "0.8.6"
serde_derive = "1.0.195"
serde_with = "3.7.0"
sqlx = { version = "0.6.2", features = ["macros", "runtime-tokio-rustls", "postgres", "uuid", "offline", "json", "chrono"] }
solana-program = "~1.18.11"
blockbuster = { path = "../blockbuster/blockbuster" }
sha2 = "0.10.0"
mpl-bubblegum = {path = "../blockbuster/mpl-bubblegum/clients/rust", features = ["serde"] }
serde_json = "1.0.81"
<<<<<<< HEAD
spl-account-compression = { path = "../blockbuster/mpl-bubblegum/solana-program-library/account-compression/programs/account-compression", features = ["no-entrypoint"] }
=======
spl-account-compression = "0.3.0"
solana-transaction-status = "~1.17"
>>>>>>> 3152a2b8

[dev-dependencies]
hex = "0.4.3"<|MERGE_RESOLUTION|>--- conflicted
+++ resolved
@@ -14,17 +14,13 @@
 serde_derive = "1.0.195"
 serde_with = "3.7.0"
 sqlx = { version = "0.6.2", features = ["macros", "runtime-tokio-rustls", "postgres", "uuid", "offline", "json", "chrono"] }
-solana-program = "~1.18.11"
+solana-program = { workspace = true }
 blockbuster = { path = "../blockbuster/blockbuster" }
 sha2 = "0.10.0"
 mpl-bubblegum = {path = "../blockbuster/mpl-bubblegum/clients/rust", features = ["serde"] }
 serde_json = "1.0.81"
-<<<<<<< HEAD
 spl-account-compression = { path = "../blockbuster/mpl-bubblegum/solana-program-library/account-compression/programs/account-compression", features = ["no-entrypoint"] }
-=======
-spl-account-compression = "0.3.0"
-solana-transaction-status = "~1.17"
->>>>>>> 3152a2b8
+solana-transaction-status = "~1.18.11"
 
 [dev-dependencies]
 hex = "0.4.3"