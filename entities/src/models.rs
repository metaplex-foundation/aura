--- conflicted
+++ resolved
@@ -207,7 +207,36 @@
     pub slot: u64,
 }
 
-<<<<<<< HEAD
+#[derive(Clone, Debug, PartialEq)]
+pub struct EditionData {
+    pub key: Pubkey,
+    pub supply: u64,
+    pub max_supply: Option<u64>,
+    pub edition_number: Option<u64>,
+}
+
+#[derive(Serialize, Deserialize, Debug, Clone)]
+pub struct MasterEdition {
+    pub key: Pubkey,
+    pub supply: u64,
+    pub max_supply: Option<u64>,
+    pub write_version: u64,
+}
+
+#[derive(Serialize, Deserialize, Debug, Clone)]
+pub struct EditionV1 {
+    pub key: Pubkey,
+    pub parent: Pubkey,
+    pub edition: u64,
+    pub write_version: u64,
+}
+
+#[derive(Default)]
+pub struct ForkedItem {
+    pub tree: Pubkey,
+    pub seq: u64,
+    pub node_idx: u64,
+}
 #[cfg(test)]
 mod tests {
     use super::*;
@@ -241,35 +270,4 @@
             "f0e6a6a97042a4f1f1c87f5f7d44315b2d852c2df5c7991cc66241bf7072d1c4"
         );
     }
-=======
-#[derive(Clone, Debug, PartialEq)]
-pub struct EditionData {
-    pub key: Pubkey,
-    pub supply: u64,
-    pub max_supply: Option<u64>,
-    pub edition_number: Option<u64>,
-}
-
-#[derive(Serialize, Deserialize, Debug, Clone)]
-pub struct MasterEdition {
-    pub key: Pubkey,
-    pub supply: u64,
-    pub max_supply: Option<u64>,
-    pub write_version: u64,
-}
-
-#[derive(Serialize, Deserialize, Debug, Clone)]
-pub struct EditionV1 {
-    pub key: Pubkey,
-    pub parent: Pubkey,
-    pub edition: u64,
-    pub write_version: u64,
-}
-
-#[derive(Default)]
-pub struct ForkedItem {
-    pub tree: Pubkey,
-    pub seq: u64,
-    pub node_idx: u64,
->>>>>>> 4c29ca88
 }