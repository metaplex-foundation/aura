--- conflicted
+++ resolved
@@ -78,17 +78,10 @@
 serde_cbor = "0.11.2"
 triomphe = "=0.1.9"
 rollup-sdk = { path = "../rollup-sdk" }
-<<<<<<< HEAD
-shank = "0.4.2"
-num-derive = "0.4.2"
-borsh = { version = "1.5.1", features = ["borsh-derive", "derive"] }
-strum = { version = "0.26.1", features = ["derive"] }
 mpl-core-program = { git = "https://github.com/metaplex-foundation/mpl-core.git", branch = "feat/no-entypoint", features = ["no-entrypoint"] }
-=======
 jsonpath_lib = "0.3.0"
 mime_guess = "2.0.4"
 url = "2.3.1"
->>>>>>> 246097b4
 
 [dev-dependencies]
 setup = { path = "../tests/setup" }
