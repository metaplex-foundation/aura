[package]
name = "nft_ingester"
version = "0.7.2"
edition = "2021"
publish = false

[dependencies]
serde_derive = "1.0.190"
log = "0.4.17"
env_logger = "0.10.0"
thiserror = "1.0.31"
serde_json = "1.0.81"
tokio = { version = "1.26.0", features = ["full", "tracing"] }
sqlx = { version = "0.6.2", features = ["macros", "runtime-tokio-rustls", "postgres", "uuid", "offline", "json"] }
sea-orm = { version = "0.10.6", features = ["macros", "runtime-tokio-rustls", "sqlx-postgres", "with-chrono", "mock"] }
chrono = "0.4.19"
serde = "1.0.136"
bs58 = "0.4.0"
reqwest = "0.11.11"
plerkle_messenger = { version = "1.5.2", features = ['redis'] }
plerkle_serialization = { version = "1.8.0" }
flatbuffers = "23.1.21"
mpl-bubblegum = "1.2.0"
spl-account-compression = "0.3.0"
num-traits = "0.2.15"
blockbuster = "2.2.0"
figment = { version = "0.10.6", features = ["env", "toml", "yaml"] }
solana-sdk = "~1.17"
spl-token = { version = "4.0.0", features = ["no-entrypoint"] }
solana-transaction-status = "~1.17"
solana-storage-bigtable = "~1.17"
solana-bigtable-connection = "1.10.31"
stretto = { version = "0.7", features = ["async"] }
tokio-util = { version = "0.7.10", features = ["codec", "compat"] }
tracing-subscriber = { version = "0.3.16", features = [
    "json",
    "env-filter",
    "ansi",
] }
clap = { version = "4.2.2", features = ["derive", "cargo"] }
bincode = "1.3.3"
metrics-utils = { path = "../metrics_utils" }
rocks-db = { path = "../rocks-db" }
postgre-client = { path = "../postgre-client" }
digital_asset_types = { path = "../digital_asset_types", features = ["json_types", "sql_types"] }
open-rpc-schema = { version = "0.0.4" }
schemars = "0.8.6"
jsonrpc-core = "18.0.0"
jsonrpc-http-server = "18.0.0"
libc = "0.2.144"
mockall = "0.11.4"
entities = { path = "../entities" }
usecase = { path = "../usecase" }
grpc = { path = "../grpc" }
mpl-token-metadata = { version = "3.2.3"}
async-trait = "0.1.74"
futures = "0.3.29"
interface = { path = "../interface" }
tonic = "0.10.2"
tracing = "0.1.40"
backfill-rpc = { path = "../backfill_rpc" }
prometheus-client = "0.21.2"
pprof = {version = "0.13.0", features = ["_protobuf", "protobuf-codec"]}
solana-program = "~1.17"
itertools = "0.12.1"
<<<<<<< HEAD
solana-client = "~1.17"
heck = "0.5.0"
"lazy_static" = "1.4.0"
=======
solana-client = "~1.16"
tempfile = "3.8.1"
>>>>>>> 6be8767c

[dev-dependencies]
setup = { path = "../tests/setup" }
testcontainers = "0.15.0"
tracing-test = { version = "0.2.4", features = ["no-env-filter"] }
criterion = "0.5.1"
zip-extract = "0.1.2"
csv = "1.3.0"

[[bench]]
name = "integrated_benchmark"
harness = false

[[bench]]
name = "ingester_benchmark"
harness = false

[[bench]]
name = "synchronizer_benchmark"
harness = false

[features]
rpc_tests = []
integration_tests = []

[dependencies.utils]
version = "0.1.8"
git = "https://github.com/extrnode/solana-geyser-zmq"

[[bin]]
name = "ingester"

[[bin]]
name = "migrator"

[[bin]]
name = "raw_backfiller"

[[bin]]
name = "synchronizer"

[[bin]]
name = "raw_backup"<|MERGE_RESOLUTION|>--- conflicted
+++ resolved
@@ -63,16 +63,12 @@
 pprof = {version = "0.13.0", features = ["_protobuf", "protobuf-codec"]}
 solana-program = "~1.17"
 itertools = "0.12.1"
-<<<<<<< HEAD
 solana-client = "~1.17"
 heck = "0.5.0"
 "lazy_static" = "1.4.0"
-=======
-solana-client = "~1.16"
-tempfile = "3.8.1"
->>>>>>> 6be8767c
 
 [dev-dependencies]
+tempfile = "3.8.1"
 setup = { path = "../tests/setup" }
 testcontainers = "0.15.0"
 tracing-test = { version = "0.2.4", features = ["no-env-filter"] }
