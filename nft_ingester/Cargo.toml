[package]
name = "nft_ingester"
version = "0.7.2"
edition = "2021"
publish = false

[dependencies]
serde_derive = "1.0.190"
log = "0.4.17"
env_logger = "0.10.0"
thiserror = "1.0.31"
serde_json = "1.0.81"
tokio = { version = "1.37.0", features = ["full", "tracing", "sync"] }
sqlx = { version = "0.6.2", features = ["macros", "runtime-tokio-rustls", "postgres", "uuid", "offline", "json"] }
sea-orm = { version = "0.10.6", features = ["macros", "runtime-tokio-rustls", "sqlx-postgres", "with-chrono", "mock"] }
chrono = "0.4.19"
serde = "1.0.136"
bs58 = "0.4.0"
reqwest = "0.11.11"
plerkle_messenger = { version = "1.5.2", features = ['redis'] }
plerkle_serialization = { version = "1.8.0" }
flatbuffers = "23.1.21"
mpl-bubblegum = {version = "1.2.0", features = ["serde"] }
spl-account-compression = "0.3.0"
num-traits = "0.2.15"
blockbuster = "2.2.1"
figment = { version = "0.10.6", features = ["env", "toml", "yaml"] }
solana-sdk = "~1.17"
spl-token = { version = "4.0.0", features = ["no-entrypoint"] }
solana-transaction-status = "~1.17"
solana-storage-bigtable = "~1.17"
solana-bigtable-connection = "1.10.31"
stretto = { version = "0.8.4", features = ["async"] }
# is not used directly in this crate but stretto needs it and it's better to use exactly 2.3.1
async-channel = "2.3.1"
tokio-util = { version = "0.7.10", features = ["codec", "compat"] }
tracing-subscriber = { version = "0.3.16", features = [
    "json",
    "env-filter",
    "ansi",
] }
clap = { version = "4.2.2", features = ["derive", "cargo"] }
bincode = "1.3.3"
metrics-utils = { path = "../metrics_utils" }
rocks-db = { path = "../rocks-db" }
postgre-client = { path = "../postgre-client" }
digital_asset_types = { path = "../digital_asset_types", features = ["json_types", "sql_types"] }
open-rpc-schema = { version = "0.0.4" }
schemars = "0.8.6"
jsonrpc-core = {version = "19.0.0", git = "https://github.com/RequescoS/jsonrpc-response-middleware.git"}
jsonrpc-http-server = {version = "19.0.0", git = "https://github.com/RequescoS/jsonrpc-response-middleware.git"}
libc = "0.2.144"
mockall = "0.11.4"
entities = { path = "../entities" }
usecase = { path = "../usecase" }
grpc = { path = "../grpc" }
mpl-token-metadata = { version = "3.2.3"}
async-trait = "0.1.74"
futures = "0.3.29"
interface = { path = "../interface" }
tonic = "0.10.2"
tracing = "0.1.40"
backfill-rpc = { path = "../backfill_rpc" }
prometheus-client = "0.21.2"
pprof = { version = "0.13.0", features = ["_protobuf", "protobuf-codec"] }
solana-program = "~1.17"
itertools = "0.12.1"
solana-client = "~1.17"
heck = "0.5.0"
"lazy_static" = "1.4.0"
tempfile = "3.8.1"
<<<<<<< HEAD
serde_cbor = "0.11.2"
=======
anchor-lang = "0.29.0"
spl-concurrent-merkle-tree = "0.2.0"
uuid = { version = "1.6.1" }
multer = "3.0.0"
xxhash-rust = { version = "0.8.10", features = ["xxh3"] }
hex = "0.4.3"
jemallocator = { version = "*", features = ["profiling", "debug"] }

[profile.release]
debug = true
>>>>>>> c4551765

[dev-dependencies]
setup = { path = "../tests/setup" }
testcontainers = "0.15.0"
tracing-test = { version = "0.2.4", features = ["no-env-filter"] }
criterion = "0.5.1"
zip-extract = "0.1.2"
csv = "1.3.0"
rand = "0.8.5"

[[bench]]
name = "integrated_benchmark"
harness = false

[[bench]]
name = "ingester_benchmark"
harness = false

[[bench]]
name = "synchronizer_benchmark"
harness = false

[features]
rpc_tests = []
integration_tests = []
rollup_tests = []
profiling = []

[dependencies.utils]
version = "0.1.8"
git = "https://github.com/extrnode/solana-geyser-zmq"

[[bin]]
name = "ingester"

[[bin]]
name = "migrator"

[[bin]]
name = "raw_backfiller"

[[bin]]
name = "synchronizer"

[[bin]]
name = "raw_backup"<|MERGE_RESOLUTION|>--- conflicted
+++ resolved
@@ -69,9 +69,6 @@
 heck = "0.5.0"
 "lazy_static" = "1.4.0"
 tempfile = "3.8.1"
-<<<<<<< HEAD
-serde_cbor = "0.11.2"
-=======
 anchor-lang = "0.29.0"
 spl-concurrent-merkle-tree = "0.2.0"
 uuid = { version = "1.6.1" }
@@ -79,10 +76,10 @@
 xxhash-rust = { version = "0.8.10", features = ["xxh3"] }
 hex = "0.4.3"
 jemallocator = { version = "*", features = ["profiling", "debug"] }
+serde_cbor = "0.11.2"
 
 [profile.release]
 debug = true
->>>>>>> c4551765
 
 [dev-dependencies]
 setup = { path = "../tests/setup" }
