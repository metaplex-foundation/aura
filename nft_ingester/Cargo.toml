[package]
name = "nft_ingester"
version = "0.7.2"
edition = "2021"
publish = false

[dependencies]
serde_derive = "1.0.190"
log = "0.4.17"
env_logger = "0.10.0"
thiserror = "1.0.31"
serde_json = "1.0.81"
tokio = { version = "1.37.0", features = ["full", "tracing", "sync"] }
sqlx = { version = "0.6.2", features = ["macros", "runtime-tokio-rustls", "postgres", "uuid", "offline", "json"] }
chrono = "0.4.19"
serde = "1.0.136"
bs58 = "0.4.0"
reqwest = "0.11.11"
plerkle_messenger = { version = "1.5.2", features = ['redis'] }
plerkle_serialization = { version = "1.8.0" }
flatbuffers = "23.1.21"
mpl-bubblegum = {version = "1.2.0", features = ["serde"] }
spl-account-compression = "0.3.0"
num-traits = "0.2.15"
blockbuster = { git = "https://github.com/metaplex-foundation/blockbuster", branch = "danenbm/mpl-core-external-plugins" }
figment = { version = "0.10.6", features = ["env", "toml", "yaml"] }
solana-sdk = "~1.17"
spl-token = { version = "4.0.0", features = ["no-entrypoint"] }
solana-transaction-status = "~1.17"
solana-storage-bigtable = "~1.17"
solana-bigtable-connection = "1.10.31"
stretto = { version = "0.8.4", features = ["async"] }
# is not used directly in this crate but stretto needs it and it's better to use exactly 2.3.1
async-channel = "2.3.1"
tokio-util = { version = "0.7.10", features = ["codec", "compat"] }
tracing-subscriber = { version = "0.3.16", features = [
    "json",
    "env-filter",
    "ansi",
] }
clap = { version = "4.2.2", features = ["derive", "cargo"] }
bincode = "1.3.3"
metrics-utils = { path = "../metrics_utils" }
rocks-db = { path = "../rocks-db" }
postgre-client = { path = "../postgre-client" }
digital_asset_types = { path = "../digital_asset_types", features = ["json_types", "sql_types"] }
open-rpc-schema = { version = "0.0.4" }
schemars = "0.8.6"
jsonrpc-core = {version = "19.0.0", git = "https://github.com/RequescoS/jsonrpc-response-middleware.git"}
jsonrpc-http-server = {version = "19.0.0", git = "https://github.com/RequescoS/jsonrpc-response-middleware.git"}
libc = "0.2.144"
mockall = "0.11.4"
entities = { path = "../entities" }
usecase = { path = "../usecase" }
grpc = { path = "../grpc" }
mpl-token-metadata = { version = "4.1.1"}
async-trait = "0.1.74"
futures = "0.3.29"
interface = { path = "../interface" }
tonic = "0.10.2"
tracing = "0.1.40"
backfill-rpc = { path = "../backfill_rpc" }
prometheus-client = "0.21.2"
pprof = { version = "0.13.0", features = ["_protobuf", "protobuf-codec"] }
solana-program = "~1.17"
itertools = "0.12.1"
solana-client = "~1.17"
heck = "0.5.0"
"lazy_static" = "1.4.0"
tempfile = "3.8.1"
anchor-lang = "0.29.0"
spl-concurrent-merkle-tree = "0.2.0"
uuid = { version = "1.6.1" }
multer = "3.0.0"
xxhash-rust = { version = "0.8.10", features = ["xxh3"] }
hex = "0.4.3"
jemallocator = { version = "*", features = ["profiling", "debug"] }
arweave-rs = {version = "0.2.0", git = "https://github.com/RequescoS/arweave-rs.git", rev = "d8f5ef76f06c96afdf013fe5b62301790631b33f"}
<<<<<<< HEAD
=======
serde_cbor = "0.11.2"
>>>>>>> 3152a2b8
triomphe = "=0.1.9"

[dev-dependencies]
setup = { path = "../tests/setup" }
testcontainers = "0.15.0"
tracing-test = { version = "0.2.4", features = ["no-env-filter"] }
criterion = "0.5.1"
zip-extract = "0.1.2"
csv = "1.3.0"
rand = "0.8.5"

[[bench]]
name = "integrated_benchmark"
harness = false

[[bench]]
name = "ingester_benchmark"
harness = false

[[bench]]
name = "synchronizer_benchmark"
harness = false

[features]
rpc_tests = []
integration_tests = []
rollup_tests = []
profiling = []

[dependencies.utils]
version = "0.1.8"
git = "https://github.com/extrnode/solana-geyser-zmq"

[[bin]]
name = "ingester"

[[bin]]
name = "migrator"

[[bin]]
name = "raw_backfiller"

[[bin]]
name = "synchronizer"

[[bin]]
name = "raw_backup"<|MERGE_RESOLUTION|>--- conflicted
+++ resolved
@@ -76,10 +76,7 @@
 hex = "0.4.3"
 jemallocator = { version = "*", features = ["profiling", "debug"] }
 arweave-rs = {version = "0.2.0", git = "https://github.com/RequescoS/arweave-rs.git", rev = "d8f5ef76f06c96afdf013fe5b62301790631b33f"}
-<<<<<<< HEAD
-=======
 serde_cbor = "0.11.2"
->>>>>>> 3152a2b8
 triomphe = "=0.1.9"
 
 [dev-dependencies]
