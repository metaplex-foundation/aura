--- conflicted
+++ resolved
@@ -71,14 +71,11 @@
 spl-concurrent-merkle-tree = "0.2.0"
 uuid = { version = "1.6.1" }
 multer = "3.0.0"
-<<<<<<< HEAD
+jemallocator = { version = "*", features = ["profiling", "debug"] }
 arweave-rs = {version = "0.2.0", git = "https://github.com/RequescoS/arweave-rs.git"}
-=======
-jemallocator = { version = "*", features = ["profiling", "debug"] }
 
 [profile.release]
 debug = true
->>>>>>> 01613630
 
 [dev-dependencies]
 setup = { path = "../tests/setup" }
