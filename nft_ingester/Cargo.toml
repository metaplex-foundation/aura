[package]
name = "nft_ingester"
version = "0.7.2"
edition = "2021"
publish = false

[dependencies]
serde_derive = "1.0.190"
log = "0.4.17"
env_logger = "0.10.0"
thiserror = "1.0.31"
serde_json = "1.0.81"
tokio = { version = "1.26.0", features = ["full", "tracing"] }
sqlx = { version = "0.6.2", features = ["macros", "runtime-tokio-rustls", "postgres", "uuid", "offline", "json"] }
sea-orm = { version = "0.10.6", features = ["macros", "runtime-tokio-rustls", "sqlx-postgres", "with-chrono", "mock"] }
chrono = "0.4.19"
serde = "1.0.136"
bs58 = "0.4.0"
reqwest = "0.11.11"
plerkle_messenger = { version = "1.5.2", features = ['redis'] }
plerkle_serialization = { version = "1.5.2" }
flatbuffers = "23.1.21"
mpl-bubblegum = "1.0.1-beta.4"
spl-account-compression = "0.2.0"
num-traits = "0.2.15"
blockbuster = "=0.9.0-beta.5"
figment = { version = "0.10.6", features = ["env", "toml", "yaml"] }
solana-sdk = "~1.16"
spl-token = { version = "4.0.0", features = ["no-entrypoint"] }
solana-transaction-status = "~1.16"
solana-storage-bigtable = "~1.16"
solana-bigtable-connection = "1.10.31"
stretto = { version = "0.7", features = ["async"] }
tokio-util = { version = "0.7.10", features = ["codec", "compat"] }
tracing-subscriber = { version = "0.3.16", features = [
    "json",
    "env-filter",
    "ansi",
] }
clap = { version = "4.2.2", features = ["derive", "cargo"] }
bincode = "1.3.3"
metrics-utils = { path = "../metrics_utils" }
rocks-db = { path = "../rocks-db" }
postgre-client = { path = "../postgre-client" }
digital_asset_types = { path = "../digital_asset_types", features = ["json_types", "sql_types"] }
open-rpc-schema = { version = "0.0.4" }
schemars = "0.8.6"
jsonrpc-core = "18.0.0"
jsonrpc-http-server = "18.0.0"
libc = "0.2.144"
mockall = "0.11.4"
entities = { path = "../entities" }
usecase = { path = "../usecase" }
grpc = { path = "../grpc" }
mpl-token-metadata = { version = "3.2.3"}
<<<<<<< HEAD
=======
async-trait = "0.1.74"
>>>>>>> 24f0ce78
futures = "0.3.29"
interface = { path = "../interface" }
tonic = "0.10.2"
tracing = "0.1.40"
backfill-rpc = { path = "../backfill_rpc" }
prometheus-client = "0.21.2"
<<<<<<< HEAD
=======
pprof = {version = "0.13.0", features = ["_protobuf", "protobuf-codec"]}
>>>>>>> 24f0ce78

[dev-dependencies]
tempfile = "3.8.1"
setup = { path = "../tests/setup" }
testcontainers = "0.14.0"
tracing-test = { version = "0.2.4", features = ["no-env-filter"] }
criterion = "0.5.1"
"lazy_static" = "1.4.0"
zip-extract = "0.1.2"

[[bench]]
name = "integrated_benchmark"
harness = false

[dependencies.utils]
version = "0.1.8"
git = "https://github.com/extrnode/solana-geyser-zmq"

[[bin]]
name = "ingester"

[[bin]]
name = "migrator"

[[bin]]
<<<<<<< HEAD
name = "api"
=======
name = "raw_backfiller"
>>>>>>> 24f0ce78
<|MERGE_RESOLUTION|>--- conflicted
+++ resolved
@@ -53,20 +53,14 @@
 usecase = { path = "../usecase" }
 grpc = { path = "../grpc" }
 mpl-token-metadata = { version = "3.2.3"}
-<<<<<<< HEAD
-=======
 async-trait = "0.1.74"
->>>>>>> 24f0ce78
 futures = "0.3.29"
 interface = { path = "../interface" }
 tonic = "0.10.2"
 tracing = "0.1.40"
 backfill-rpc = { path = "../backfill_rpc" }
 prometheus-client = "0.21.2"
-<<<<<<< HEAD
-=======
 pprof = {version = "0.13.0", features = ["_protobuf", "protobuf-codec"]}
->>>>>>> 24f0ce78
 
 [dev-dependencies]
 tempfile = "3.8.1"
@@ -92,8 +86,4 @@
 name = "migrator"
 
 [[bin]]
-<<<<<<< HEAD
-name = "api"
-=======
-name = "raw_backfiller"
->>>>>>> 24f0ce78
+name = "raw_backfiller"