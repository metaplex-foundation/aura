[package]
name = "nft_ingester"
version = "0.7.2"
edition = "2021"
publish = false

[dependencies]
serde_derive = { workspace = true }
env_logger = { workspace = true }
thiserror = { workspace = true }
serde_json = { workspace = true }
tokio = { workspace = true }
sqlx = { workspace = true }
chrono = { workspace = true }
serde = { workspace = true }
bs58 = { workspace = true }
reqwest = { workspace = true }
plerkle_messenger = { workspace = true }
plerkle_serialization = { workspace = true }
flatbuffers = { workspace = true }
mpl-bubblegum = { workspace = true }
spl-account-compression = { workspace = true }
num-traits = { workspace = true }
blockbuster = { workspace = true }
figment = { workspace = true }
solana-sdk = { workspace = true }
spl-token = { workspace = true }
solana-transaction-status = { workspace = true }
solana-storage-bigtable = { workspace = true }
solana-bigtable-connection = { workspace = true }
stretto = { workspace = true }
# is not used directly in this crate but stretto needs it and it's better to use exactly 2.3.1
async-channel = { workspace = true }
tokio-util = { workspace = true }
tracing-subscriber = { workspace = true }
clap = { workspace = true }
bincode = { workspace = true }
metrics-utils = { path = "../metrics_utils" }
rocks-db = { path = "../rocks-db" }
postgre-client = { path = "../postgre-client" }
open-rpc-schema = { workspace = true }
schemars = { workspace = true }
jsonrpc-core = { workspace = true }
jsonrpc-http-server = { workspace = true }
libc = { workspace = true }
mockall = { workspace = true }
entities = { path = "../entities" }
usecase = { path = "../usecase" }
grpc = { path = "../grpc" }
mpl-token-metadata = { workspace = true }
async-trait = { workspace = true }
futures = { workspace = true }
interface = { path = "../interface" }
tonic = { workspace = true }
tracing = { workspace = true }
backfill-rpc = { path = "../backfill_rpc" }
prometheus-client = { workspace = true }
pprof = { workspace = true }
solana-program = { workspace = true }
itertools = { workspace = true }
solana-client = { workspace = true }
heck = { workspace = true }
lazy_static = { workspace = true }
tempfile = { workspace = true }
anchor-lang = { workspace = true }
spl-concurrent-merkle-tree = { workspace = true }
uuid = { workspace = true }
multer = { workspace = true }
xxhash-rust = { workspace = true }
hex = { workspace = true }
jemallocator = { workspace = true }
arweave-rs = { workspace = true }
serde_cbor = { workspace = true }
triomphe = { workspace = true }
bubblegum-batch-sdk = { workspace = true }
jsonpath_lib = { workspace = true }
mime_guess = { workspace = true }
url = { workspace = true }
coingecko = { workspace = true }
libreplex_inscriptions = { workspace = true }
spl-token-2022 = { workspace = true }
moka = { workspace = true }
<<<<<<< HEAD
indicatif = { workspace = true }
tokio-retry = { workspace = true }
=======
axum = { workspace = true }
>>>>>>> 10952fa1
rocksdb = { workspace = true }

[dev-dependencies]
setup = { path = "../tests/setup" }
testcontainers = { workspace = true }
tracing-test = { workspace = true }
criterion = { workspace = true }
zip-extract = { workspace = true }
csv = { workspace = true }
rand = { workspace = true }
assertables = "7"
base64 = { workspace = true }
spl-pod = { workspace = true }

[[bench]]
name = "integrated_benchmark"
harness = false

[[bench]]
name = "ingester_benchmark"
harness = false

[[bench]]
name = "synchronizer_benchmark"
harness = false

[features]
rpc_tests = []
integration_tests = []
batch_mint_tests = []
profiling = []

[dependencies.utils]
version = "0.1.8"
git = "https://github.com/extrnode/solana-geyser-zmq"

[[bin]]
name = "ingester"

[[bin]]
name = "migrator"

[[bin]]
name = "synchronizer"

[[bin]]
name = "raw_backup"

[[bin]]
name = "backfill"

[[bin]]
name = "slot_persister"

[[bin]]
<<<<<<< HEAD
name = "slot_checker"
=======
name = "raw_backup"

[[bin]]
name = "explorer"
>>>>>>> 10952fa1
<|MERGE_RESOLUTION|>--- conflicted
+++ resolved
@@ -80,12 +80,9 @@
 libreplex_inscriptions = { workspace = true }
 spl-token-2022 = { workspace = true }
 moka = { workspace = true }
-<<<<<<< HEAD
 indicatif = { workspace = true }
 tokio-retry = { workspace = true }
-=======
 axum = { workspace = true }
->>>>>>> 10952fa1
 rocksdb = { workspace = true }
 
 [dev-dependencies]
@@ -141,11 +138,7 @@
 name = "slot_persister"
 
 [[bin]]
-<<<<<<< HEAD
 name = "slot_checker"
-=======
-name = "raw_backup"
 
 [[bin]]
-name = "explorer"
->>>>>>> 10952fa1
+name = "explorer"