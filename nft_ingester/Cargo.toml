--- conflicted
+++ resolved
@@ -1,10 +1,6 @@
 [package]
 name = "nft_ingester"
-<<<<<<< HEAD
-version = "0.1.0"
-=======
 version = "0.5.0"
->>>>>>> bb23fbbc
 edition = "2021"
 publish = false
 
