[package]
name = "nft_ingester"
version = "0.7.2"
edition = "2021"
publish = false

[dependencies]
serde_derive = "1.0.190"
log = "0.4.17"
env_logger = "0.10.0"
thiserror = "1.0.31"
serde_json = "1.0.81"
tokio = { version = "1.37.0", features = ["full", "tracing", "sync"] }
sqlx = { version = "0.6.2", features = ["macros", "runtime-tokio-rustls", "postgres", "uuid", "offline", "json"] }
chrono = "0.4.19"
serde = "1.0.136"
bs58 = "0.4.0"
reqwest = "0.11.11"
plerkle_messenger = { version = "1.5.2", features = ['redis'] }
plerkle_serialization = { git = "https://github.com/n00m4d/digital-asset-validator-plugin.git" }
flatbuffers = "23.1.21"
mpl-bubblegum = {path = "../blockbuster/mpl-bubblegum/clients/rust", features = ["serde"] }
spl-account-compression = { path = "../blockbuster/mpl-bubblegum/solana-program-library/account-compression/programs/account-compression", features = ["no-entrypoint"] }
num-traits = "0.2.15"
blockbuster = { path = "../blockbuster/blockbuster" }
figment = { version = "0.10.6", features = ["env", "toml", "yaml"] }
solana-sdk = { workspace = true }
spl-token = { version = "4.0.0", features = ["no-entrypoint"] }
solana-transaction-status = "~1.18.11"
solana-storage-bigtable = "~1.18.11"
solana-bigtable-connection = "1.10.31"
stretto = { version = "0.8.4", features = ["async"] }
# is not used directly in this crate but stretto needs it and it's better to use exactly 2.3.1
async-channel = "2.3.1"
tokio-util = { version = "0.7.10", features = ["codec", "compat"] }
tracing-subscriber = { version = "0.3.16", features = [
    "json",
    "env-filter",
    "ansi",
] }
clap = { version = "4.2.2", features = ["derive", "cargo"] }
bincode = "1.3.3"
metrics-utils = { path = "../metrics_utils" }
rocks-db = { path = "../rocks-db" }
postgre-client = { path = "../postgre-client" }
open-rpc-schema = { version = "0.0.4" }
schemars = "0.8.6"
jsonrpc-core = {version = "19.0.0", git = "https://github.com/RequescoS/jsonrpc-response-middleware.git"}
jsonrpc-http-server = {version = "19.0.0", git = "https://github.com/RequescoS/jsonrpc-response-middleware.git"}
libc = "0.2.144"
mockall = "0.11.4"
entities = { path = "../entities" }
usecase = { path = "../usecase" }
grpc = { path = "../grpc" }
mpl-token-metadata = { version = "4.1.1"}
async-trait = "0.1.74"
futures = "0.3.29"
interface = { path = "../interface" }
tonic = "0.10.2"
tracing = "0.1.40"
backfill-rpc = { path = "../backfill_rpc" }
prometheus-client = "0.21.2"
pprof = { version = "0.13.0", features = ["_protobuf", "protobuf-codec"] }
solana-program = { workspace = true }
itertools = "0.12.1"
solana-client = "~1.18.11"
heck = "0.5.0"
"lazy_static" = "1.4.0"
tempfile = "3.8.1"
anchor-lang = "0.29.0"
spl-concurrent-merkle-tree = { path = "../blockbuster/mpl-bubblegum/solana-program-library/libraries/concurrent-merkle-tree" }
uuid = { version = "1.6.1" }
multer = "3.0.0"
xxhash-rust = { version = "0.8.10", features = ["xxh3"] }
hex = "0.4.3"
jemallocator = { version = "*", features = ["profiling", "debug"] }
arweave-rs = {version = "0.2.0", git = "https://github.com/RequescoS/arweave-rs.git", rev = "d8f5ef76f06c96afdf013fe5b62301790631b33f"}
serde_cbor = "0.11.2"
triomphe = "=0.1.9"
<<<<<<< HEAD
jsonpath_lib = "0.3.0"
mime_guess = "2.0.4"
url = "2.3.1"
=======
rollup-sdk = { path = "../rollup-sdk" }
>>>>>>> 75f804a3

[dev-dependencies]
setup = { path = "../tests/setup" }
testcontainers = "0.15.0"
tracing-test = { version = "0.2.4", features = ["no-env-filter"] }
criterion = "0.5.1"
zip-extract = "0.1.2"
csv = "1.3.0"
rand = "0.8.5"

[[bench]]
name = "integrated_benchmark"
harness = false

[[bench]]
name = "ingester_benchmark"
harness = false

[[bench]]
name = "synchronizer_benchmark"
harness = false

[features]
rpc_tests = []
integration_tests = []
rollup_tests = []
profiling = []

[dependencies.utils]
version = "0.1.8"
git = "https://github.com/extrnode/solana-geyser-zmq"

[[bin]]
name = "ingester"

[[bin]]
name = "migrator"

[[bin]]
name = "raw_backfiller"

[[bin]]
name = "synchronizer"

[[bin]]
name = "raw_backup"<|MERGE_RESOLUTION|>--- conflicted
+++ resolved
@@ -77,13 +77,10 @@
 arweave-rs = {version = "0.2.0", git = "https://github.com/RequescoS/arweave-rs.git", rev = "d8f5ef76f06c96afdf013fe5b62301790631b33f"}
 serde_cbor = "0.11.2"
 triomphe = "=0.1.9"
-<<<<<<< HEAD
+rollup-sdk = { path = "../rollup-sdk" }
 jsonpath_lib = "0.3.0"
 mime_guess = "2.0.4"
 url = "2.3.1"
-=======
-rollup-sdk = { path = "../rollup-sdk" }
->>>>>>> 75f804a3
 
 [dev-dependencies]
 setup = { path = "../tests/setup" }
