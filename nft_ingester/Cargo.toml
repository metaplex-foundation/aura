--- conflicted
+++ resolved
@@ -67,14 +67,11 @@
 heck = "0.5.0"
 "lazy_static" = "1.4.0"
 tempfile = "3.8.1"
-<<<<<<< HEAD
-jemallocator = { version = "*", features = ["profiling", "debug"] }
-=======
 anchor-lang = "0.29.0"
 spl-concurrent-merkle-tree = "0.2.0"
 uuid = { version = "1.6.1" }
 multer = "3.0.0"
->>>>>>> 56767d2e
+jemallocator = { version = "*", features = ["profiling", "debug"] }
 
 [dev-dependencies]
 setup = { path = "../tests/setup" }
@@ -100,11 +97,8 @@
 [features]
 rpc_tests = []
 integration_tests = []
-<<<<<<< HEAD
+rollup_tests = []
 profiling = []
-=======
-rollup_tests = []
->>>>>>> 56767d2e
 
 [dependencies.utils]
 version = "0.1.8"
