// this test requires credentials for bigtable to be present in the root of the project
#[cfg(test)]
mod tests {
    use std::sync::{atomic::AtomicBool, Arc};

    use interface::signature_persistence::{BlockConsumer, BlockProducer};
    use metrics_utils::BackfillerMetricsConfig;
    use nft_ingester::backfiller::{BigTableClient, SlotsCollector, TransactionsParser};
    use setup::rocks::RocksTestEnvironment;

    #[tokio::test]
    #[tracing_test::traced_test]
    async fn test_consume_a_block_and_check_if_processed() {
        let keep_running = Arc::new(AtomicBool::new(true));
        let storage = RocksTestEnvironment::new(&[]).storage;
        let big_table_client = Arc::new(
            BigTableClient::connect_new_with("../../creds.json".to_string(), 1000)
                .await
                .unwrap(),
        );

        let metrics = Arc::new(BackfillerMetricsConfig::new());
        let slot = 242596740;
        let response = storage.already_processed_slot(slot).await.unwrap();
        assert!(response == false);
        TransactionsParser::parse_slots(
            storage.clone(),
            big_table_client.clone(),
            metrics,
            1,
            [slot].to_vec(),
<<<<<<< HEAD
            Arc::new(AtomicBool::new(true)),
=======
            keep_running,
>>>>>>> 79f24852
        )
        .await
        .unwrap();
        let response = storage.already_processed_slot(slot).await.unwrap();
        assert!(response == true);
        let original_block = big_table_client.get_block(slot).await.unwrap();
        let persisted = storage.get_block(slot).await.unwrap();
        assert_eq!(persisted, original_block);
    }

    #[tokio::test]
    #[tracing_test::traced_test]
    async fn test_search_assets_filter_from_search_assets_query_conversion_error() {
        let storage = RocksTestEnvironment::new(&[]).storage;
        let big_table_client = Arc::new(
            BigTableClient::connect_new_with("../../creds.json".to_string(), 1000)
                .await
                .unwrap(),
        );
        let metrics = Arc::new(BackfillerMetricsConfig::new());

        let slots_collector = SlotsCollector::new(
            storage.clone(),
            big_table_client.big_table_inner_client.clone(),
            160_000_000,
            130_000_000,
            metrics.clone(),
        );
        slots_collector
            .collect_slots(Arc::new(AtomicBool::new(true)))
            .await;
    }
}<|MERGE_RESOLUTION|>--- conflicted
+++ resolved
@@ -29,11 +29,7 @@
             metrics,
             1,
             [slot].to_vec(),
-<<<<<<< HEAD
-            Arc::new(AtomicBool::new(true)),
-=======
             keep_running,
->>>>>>> 79f24852
         )
         .await
         .unwrap();
