--- conflicted
+++ resolved
@@ -202,15 +202,11 @@
                 collection_details: None,
                 programmable_config: None,
             },
-<<<<<<< HEAD
             slot_updated: nft_created_slot as u64,
-=======
-            slot: nft_created_slot as u64,
             lamports: 1,
             executable: false,
             metadata_owner: None,
             write_version: 1,
->>>>>>> 9c0771df
         };
 
         let mut map = HashMap::new();
