--- conflicted
+++ resolved
@@ -4,12 +4,8 @@
     AsyncError, MockAssetDetailsConsumer, MockRawBlocksConsumer,
 };
 use metrics_utils::red::RequestErrorDurationMetrics;
-<<<<<<< HEAD
+use rocks_db::migrator::MigrationState;
 use nft_ingester::gapfiller::{process_asset_details_stream, process_raw_blocks_stream};
-=======
-use nft_ingester::gapfiller::process_asset_details_stream;
-use rocks_db::migrator::MigrationState;
->>>>>>> de8c0712
 use solana_sdk::pubkey::Pubkey;
 use solana_transaction_status::UiConfirmedBlock;
 use std::sync::Arc;
@@ -82,6 +78,7 @@
             temp_dir.path().to_str().unwrap(),
             Arc::new(Mutex::new(JoinSet::new())),
             red_metrics.clone(),
+            MigrationState::Last,
         )
         .expect("Failed to create a database"),
     );
