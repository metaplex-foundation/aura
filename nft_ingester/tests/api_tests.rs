--- conflicted
+++ resolved
@@ -72,11 +72,7 @@
         Storage, ToFlatbuffersConverter,
     };
     use serde_json::{json, Value};
-<<<<<<< HEAD
-    use setup::rocks::RocksTestEnvironmentSetup;
-=======
-    use setup::rocks::RocksTestEnvironment;
->>>>>>> ed1144ec
+    use setup::rocks::{RocksTestEnvironment, RocksTestEnvironmentSetup};
     use solana_program::pubkey::Pubkey;
     use solana_sdk::signature::Signature;
     use spl_pod::{
