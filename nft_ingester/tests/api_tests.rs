#[cfg(test)]
#[cfg(feature = "integration_tests")]
mod tests {
    use std::sync::Arc;

    use digital_asset_types::rpc::response::AssetList;
    use entities::{
        api_req_params::{AssetSortBy, AssetSortDirection, AssetSorting, GetAsset, SearchAssets},
        enums::{
            ChainMutability, Interface, OwnerType, OwnershipModel, RoyaltyModel, RoyaltyTargetType,
            SpecificationAssetClass, TokenStandard,
        },
        models::{ChainDataV1, Updated},
    };
    use metrics_utils::ApiMetricsConfig;
    use rocks_db::{
        offchain_data::OffChainData, AssetAuthority, AssetDynamicDetails, AssetOwner,
        AssetStaticDetails,
    };
    use serde_json::{json, Value};
    use solana_program::pubkey::Pubkey;
    use testcontainers::clients::Cli;

    const SLOT_UPDATED: u64 = 100;
    #[tokio::test]
    #[tracing_test::traced_test]
    async fn test_search_assets() {
        let cnt = 20;
        let cli = Cli::default();
        let (env, generated_assets) = setup::TestEnvironment::create(&cli, cnt, SLOT_UPDATED).await;
        let api = nft_ingester::api::api_impl::DasApi::new(
            env.pg_env.client.clone(),
            env.rocks_env.storage.clone(),
            Arc::new(ApiMetricsConfig::new()),
        );
        let limit = 10;
        let before: Option<String>;
        let after: Option<String>;
        // test base case with only a limit and default (0) page
        {
            let payload = SearchAssets {
                limit: Some(limit),
                ..Default::default()
            };
            let res = api.search_assets(payload).await.unwrap();
            assert!(res.is_object());
            let res_obj: AssetList = serde_json::from_value(res).unwrap();
            before = res_obj.before;
            after = res_obj.after;
            assert_eq!(res_obj.total, limit, "total should match the limit");
            assert_eq!(
                res_obj.limit, limit,
                "limit should match the requested limit"
            );
            assert_eq!(
                res_obj.items.len(),
                limit as usize,
                "assets length should match the limit"
            );

            for i in 0..limit {
                assert_eq!(
                    res_obj.items[i as usize].id,
                    generated_assets.pubkeys[cnt - 1 - i as usize].to_string(),
                    "asset should match the pubkey"
                );
            }
        }
        // test limit and 1st page being the same as the 0
        {
            let payload = SearchAssets {
                limit: Some(limit),
                page: Some(1),
                ..Default::default()
            };
            let res = api.search_assets(payload).await.unwrap();
            let res_obj: AssetList = serde_json::from_value(res).unwrap();
            for i in 0..limit {
                assert_eq!(
                    res_obj.items[i as usize].id,
                    generated_assets.pubkeys[cnt - 1 - i as usize].to_string(),
                    "asset should match the pubkey"
                );
            }
        }
        // test the 2nd page
        {
            let payload = SearchAssets {
                limit: Some(limit),
                page: Some(2),
                ..Default::default()
            };
            let res = api.search_assets(payload).await.unwrap();
            let res_obj: AssetList = serde_json::from_value(res).unwrap();
            for i in 0..limit {
                assert_eq!(
                    res_obj.items[i as usize].id,
                    generated_assets.pubkeys[cnt - 1 - limit as usize - i as usize].to_string(),
                    "asset should match the pubkey"
                );
            }
        }
        // test the 3rd page - no more assets
        {
            let payload = SearchAssets {
                limit: Some(limit),
                page: Some(3),
                ..Default::default()
            };
            let res = api.search_assets(payload).await.unwrap();
            let res_obj: AssetList = serde_json::from_value(res).unwrap();
            assert!(res_obj.items.is_empty(), "items should be empty");
        }
        // test the 2nd page using after
        {
            let payload = SearchAssets {
                limit: Some(limit),
                after: after,
                ..Default::default()
            };
            let res = api.search_assets(payload).await.unwrap();
            let res_obj: AssetList = serde_json::from_value(res).unwrap();
            for i in 0..limit {
                assert_eq!(
                    res_obj.items[i as usize].id,
                    generated_assets.pubkeys[cnt - 1 - limit as usize - i as usize].to_string(),
                    "asset should match the pubkey"
                );
            }
        }
        // test a request with before the first page returns an empty result
        {
            let payload = SearchAssets {
                limit: Some(limit),
                before: before,
                ..Default::default()
            };
            let res = api.search_assets(payload).await.unwrap();
            let res_obj: AssetList = serde_json::from_value(res).unwrap();
            assert!(res_obj.items.is_empty(), "items should be empty");
        }
        // test a request with all "common" fields filled in in the filter
        {
            let payload = SearchAssets {
                limit: Some(limit),
                interface: Some(Interface::V1NFT),
                owner_type: Some(OwnershipModel::Single),
                frozen: Some(false),
                supply: Some(1),
                compressed: Some(false),
                compressible: Some(false),
                royalty_target_type: Some(RoyaltyModel::Creators),
                royalty_amount: Some(0),
                burnt: Some(false),
                json_uri: Some("http://example.com".to_string()),
                sort_by: Some(AssetSorting {
                    sort_by: AssetSortBy::Created,
                    sort_direction: Some(AssetSortDirection::Desc),
                }),
                ..Default::default()
            };
            let res = api.search_assets(payload).await.unwrap();
            let res_obj: AssetList = serde_json::from_value(res).unwrap();
            for i in 0..limit {
                assert_eq!(
                    res_obj.items[i as usize].id,
                    generated_assets.pubkeys[cnt - 1 - i as usize].to_string(),
                    "asset should match the pubkey"
                );
            }
        }
        // test a request with owner
        {
            let ref_value = generated_assets.owners[8].clone();
            let payload = SearchAssets {
                limit: Some(limit),
                owner_address: Some(ref_value.owner.value.to_string()),
                ..Default::default()
            };
            let res = api.search_assets(payload).await.unwrap();
            let res_obj: AssetList = serde_json::from_value(res).unwrap();
            assert_eq!(res_obj.total, 1, "total should be 1");
            assert_eq!(res_obj.items.len(), 1, "items length should be 1");
            assert_eq!(
                res_obj.items[0].id,
                ref_value.pubkey.to_string(),
                "asset should match the pubkey"
            );
        }
        // test a request with a creator
        {
            let ref_value = generated_assets.dynamic_details[5].clone();
            let payload = SearchAssets {
                limit: Some(limit),
                creator_address: Some(ref_value.creators.value[0].creator.to_string()),
                ..Default::default()
            };
            let res = api.search_assets(payload).await.unwrap();
            let res_obj: AssetList = serde_json::from_value(res).unwrap();
            assert_eq!(res_obj.total, 1, "total should be 1");
            assert_eq!(res_obj.items.len(), 1, "items length should be 1");
            assert_eq!(
                res_obj.items[0].id,
                ref_value.pubkey.to_string(),
                "asset should match the pubkey"
            );
        }
        // test a request with a creator verified field, considering the value was randomly generated in the dynamic data
        {
            let payload = SearchAssets {
                limit: Some(limit),
                creator_verified: Some(true),
                ..Default::default()
            };
            let res = api.search_assets(payload).await.unwrap();
            let res_obj: AssetList = serde_json::from_value(res).unwrap();
            // calculate the number of assets with creator verified true
            let mut cnt = 0;
            for dynamic in generated_assets.dynamic_details.iter() {
                if dynamic.creators.value[0].creator_verified {
                    cnt += 1;
                }
            }
            assert_eq!(res_obj.total, cnt, "total should be {}", cnt);
        }
        // test a request with an authority_address field
        {
            let ref_value = generated_assets.authorities[9].clone();
            let payload = SearchAssets {
                limit: Some(limit),
                authority_address: Some(ref_value.authority.to_string()),
                ..Default::default()
            };
            let res = api.search_assets(payload).await.unwrap();
            let res_obj: AssetList = serde_json::from_value(res).unwrap();
            assert_eq!(res_obj.total, 1, "total should be 1");
            assert_eq!(res_obj.items.len(), 1, "items length should be 1");
            assert_eq!(
                res_obj.items[0].id,
                ref_value.pubkey.to_string(),
                "asset should match the pubkey"
            );
        }
        // test a request with a collection set as grouping
        {
            let ref_value = generated_assets.collections[12].clone();
            let payload = SearchAssets {
                limit: Some(limit),
                grouping: Some(("collection".to_string(), ref_value.collection.to_string())),
                ..Default::default()
            };
            let res = api.search_assets(payload).await.unwrap();
            let res_obj: AssetList = serde_json::from_value(res).unwrap();
            assert_eq!(res_obj.total, 1, "total should be 1");
            assert_eq!(res_obj.items.len(), 1, "items length should be 1");
            assert_eq!(
                res_obj.items[0].id,
                ref_value.pubkey.to_string(),
                "asset should match the pubkey"
            );
        }
        // test a request with a delegate field
        {
            let ref_value = generated_assets.owners[13].clone();
            let payload = SearchAssets {
                limit: Some(limit),
                delegate: Some(ref_value.delegate.value.unwrap().to_string()),
                ..Default::default()
            };
            let res = api.search_assets(payload).await.unwrap();
            let res_obj: AssetList = serde_json::from_value(res).unwrap();
            assert_eq!(res_obj.total, 1, "total should be 1");
            assert_eq!(res_obj.items.len(), 1, "items length should be 1");
            assert_eq!(
                res_obj.items[0].id,
                ref_value.pubkey.to_string(),
                "asset should match the pubkey"
            );
        }
        // test a request with a supply mint field
        {
            let ref_value = generated_assets.static_details[14].clone();
            let payload = SearchAssets {
                limit: Some(limit),
                supply_mint: Some(ref_value.pubkey.to_string()),
                ..Default::default()
            };
            let res = api.search_assets(payload).await.unwrap();
            let res_obj: AssetList = serde_json::from_value(res).unwrap();
            assert_eq!(res_obj.total, 1, "total should be 1");
            assert_eq!(res_obj.items.len(), 1, "items length should be 1");
            assert_eq!(
                res_obj.items[0].id,
                ref_value.pubkey.to_string(),
                "asset should match the pubkey"
            );
        }
        // test a request with a royalty target
        {
            let ref_value = generated_assets.dynamic_details[15].clone();
            let payload = SearchAssets {
                limit: Some(limit),
                royalty_target: Some(ref_value.creators.value[0].creator.to_string()),
                royalty_target_type: Some(RoyaltyModel::Creators),
                royalty_amount: Some(ref_value.royalty_amount.value as u32),
                ..Default::default()
            };
            let res = api.search_assets(payload).await.unwrap();
            let res_obj: AssetList = serde_json::from_value(res).unwrap();

            assert_eq!(res_obj.total, 1, "total should be 1");
            assert_eq!(res_obj.items.len(), 1, "items length should be 1");
            assert_eq!(
                res_obj.items[0].id,
                ref_value.pubkey.to_string(),
                "asset should match the pubkey"
            );
        }
        env.teardown().await;
    }

    #[tokio::test]
    #[tracing_test::traced_test]
    async fn test_asset_none_grouping_with_token_standard() {
        let cnt = 20;
        let cli = Cli::default();
        let (env, _) = setup::TestEnvironment::create(&cli, cnt, SLOT_UPDATED).await;
        let api = nft_ingester::api::api_impl::DasApi::new(
            env.pg_env.client.clone(),
            env.rocks_env.storage.clone(),
            Arc::new(ApiMetricsConfig::new()),
        );

        let pb = Pubkey::new_unique();
        let authority = Pubkey::new_unique();

        let mut chain_data = ChainDataV1 {
            name: "name".to_string(),
            symbol: "symbol".to_string(),
            edition_nonce: Some(1),
            primary_sale_happened: false,
            token_standard: Some(TokenStandard::NonFungible),
            uses: None,
<<<<<<< HEAD
=======
            chain_mutability: Some(ChainMutability::Mutable),
            lamports: Some(10),
            executable: Some(false),
            metadata_owner: None,
>>>>>>> b418dcd7
        };
        chain_data.sanitize();

        let chain_data = json!(chain_data);
        let asset_static_details = AssetStaticDetails {
            pubkey: pb,
            specification_asset_class: SpecificationAssetClass::Nft,
            royalty_target_type: RoyaltyTargetType::Creators,
            created_at: 12 as i64,
            edition_address: MasterEdition::find_pda(&pb).0,
        };

        let dynamic_details = AssetDynamicDetails {
            pubkey: pb,
            is_compressed: Updated::new(12, Some(12), true),
            is_compressible: Updated::new(12, Some(12), false),
            supply: Some(Updated::new(12, Some(12), 1)),
            seq: Some(Updated::new(12, Some(12), 12)),
            onchain_data: Some(Updated::new(12, Some(12), chain_data.to_string())),
            creators: Updated::new(12, Some(12), vec![]),
            royalty_amount: Updated::new(12, Some(12), 5),
            url: Updated::new(12, Some(12), "https://ping-pong".to_string()),
            chain_mutability: Some(Updated::new(12, Some(12), ChainMutability::Mutable)),
            lamports: Some(Updated::new(12, Some(12), 1)),
            executable: Some(Updated::new(12, Some(12), false)),
            metadata_owner: Updated::new(12, Some(12), "ff".to_string()),
            ..Default::default()
        };

        let asset_authority = AssetAuthority {
            pubkey: pb,
            authority,
            slot_updated: 12,
        };

        let owner = AssetOwner {
            pubkey: pb,
            owner: Updated::new(12, Some(12), authority),
            delegate: Updated::new(12, Some(12), None),
            owner_type: Updated::new(12, Some(12), OwnerType::Single),
            owner_delegate_seq: Updated::new(12, Some(12), Some(12)),
        };

        let metadata = OffChainData {
            url: "https://ping-pong".to_string(),
            metadata: "{\"msg\": \"hallo\"}".to_string(),
        };
        env.rocks_env
            .storage
            .asset_offchain_data
            .put(metadata.url.clone(), metadata)
            .unwrap();

        env.rocks_env
            .storage
            .asset_static_data
            .put(pb, asset_static_details)
            .unwrap();
        env.rocks_env
            .storage
            .asset_dynamic_data
            .put(pb, dynamic_details)
            .unwrap();
        env.rocks_env
            .storage
            .asset_authority_data
            .put(pb, asset_authority)
            .unwrap();
        env.rocks_env
            .storage
            .asset_owner_data
            .put(pb, owner)
            .unwrap();

        let payload = GetAsset { id: pb.to_string() };
        let response = api.get_asset(payload).await.unwrap();

        assert_eq!(response["grouping"], Value::Array(vec![]));
        assert_eq!(
            response["content"]["metadata"]["token_standard"],
            "NonFungible"
        );

        env.teardown().await;
    }
}<|MERGE_RESOLUTION|>--- conflicted
+++ resolved
@@ -341,13 +341,10 @@
             primary_sale_happened: false,
             token_standard: Some(TokenStandard::NonFungible),
             uses: None,
-<<<<<<< HEAD
-=======
             chain_mutability: Some(ChainMutability::Mutable),
             lamports: Some(10),
             executable: Some(false),
             metadata_owner: None,
->>>>>>> b418dcd7
         };
         chain_data.sanitize();
 
