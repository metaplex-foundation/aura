--- conflicted
+++ resolved
@@ -1,959 +1,959 @@
-#[cfg(test)]
-#[cfg(feature = "integration_tests")]
-mod tests {
-    use std::{
-        collections::HashMap,
-        sync::{
-            atomic::{AtomicBool, Ordering},
-            Arc,
-        },
-    };
-
-    use blockbuster::token_metadata::state::{
-        Data, Key, Metadata, TokenStandard as BLKTokenStandard,
-    };
-    use digital_asset_types::rpc::response::AssetList;
-    use entities::{
-        api_req_params::{AssetSortBy, AssetSortDirection, AssetSorting, GetAsset, SearchAssets},
-        enums::{
-            ChainMutability, Interface, OwnerType, OwnershipModel, RoyaltyModel, RoyaltyTargetType,
-            SpecificationAssetClass, TokenStandard,
-        },
-        models::{ChainDataV1, Updated},
-    };
-    use metrics_utils::{ApiMetricsConfig, IngesterMetricsConfig};
-    use mpl_token_metadata::accounts::MasterEdition;
-    use nft_ingester::{
-        buffer::Buffer,
-        db_v2::DBClient,
-        mplx_updates_processor::{MetadataInfo, MplxAccsProcessor},
-        token_updates_processor::TokenAccsProcessor,
-    };
-    use rocks_db::{
-        columns::{Mint, TokenAccount},
-        offchain_data::OffChainData,
-        AssetAuthority, AssetDynamicDetails, AssetOwner, AssetStaticDetails,
-    };
-    use serde_json::{json, Value};
-    use solana_program::pubkey::Pubkey;
-    use testcontainers::clients::Cli;
-
-    const SLOT_UPDATED: u64 = 100;
-    #[tokio::test]
-    #[tracing_test::traced_test]
-    async fn test_search_assets() {
-        let cnt = 20;
-        let cli = Cli::default();
-        let (env, generated_assets) = setup::TestEnvironment::create(&cli, cnt, SLOT_UPDATED).await;
-        let api = nft_ingester::api::api_impl::DasApi::new(
-            env.pg_env.client.clone(),
-            env.rocks_env.storage.clone(),
-            Arc::new(ApiMetricsConfig::new()),
-        );
-        let limit = 10;
-        let before: Option<String>;
-        let after: Option<String>;
-        // test base case with only a limit and default (0) page
-        {
-            let payload = SearchAssets {
-                limit: Some(limit),
-                ..Default::default()
-            };
-            let res = api.search_assets(payload).await.unwrap();
-            assert!(res.is_object());
-            let res_obj: AssetList = serde_json::from_value(res).unwrap();
-            before = res_obj.before;
-            after = res_obj.after;
-            assert_eq!(res_obj.total, limit, "total should match the limit");
-            assert_eq!(
-                res_obj.limit, limit,
-                "limit should match the requested limit"
-            );
-            assert_eq!(
-                res_obj.items.len(),
-                limit as usize,
-                "assets length should match the limit"
-            );
-
-            for i in 0..limit {
-                assert_eq!(
-                    res_obj.items[i as usize].id,
-                    generated_assets.pubkeys[cnt - 1 - i as usize].to_string(),
-                    "asset should match the pubkey"
-                );
-            }
-        }
-        // test limit and 1st page being the same as the 0
-        {
-            let payload = SearchAssets {
-                limit: Some(limit),
-                page: Some(1),
-                ..Default::default()
-            };
-            let res = api.search_assets(payload).await.unwrap();
-            let res_obj: AssetList = serde_json::from_value(res).unwrap();
-            for i in 0..limit {
-                assert_eq!(
-                    res_obj.items[i as usize].id,
-                    generated_assets.pubkeys[cnt - 1 - i as usize].to_string(),
-                    "asset should match the pubkey"
-                );
-            }
-        }
-        // test the 2nd page
-        {
-            let payload = SearchAssets {
-                limit: Some(limit),
-                page: Some(2),
-                ..Default::default()
-            };
-            let res = api.search_assets(payload).await.unwrap();
-            let res_obj: AssetList = serde_json::from_value(res).unwrap();
-            for i in 0..limit {
-                assert_eq!(
-                    res_obj.items[i as usize].id,
-                    generated_assets.pubkeys[cnt - 1 - limit as usize - i as usize].to_string(),
-                    "asset should match the pubkey"
-                );
-            }
-        }
-        // test the 3rd page - no more assets
-        {
-            let payload = SearchAssets {
-                limit: Some(limit),
-                page: Some(3),
-                ..Default::default()
-            };
-            let res = api.search_assets(payload).await.unwrap();
-            let res_obj: AssetList = serde_json::from_value(res).unwrap();
-            assert!(res_obj.items.is_empty(), "items should be empty");
-        }
-        // test the 2nd page using after
-        {
-            let payload = SearchAssets {
-                limit: Some(limit),
-                after: after,
-                ..Default::default()
-            };
-            let res = api.search_assets(payload).await.unwrap();
-            let res_obj: AssetList = serde_json::from_value(res).unwrap();
-            for i in 0..limit {
-                assert_eq!(
-                    res_obj.items[i as usize].id,
-                    generated_assets.pubkeys[cnt - 1 - limit as usize - i as usize].to_string(),
-                    "asset should match the pubkey"
-                );
-            }
-        }
-        // test a request with before the first page returns an empty result
-        {
-            let payload = SearchAssets {
-                limit: Some(limit),
-                before: before,
-                ..Default::default()
-            };
-            let res = api.search_assets(payload).await.unwrap();
-            let res_obj: AssetList = serde_json::from_value(res).unwrap();
-            assert!(res_obj.items.is_empty(), "items should be empty");
-        }
-        // test a request with all "common" fields filled in in the filter
-        {
-            let payload = SearchAssets {
-                limit: Some(limit),
-                interface: Some(Interface::V1NFT),
-                owner_type: Some(OwnershipModel::Single),
-                frozen: Some(false),
-                supply: Some(1),
-                compressed: Some(false),
-                compressible: Some(false),
-                royalty_target_type: Some(RoyaltyModel::Creators),
-                royalty_amount: Some(0),
-                burnt: Some(false),
-                json_uri: Some("http://example.com".to_string()),
-                sort_by: Some(AssetSorting {
-                    sort_by: AssetSortBy::Created,
-                    sort_direction: Some(AssetSortDirection::Desc),
-                }),
-                ..Default::default()
-            };
-            let res = api.search_assets(payload).await.unwrap();
-            let res_obj: AssetList = serde_json::from_value(res).unwrap();
-            for i in 0..limit {
-                assert_eq!(
-                    res_obj.items[i as usize].id,
-                    generated_assets.pubkeys[cnt - 1 - i as usize].to_string(),
-                    "asset should match the pubkey"
-                );
-            }
-        }
-        // test a request with owner
-        {
-            let ref_value = generated_assets.owners[8].clone();
-            let payload = SearchAssets {
-                limit: Some(limit),
-                owner_address: Some(ref_value.owner.value.to_string()),
-                ..Default::default()
-            };
-            let res = api.search_assets(payload).await.unwrap();
-            let res_obj: AssetList = serde_json::from_value(res).unwrap();
-            assert_eq!(res_obj.total, 1, "total should be 1");
-            assert_eq!(res_obj.items.len(), 1, "items length should be 1");
-            assert_eq!(
-                res_obj.items[0].id,
-                ref_value.pubkey.to_string(),
-                "asset should match the pubkey"
-            );
-        }
-        // test a request with a creator
-        {
-            let ref_value = generated_assets.dynamic_details[5].clone();
-            let payload = SearchAssets {
-                limit: Some(limit),
-                creator_address: Some(ref_value.creators.value[0].creator.to_string()),
-                ..Default::default()
-            };
-            let res = api.search_assets(payload).await.unwrap();
-            let res_obj: AssetList = serde_json::from_value(res).unwrap();
-            assert_eq!(res_obj.total, 1, "total should be 1");
-            assert_eq!(res_obj.items.len(), 1, "items length should be 1");
-            assert_eq!(
-                res_obj.items[0].id,
-                ref_value.pubkey.to_string(),
-                "asset should match the pubkey"
-            );
-        }
-        // test a request with a creator verified field, considering the value was randomly generated in the dynamic data
-        {
-            let limit = 20;
-            let payload = SearchAssets {
-                limit: Some(limit),
-                creator_verified: Some(true),
-                ..Default::default()
-            };
-            let res = api.search_assets(payload).await.unwrap();
-            let res_obj: AssetList = serde_json::from_value(res).unwrap();
-            // calculate the number of assets with creator verified true
-            let mut cnt = 0;
-            for dynamic in generated_assets.dynamic_details.iter() {
-                if dynamic.creators.value[0].creator_verified {
-                    cnt += 1;
-                }
-            }
-            assert_eq!(res_obj.total, cnt, "total should be {}", cnt);
-        }
-        // test a request with an authority_address field
-        {
-            let ref_value = generated_assets.authorities[9].clone();
-            let payload = SearchAssets {
-                limit: Some(limit),
-                authority_address: Some(ref_value.authority.to_string()),
-                ..Default::default()
-            };
-            let res = api.search_assets(payload).await.unwrap();
-            let res_obj: AssetList = serde_json::from_value(res).unwrap();
-            assert_eq!(res_obj.total, 1, "total should be 1");
-            assert_eq!(res_obj.items.len(), 1, "items length should be 1");
-            assert_eq!(
-                res_obj.items[0].id,
-                ref_value.pubkey.to_string(),
-                "asset should match the pubkey"
-            );
-        }
-        // test a request with a collection set as grouping
-        {
-            let ref_value = generated_assets.collections[12].clone();
-            let payload = SearchAssets {
-                limit: Some(limit),
-                grouping: Some(("collection".to_string(), ref_value.collection.to_string())),
-                ..Default::default()
-            };
-            let res = api.search_assets(payload).await.unwrap();
-            let res_obj: AssetList = serde_json::from_value(res).unwrap();
-            assert_eq!(res_obj.total, 1, "total should be 1");
-            assert_eq!(res_obj.items.len(), 1, "items length should be 1");
-            assert_eq!(
-                res_obj.items[0].id,
-                ref_value.pubkey.to_string(),
-                "asset should match the pubkey"
-            );
-        }
-        // test a request with a delegate field
-        {
-            let ref_value = generated_assets.owners[13].clone();
-            let payload = SearchAssets {
-                limit: Some(limit),
-                delegate: Some(ref_value.delegate.value.unwrap().to_string()),
-                ..Default::default()
-            };
-            let res = api.search_assets(payload).await.unwrap();
-            let res_obj: AssetList = serde_json::from_value(res).unwrap();
-            assert_eq!(res_obj.total, 1, "total should be 1");
-            assert_eq!(res_obj.items.len(), 1, "items length should be 1");
-            assert_eq!(
-                res_obj.items[0].id,
-                ref_value.pubkey.to_string(),
-                "asset should match the pubkey"
-            );
-        }
-        // test a request with a supply mint field
-        {
-            let ref_value = generated_assets.static_details[14].clone();
-            let payload = SearchAssets {
-                limit: Some(limit),
-                supply_mint: Some(ref_value.pubkey.to_string()),
-                ..Default::default()
-            };
-            let res = api.search_assets(payload).await.unwrap();
-            let res_obj: AssetList = serde_json::from_value(res).unwrap();
-            assert_eq!(res_obj.total, 1, "total should be 1");
-            assert_eq!(res_obj.items.len(), 1, "items length should be 1");
-            assert_eq!(
-                res_obj.items[0].id,
-                ref_value.pubkey.to_string(),
-                "asset should match the pubkey"
-            );
-        }
-        // test a request with a royalty target
-        {
-            let ref_value = generated_assets.dynamic_details[15].clone();
-            let payload = SearchAssets {
-                limit: Some(limit),
-                royalty_target: Some(ref_value.creators.value[0].creator.to_string()),
-                royalty_target_type: Some(RoyaltyModel::Creators),
-                royalty_amount: Some(ref_value.royalty_amount.value as u32),
-                ..Default::default()
-            };
-            let res = api.search_assets(payload).await.unwrap();
-            let res_obj: AssetList = serde_json::from_value(res).unwrap();
-
-            assert_eq!(res_obj.total, 1, "total should be 1");
-            assert_eq!(res_obj.items.len(), 1, "items length should be 1");
-            assert_eq!(
-                res_obj.items[0].id,
-                ref_value.pubkey.to_string(),
-                "asset should match the pubkey"
-            );
-        }
-        env.teardown().await;
-    }
-
-    #[tokio::test]
-    #[tracing_test::traced_test]
-    async fn test_asset_none_grouping_with_token_standard() {
-        let cnt = 20;
-        let cli = Cli::default();
-        let (env, _) = setup::TestEnvironment::create(&cli, cnt, SLOT_UPDATED).await;
-        let api = nft_ingester::api::api_impl::DasApi::new(
-            env.pg_env.client.clone(),
-            env.rocks_env.storage.clone(),
-            Arc::new(ApiMetricsConfig::new()),
-        );
-
-        let pb = Pubkey::new_unique();
-        let authority = Pubkey::new_unique();
-
-        let mut chain_data = ChainDataV1 {
-            name: "name".to_string(),
-            symbol: "symbol".to_string(),
-            edition_nonce: Some(1),
-            primary_sale_happened: false,
-            token_standard: Some(TokenStandard::NonFungible),
-            uses: None,
-        };
-        chain_data.sanitize();
-
-        let chain_data = json!(chain_data);
-        let asset_static_details = AssetStaticDetails {
-            pubkey: pb,
-            specification_asset_class: SpecificationAssetClass::Nft,
-            royalty_target_type: RoyaltyTargetType::Creators,
-            created_at: 12 as i64,
-            edition_address: Some(MasterEdition::find_pda(&pb).0),
-        };
-
-        let dynamic_details = AssetDynamicDetails {
-            pubkey: pb,
-            is_compressed: Updated::new(12, Some(12), true),
-            is_compressible: Updated::new(12, Some(12), false),
-            supply: Some(Updated::new(12, Some(12), 1)),
-            seq: Some(Updated::new(12, Some(12), 12)),
-            onchain_data: Some(Updated::new(12, Some(12), chain_data.to_string())),
-            creators: Updated::new(12, Some(12), vec![]),
-            royalty_amount: Updated::new(12, Some(12), 5),
-            url: Updated::new(12, Some(12), "https://ping-pong".to_string()),
-            chain_mutability: Some(Updated::new(12, Some(12), ChainMutability::Mutable)),
-            lamports: Some(Updated::new(12, Some(12), 1)),
-            executable: Some(Updated::new(12, Some(12), false)),
-            metadata_owner: Some(Updated::new(12, Some(12), "ff".to_string())),
-            ..Default::default()
-        };
-
-        let asset_authority = AssetAuthority {
-            pubkey: pb,
-            authority,
-            slot_updated: 12,
-        };
-
-        let owner = AssetOwner {
-            pubkey: pb,
-            owner: Updated::new(12, Some(12), authority),
-            delegate: Updated::new(12, Some(12), None),
-            owner_type: Updated::new(12, Some(12), OwnerType::Single),
-            owner_delegate_seq: Updated::new(12, Some(12), Some(12)),
-        };
-
-        let metadata = OffChainData {
-            url: "https://ping-pong".to_string(),
-            metadata: "{\"msg\": \"hallo\"}".to_string(),
-        };
-        env.rocks_env
-            .storage
-            .asset_offchain_data
-            .put(metadata.url.clone(), metadata)
-            .unwrap();
-
-        env.rocks_env
-            .storage
-            .asset_static_data
-            .put(pb, asset_static_details)
-            .unwrap();
-        env.rocks_env
-            .storage
-            .asset_dynamic_data
-            .put(pb, dynamic_details)
-            .unwrap();
-        env.rocks_env
-            .storage
-            .asset_authority_data
-            .put(pb, asset_authority)
-            .unwrap();
-        env.rocks_env
-            .storage
-            .asset_owner_data
-            .put(pb, owner)
-            .unwrap();
-
-        let payload = GetAsset { id: pb.to_string() };
-        let response = api.get_asset(payload).await.unwrap();
-
-        assert_eq!(response["grouping"], Value::Array(vec![]));
-        assert_eq!(
-            response["content"]["metadata"]["token_standard"],
-            "NonFungible"
-        );
-
-        env.teardown().await;
-    }
-
-    #[tokio::test]
-    #[tracing_test::traced_test]
-    async fn test_asset_without_offchain_data() {
-        let cnt = 20;
-        let cli = Cli::default();
-        let (env, _) = setup::TestEnvironment::create(&cli, cnt, SLOT_UPDATED).await;
-        let api = nft_ingester::api::api_impl::DasApi::new(
-            env.pg_env.client.clone(),
-            env.rocks_env.storage.clone(),
-            Arc::new(ApiMetricsConfig::new()),
-        );
-
-        let pb = Pubkey::new_unique();
-        let authority = Pubkey::new_unique();
-
-        let mut chain_data = ChainDataV1 {
-            name: "name".to_string(),
-            symbol: "symbol".to_string(),
-            edition_nonce: Some(1),
-            primary_sale_happened: false,
-            token_standard: Some(TokenStandard::NonFungible),
-            uses: None,
-        };
-        chain_data.sanitize();
-
-        let chain_data = json!(chain_data);
-        let asset_static_details = AssetStaticDetails {
-            pubkey: pb,
-            specification_asset_class: SpecificationAssetClass::Nft,
-            royalty_target_type: RoyaltyTargetType::Creators,
-            created_at: 12 as i64,
-            edition_address: Some(MasterEdition::find_pda(&pb).0),
-        };
-
-        let json_uri = "http://someUrl.com".to_string();
-
-        let dynamic_details = AssetDynamicDetails {
-            pubkey: pb,
-            is_compressed: Updated::new(12, Some(12), true),
-            is_compressible: Updated::new(12, Some(12), false),
-            supply: Some(Updated::new(12, Some(12), 1)),
-            seq: Some(Updated::new(12, Some(12), 12)),
-            onchain_data: Some(Updated::new(12, Some(12), chain_data.to_string())),
-            creators: Updated::new(12, Some(12), vec![]),
-            royalty_amount: Updated::new(12, Some(12), 5),
-            url: Updated::new(12, Some(12), json_uri.clone()),
-            ..Default::default()
-        };
-
-        let asset_authority = AssetAuthority {
-            pubkey: pb,
-            authority,
-            slot_updated: 12,
-        };
-
-        let owner = AssetOwner {
-            pubkey: pb,
-            owner: Updated::new(12, Some(12), authority),
-            delegate: Updated::new(12, Some(12), None),
-            owner_type: Updated::new(12, Some(12), OwnerType::Single),
-            owner_delegate_seq: Updated::new(12, Some(12), Some(12)),
-        };
-
-        env.rocks_env
-            .storage
-            .asset_static_data
-            .put(pb, asset_static_details)
-            .unwrap();
-        env.rocks_env
-            .storage
-            .asset_dynamic_data
-            .put(pb, dynamic_details)
-            .unwrap();
-        env.rocks_env
-            .storage
-            .asset_authority_data
-            .put(pb, asset_authority)
-            .unwrap();
-        env.rocks_env
-            .storage
-            .asset_owner_data
-            .put(pb, owner)
-            .unwrap();
-
-        let payload = GetAsset { id: pb.to_string() };
-        let response = api.get_asset(payload).await.unwrap();
-
-        assert_eq!(response["id"], pb.to_string());
-        assert_eq!(response["grouping"], Value::Array(vec![]));
-        assert_eq!(
-            response["content"]["metadata"]["token_standard"],
-            "NonFungible"
-        );
-        assert_eq!(response["content"]["json_uri"], json_uri);
-
-        env.teardown().await;
-    }
-
-    #[tokio::test]
-    #[tracing_test::traced_test]
-    async fn test_fungible_asset() {
-        let cnt = 20;
-        let cli = Cli::default();
-        let (env, _) = setup::TestEnvironment::create(&cli, cnt, SLOT_UPDATED).await;
-        let api = nft_ingester::api::api_impl::DasApi::new(
-            env.pg_env.client.clone(),
-            env.rocks_env.storage.clone(),
-            Arc::new(ApiMetricsConfig::new()),
-        );
-
-        let buffer = Arc::new(Buffer::new());
-
-        let db_client = Arc::new(DBClient {
-            pool: env.pg_env.pool.clone(),
-        });
-
-        let token_updates_processor = TokenAccsProcessor::new(
-            env.rocks_env.storage.clone(),
-            db_client.clone(),
-            buffer.clone(),
-            Arc::new(IngesterMetricsConfig::new()),
-            1,
-        );
-        let mplx_updates_processor = MplxAccsProcessor::new(
-            1,
-            buffer.clone(),
-            db_client.clone(),
-            env.rocks_env.storage.clone(),
-            Arc::new(IngesterMetricsConfig::new()),
-        );
-
-        let token_key = Pubkey::new_unique();
-        let mint_key = Pubkey::new_unique();
-        let owner_key = Pubkey::new_unique();
-
-        let mint_auth_key = Pubkey::new_unique();
-
-        let token_acc = TokenAccount {
-            pubkey: token_key,
-            mint: mint_key,
-            delegate: None,
-            owner: owner_key,
-            frozen: false,
-            delegated_amount: 0,
-            slot_updated: 1,
-            amount: 1,
-        };
-
-        let mint_acc = Mint {
-            pubkey: mint_key,
-            slot_updated: 1,
-            supply: 1,
-            decimals: 0,
-            mint_authority: Some(mint_auth_key),
-            freeze_authority: None,
-        };
-
-        let metadata = MetadataInfo {
-            metadata: Metadata {
-                key: Key::MetadataV1,
-                update_authority: Pubkey::new_unique(),
-                mint: mint_key,
-                data: Data {
-                    name: "name".to_string(),
-                    symbol: "symbol".to_string(),
-                    uri: "https://ping-pong".to_string(),
-                    seller_fee_basis_points: 10,
-                    creators: None,
-                },
-                primary_sale_happened: false,
-                is_mutable: true,
-                edition_nonce: None,
-                token_standard: Some(BLKTokenStandard::Fungible),
-                collection: None,
-                uses: None,
-                collection_details: None,
-                programmable_config: None,
-            },
-            slot: 1,
-            write_version: 1,
-            lamports: 1,
-            executable: false,
-            metadata_owner: None,
-        };
-        let mut metadata_info = HashMap::new();
-        metadata_info.insert(mint_key.to_bytes().to_vec(), metadata);
-
-        let metadata = OffChainData {
-            url: "https://ping-pong".to_string(),
-            metadata: "{\"msg\": \"hallo\"}".to_string(),
-        };
-
-        env.rocks_env
-            .storage
-            .asset_offchain_data
-            .put(metadata.url.clone(), metadata)
-            .unwrap();
-
-        token_updates_processor
-            .transform_and_save_mint_accs(&[mint_acc])
-            .await;
-        token_updates_processor
-            .transform_and_save_token_accs(&[token_acc])
-            .await;
-
-        mplx_updates_processor
-            .transform_and_save_metadata(&metadata_info)
-            .await;
-
-        let payload = GetAsset {
-            id: mint_key.to_string(),
-        };
-        let response = api.get_asset(payload).await.unwrap();
-
-        assert_eq!(response["ownership"]["ownership_model"], "single");
-        assert_eq!(response["ownership"]["owner"], "");
-        assert_eq!(response["interface"], "FungibleToken".to_string());
-
-        let mint_acc = Mint {
-            pubkey: mint_key,
-            slot_updated: 2,
-            supply: 2,
-            decimals: 0,
-            mint_authority: Some(mint_auth_key),
-            freeze_authority: None,
-        };
-
-        token_updates_processor
-            .transform_and_save_mint_accs(&[mint_acc])
-            .await;
-
-        let payload = GetAsset {
-            id: mint_key.to_string(),
-        };
-        let response = api.get_asset(payload).await.unwrap();
-
-        assert_eq!(response["ownership"]["ownership_model"], "token");
-        assert_eq!(response["ownership"]["owner"], "");
-        assert_eq!(response["interface"], "FungibleToken".to_string());
-
-        env.teardown().await;
-    }
-
-    #[tokio::test]
-    #[tracing_test::traced_test]
-<<<<<<< HEAD
-    async fn test_asset_programable_interface() {
-=======
-    async fn test_burnt() {
->>>>>>> 5811df85
-        let cnt = 20;
-        let cli = Cli::default();
-        let (env, _) = setup::TestEnvironment::create(&cli, cnt, SLOT_UPDATED).await;
-        let api = nft_ingester::api::api_impl::DasApi::new(
-            env.pg_env.client.clone(),
-            env.rocks_env.storage.clone(),
-            Arc::new(ApiMetricsConfig::new()),
-        );
-
-<<<<<<< HEAD
-=======
-        let keep_running = Arc::new(AtomicBool::new(true));
-
->>>>>>> 5811df85
-        let buffer = Arc::new(Buffer::new());
-
-        let db_client = Arc::new(DBClient {
-            pool: env.pg_env.pool.clone(),
-        });
-
-        let token_updates_processor = TokenAccsProcessor::new(
-            env.rocks_env.storage.clone(),
-            db_client.clone(),
-            buffer.clone(),
-            Arc::new(IngesterMetricsConfig::new()),
-            1,
-        );
-<<<<<<< HEAD
-        let mplx_updates_processor = MplxAccsProcessor::new(
-=======
-        let mut mplx_updates_processor = MplxAccsProcessor::new(
->>>>>>> 5811df85
-            1,
-            buffer.clone(),
-            db_client.clone(),
-            env.rocks_env.storage.clone(),
-            Arc::new(IngesterMetricsConfig::new()),
-        );
-
-<<<<<<< HEAD
-        let mut metadata_info = HashMap::new();
-        let mut mint_accs = Vec::new();
-        let mut token_accs = Vec::new();
-
-        let token_standards = vec![
-            BLKTokenStandard::ProgrammableNonFungible,
-            BLKTokenStandard::ProgrammableNonFungibleEdition,
-        ];
-
-        for standard in token_standards.iter() {
-            let token_key = Pubkey::new_unique();
-            let mint_key = Pubkey::new_unique();
-            let owner_key = Pubkey::new_unique();
-
-            let mint_auth_key = Pubkey::new_unique();
-
-            let token_acc = TokenAccount {
-                pubkey: token_key,
-                mint: mint_key,
-                delegate: None,
-                owner: owner_key,
-                frozen: false,
-                delegated_amount: 0,
-                slot_updated: 1,
-                amount: 1,
-            };
-
-            let mint_acc = Mint {
-                pubkey: mint_key,
-                slot_updated: 1,
-                supply: 1,
-                decimals: 0,
-                mint_authority: Some(mint_auth_key),
-                freeze_authority: None,
-            };
-
-            let metadata = MetadataInfo {
-                metadata: Metadata {
-                    key: Key::MetadataV1,
-                    update_authority: Pubkey::new_unique(),
-                    mint: mint_key,
-                    data: Data {
-                        name: "name".to_string(),
-                        symbol: "symbol".to_string(),
-                        uri: "https://ping-pong".to_string(),
-                        seller_fee_basis_points: 10,
-                        creators: None,
-                    },
-                    primary_sale_happened: false,
-                    is_mutable: true,
-                    edition_nonce: None,
-                    token_standard: Some(*standard),
-                    collection: None,
-                    uses: None,
-                    collection_details: None,
-                    programmable_config: None,
-                },
-                slot: 1,
-                write_version: 1,
-                lamports: 1,
-                executable: false,
-                metadata_owner: None,
-            };
-
-            metadata_info.insert(mint_key.to_bytes().to_vec(), metadata);
-            mint_accs.push(mint_acc);
-            token_accs.push(token_acc);
-        }
-
-        let metadata = OffChainData {
-=======
-        let token_key = Pubkey::new_unique();
-        let mint_key = Pubkey::new_unique();
-        let owner_key = Pubkey::new_unique();
-
-        let mint_auth_key = Pubkey::new_unique();
-
-        let token_acc = TokenAccount {
-            pubkey: token_key,
-            mint: mint_key,
-            delegate: None,
-            owner: owner_key,
-            frozen: false,
-            delegated_amount: 0,
-            slot_updated: 1,
-            amount: 1,
-        };
-
-        let mint_acc = Mint {
-            pubkey: mint_key,
-            slot_updated: 1,
-            supply: 1,
-            decimals: 0,
-            mint_authority: Some(mint_auth_key),
-            freeze_authority: None,
-        };
-
-        let metadata = MetadataInfo {
-            metadata: Metadata {
-                key: Key::MetadataV1,
-                update_authority: Pubkey::new_unique(),
-                mint: mint_key,
-                data: Data {
-                    name: "name".to_string(),
-                    symbol: "symbol".to_string(),
-                    uri: "https://ping-pong".to_string(),
-                    seller_fee_basis_points: 10,
-                    creators: None,
-                },
-                primary_sale_happened: false,
-                is_mutable: true,
-                edition_nonce: None,
-                token_standard: Some(BLKTokenStandard::Fungible),
-                collection: None,
-                uses: None,
-                collection_details: None,
-                programmable_config: None,
-            },
-            slot: 1,
-            write_version: 1,
-            lamports: 1,
-            executable: false,
-            metadata_owner: None,
-        };
-
-        let metadata_ofch = OffChainData {
->>>>>>> 5811df85
-            url: "https://ping-pong".to_string(),
-            metadata: "{\"msg\": \"hallo\"}".to_string(),
-        };
-
-<<<<<<< HEAD
-        env.rocks_env
-            .storage
-            .asset_offchain_data
-            .put(metadata.url.clone(), metadata)
-            .unwrap();
-
-        token_updates_processor
-            .transform_and_save_mint_accs(&mint_accs)
-            .await;
-        token_updates_processor
-            .transform_and_save_token_accs(&token_accs)
-            .await;
-
-        mplx_updates_processor
-            .transform_and_save_metadata(&metadata_info)
-            .await;
-
-        let payload = GetAsset {
-            id: mint_accs[0].pubkey.to_string(),
-        };
-        let response = api.get_asset(payload).await.unwrap();
-
-        assert_eq!(response["id"], mint_accs[0].pubkey.to_string());
-        assert_eq!(response["interface"], "ProgrammableNFT".to_string());
-
-        let payload = GetAsset {
-            id: mint_accs[1].pubkey.to_string(),
-        };
-        let response = api.get_asset(payload).await.unwrap();
-
-        assert_eq!(response["id"], mint_accs[1].pubkey.to_string());
-        assert_eq!(response["interface"], "ProgrammableNFT".to_string());
-=======
-        let (metadata_key, _) = Pubkey::find_program_address(
-            &[
-                "metadata".as_ref(),
-                blockbuster::programs::token_metadata::token_metadata_id().as_ref(),
-                mint_key.as_ref(),
-            ],
-            &blockbuster::programs::token_metadata::token_metadata_id(),
-        );
-
-        let mut mtd_buff = buffer.mplx_metadata_info.lock().await;
-
-        mtd_buff.insert(metadata_key.to_bytes().to_vec(), metadata);
-        drop(mtd_buff);
-
-        let mut burnt_buff = buffer.burnt_metadata_at_slot.lock().await;
-
-        burnt_buff.insert(metadata_key.to_bytes().to_vec(), 2);
-        drop(burnt_buff);
-
-        let cloned_keep_running = keep_running.clone();
-        tokio::spawn(async move {
-            mplx_updates_processor
-                .process_metadata_accs(cloned_keep_running)
-                .await;
-        });
-
-        tokio::time::sleep(tokio::time::Duration::from_millis(500)).await;
-
-        env.rocks_env
-            .storage
-            .asset_offchain_data
-            .put(metadata_ofch.url.clone(), metadata_ofch)
-            .unwrap();
-
-        token_updates_processor
-            .transform_and_save_mint_accs(&[mint_acc])
-            .await;
-        token_updates_processor
-            .transform_and_save_token_accs(&[token_acc])
-            .await;
-
-        let payload = GetAsset {
-            id: mint_key.to_string(),
-        };
-        let response = api.get_asset(payload).await.unwrap();
-
-        assert_eq!(response["ownership"]["ownership_model"], "single");
-        assert_eq!(response["ownership"]["owner"], "");
-        assert_eq!(response["interface"], "FungibleToken".to_string());
-        assert_eq!(response["burnt"], true);
-
-        keep_running.store(false, Ordering::SeqCst);
->>>>>>> 5811df85
-
-        env.teardown().await;
-    }
-}+// #[cfg(test)]
+// #[cfg(feature = "integration_tests")]
+// mod tests {
+//     use std::{
+//         collections::HashMap,
+//         sync::{
+//             atomic::{AtomicBool, Ordering},
+//             Arc,
+//         },
+//     };
+
+//     use blockbuster::token_metadata::state::{
+//         Data, Key, Metadata, TokenStandard as BLKTokenStandard,
+//     };
+//     use digital_asset_types::rpc::response::AssetList;
+//     use entities::{
+//         api_req_params::{AssetSortBy, AssetSortDirection, AssetSorting, GetAsset, SearchAssets},
+//         enums::{
+//             ChainMutability, Interface, OwnerType, OwnershipModel, RoyaltyModel, RoyaltyTargetType,
+//             SpecificationAssetClass, TokenStandard,
+//         },
+//         models::{ChainDataV1, Updated},
+//     };
+//     use metrics_utils::{ApiMetricsConfig, IngesterMetricsConfig};
+//     use mpl_token_metadata::accounts::MasterEdition;
+//     use nft_ingester::{
+//         buffer::Buffer,
+//         db_v2::DBClient,
+//         mplx_updates_processor::{MetadataInfo, MplxAccsProcessor},
+//         token_updates_processor::TokenAccsProcessor,
+//     };
+//     use rocks_db::{
+//         columns::{Mint, TokenAccount},
+//         offchain_data::OffChainData,
+//         AssetAuthority, AssetDynamicDetails, AssetOwner, AssetStaticDetails,
+//     };
+//     use serde_json::{json, Value};
+//     use solana_program::pubkey::Pubkey;
+//     use testcontainers::clients::Cli;
+
+//     const SLOT_UPDATED: u64 = 100;
+//     #[tokio::test]
+//     #[tracing_test::traced_test]
+//     async fn test_search_assets() {
+//         let cnt = 20;
+//         let cli = Cli::default();
+//         let (env, generated_assets) = setup::TestEnvironment::create(&cli, cnt, SLOT_UPDATED).await;
+//         let api = nft_ingester::api::api_impl::DasApi::new(
+//             env.pg_env.client.clone(),
+//             env.rocks_env.storage.clone(),
+//             Arc::new(ApiMetricsConfig::new()),
+//         );
+//         let limit = 10;
+//         let before: Option<String>;
+//         let after: Option<String>;
+//         // test base case with only a limit and default (0) page
+//         {
+//             let payload = SearchAssets {
+//                 limit: Some(limit),
+//                 ..Default::default()
+//             };
+//             let res = api.search_assets(payload).await.unwrap();
+//             assert!(res.is_object());
+//             let res_obj: AssetList = serde_json::from_value(res).unwrap();
+//             before = res_obj.before;
+//             after = res_obj.after;
+//             assert_eq!(res_obj.total, limit, "total should match the limit");
+//             assert_eq!(
+//                 res_obj.limit, limit,
+//                 "limit should match the requested limit"
+//             );
+//             assert_eq!(
+//                 res_obj.items.len(),
+//                 limit as usize,
+//                 "assets length should match the limit"
+//             );
+
+//             for i in 0..limit {
+//                 assert_eq!(
+//                     res_obj.items[i as usize].id,
+//                     generated_assets.pubkeys[cnt - 1 - i as usize].to_string(),
+//                     "asset should match the pubkey"
+//                 );
+//             }
+//         }
+//         // test limit and 1st page being the same as the 0
+//         {
+//             let payload = SearchAssets {
+//                 limit: Some(limit),
+//                 page: Some(1),
+//                 ..Default::default()
+//             };
+//             let res = api.search_assets(payload).await.unwrap();
+//             let res_obj: AssetList = serde_json::from_value(res).unwrap();
+//             for i in 0..limit {
+//                 assert_eq!(
+//                     res_obj.items[i as usize].id,
+//                     generated_assets.pubkeys[cnt - 1 - i as usize].to_string(),
+//                     "asset should match the pubkey"
+//                 );
+//             }
+//         }
+//         // test the 2nd page
+//         {
+//             let payload = SearchAssets {
+//                 limit: Some(limit),
+//                 page: Some(2),
+//                 ..Default::default()
+//             };
+//             let res = api.search_assets(payload).await.unwrap();
+//             let res_obj: AssetList = serde_json::from_value(res).unwrap();
+//             for i in 0..limit {
+//                 assert_eq!(
+//                     res_obj.items[i as usize].id,
+//                     generated_assets.pubkeys[cnt - 1 - limit as usize - i as usize].to_string(),
+//                     "asset should match the pubkey"
+//                 );
+//             }
+//         }
+//         // test the 3rd page - no more assets
+//         {
+//             let payload = SearchAssets {
+//                 limit: Some(limit),
+//                 page: Some(3),
+//                 ..Default::default()
+//             };
+//             let res = api.search_assets(payload).await.unwrap();
+//             let res_obj: AssetList = serde_json::from_value(res).unwrap();
+//             assert!(res_obj.items.is_empty(), "items should be empty");
+//         }
+//         // test the 2nd page using after
+//         {
+//             let payload = SearchAssets {
+//                 limit: Some(limit),
+//                 after: after,
+//                 ..Default::default()
+//             };
+//             let res = api.search_assets(payload).await.unwrap();
+//             let res_obj: AssetList = serde_json::from_value(res).unwrap();
+//             for i in 0..limit {
+//                 assert_eq!(
+//                     res_obj.items[i as usize].id,
+//                     generated_assets.pubkeys[cnt - 1 - limit as usize - i as usize].to_string(),
+//                     "asset should match the pubkey"
+//                 );
+//             }
+//         }
+//         // test a request with before the first page returns an empty result
+//         {
+//             let payload = SearchAssets {
+//                 limit: Some(limit),
+//                 before: before,
+//                 ..Default::default()
+//             };
+//             let res = api.search_assets(payload).await.unwrap();
+//             let res_obj: AssetList = serde_json::from_value(res).unwrap();
+//             assert!(res_obj.items.is_empty(), "items should be empty");
+//         }
+//         // test a request with all "common" fields filled in in the filter
+//         {
+//             let payload = SearchAssets {
+//                 limit: Some(limit),
+//                 interface: Some(Interface::V1NFT),
+//                 owner_type: Some(OwnershipModel::Single),
+//                 frozen: Some(false),
+//                 supply: Some(1),
+//                 compressed: Some(false),
+//                 compressible: Some(false),
+//                 royalty_target_type: Some(RoyaltyModel::Creators),
+//                 royalty_amount: Some(0),
+//                 burnt: Some(false),
+//                 json_uri: Some("http://example.com".to_string()),
+//                 sort_by: Some(AssetSorting {
+//                     sort_by: AssetSortBy::Created,
+//                     sort_direction: Some(AssetSortDirection::Desc),
+//                 }),
+//                 ..Default::default()
+//             };
+//             let res = api.search_assets(payload).await.unwrap();
+//             let res_obj: AssetList = serde_json::from_value(res).unwrap();
+//             for i in 0..limit {
+//                 assert_eq!(
+//                     res_obj.items[i as usize].id,
+//                     generated_assets.pubkeys[cnt - 1 - i as usize].to_string(),
+//                     "asset should match the pubkey"
+//                 );
+//             }
+//         }
+//         // test a request with owner
+//         {
+//             let ref_value = generated_assets.owners[8].clone();
+//             let payload = SearchAssets {
+//                 limit: Some(limit),
+//                 owner_address: Some(ref_value.owner.value.to_string()),
+//                 ..Default::default()
+//             };
+//             let res = api.search_assets(payload).await.unwrap();
+//             let res_obj: AssetList = serde_json::from_value(res).unwrap();
+//             assert_eq!(res_obj.total, 1, "total should be 1");
+//             assert_eq!(res_obj.items.len(), 1, "items length should be 1");
+//             assert_eq!(
+//                 res_obj.items[0].id,
+//                 ref_value.pubkey.to_string(),
+//                 "asset should match the pubkey"
+//             );
+//         }
+//         // test a request with a creator
+//         {
+//             let ref_value = generated_assets.dynamic_details[5].clone();
+//             let payload = SearchAssets {
+//                 limit: Some(limit),
+//                 creator_address: Some(ref_value.creators.value[0].creator.to_string()),
+//                 ..Default::default()
+//             };
+//             let res = api.search_assets(payload).await.unwrap();
+//             let res_obj: AssetList = serde_json::from_value(res).unwrap();
+//             assert_eq!(res_obj.total, 1, "total should be 1");
+//             assert_eq!(res_obj.items.len(), 1, "items length should be 1");
+//             assert_eq!(
+//                 res_obj.items[0].id,
+//                 ref_value.pubkey.to_string(),
+//                 "asset should match the pubkey"
+//             );
+//         }
+//         // test a request with a creator verified field, considering the value was randomly generated in the dynamic data
+//         {
+//             let limit = 20;
+//             let payload = SearchAssets {
+//                 limit: Some(limit),
+//                 creator_verified: Some(true),
+//                 ..Default::default()
+//             };
+//             let res = api.search_assets(payload).await.unwrap();
+//             let res_obj: AssetList = serde_json::from_value(res).unwrap();
+//             // calculate the number of assets with creator verified true
+//             let mut cnt = 0;
+//             for dynamic in generated_assets.dynamic_details.iter() {
+//                 if dynamic.creators.value[0].creator_verified {
+//                     cnt += 1;
+//                 }
+//             }
+//             assert_eq!(res_obj.total, cnt, "total should be {}", cnt);
+//         }
+//         // test a request with an authority_address field
+//         {
+//             let ref_value = generated_assets.authorities[9].clone();
+//             let payload = SearchAssets {
+//                 limit: Some(limit),
+//                 authority_address: Some(ref_value.authority.to_string()),
+//                 ..Default::default()
+//             };
+//             let res = api.search_assets(payload).await.unwrap();
+//             let res_obj: AssetList = serde_json::from_value(res).unwrap();
+//             assert_eq!(res_obj.total, 1, "total should be 1");
+//             assert_eq!(res_obj.items.len(), 1, "items length should be 1");
+//             assert_eq!(
+//                 res_obj.items[0].id,
+//                 ref_value.pubkey.to_string(),
+//                 "asset should match the pubkey"
+//             );
+//         }
+//         // test a request with a collection set as grouping
+//         {
+//             let ref_value = generated_assets.collections[12].clone();
+//             let payload = SearchAssets {
+//                 limit: Some(limit),
+//                 grouping: Some(("collection".to_string(), ref_value.collection.to_string())),
+//                 ..Default::default()
+//             };
+//             let res = api.search_assets(payload).await.unwrap();
+//             let res_obj: AssetList = serde_json::from_value(res).unwrap();
+//             assert_eq!(res_obj.total, 1, "total should be 1");
+//             assert_eq!(res_obj.items.len(), 1, "items length should be 1");
+//             assert_eq!(
+//                 res_obj.items[0].id,
+//                 ref_value.pubkey.to_string(),
+//                 "asset should match the pubkey"
+//             );
+//         }
+//         // test a request with a delegate field
+//         {
+//             let ref_value = generated_assets.owners[13].clone();
+//             let payload = SearchAssets {
+//                 limit: Some(limit),
+//                 delegate: Some(ref_value.delegate.value.unwrap().to_string()),
+//                 ..Default::default()
+//             };
+//             let res = api.search_assets(payload).await.unwrap();
+//             let res_obj: AssetList = serde_json::from_value(res).unwrap();
+//             assert_eq!(res_obj.total, 1, "total should be 1");
+//             assert_eq!(res_obj.items.len(), 1, "items length should be 1");
+//             assert_eq!(
+//                 res_obj.items[0].id,
+//                 ref_value.pubkey.to_string(),
+//                 "asset should match the pubkey"
+//             );
+//         }
+//         // test a request with a supply mint field
+//         {
+//             let ref_value = generated_assets.static_details[14].clone();
+//             let payload = SearchAssets {
+//                 limit: Some(limit),
+//                 supply_mint: Some(ref_value.pubkey.to_string()),
+//                 ..Default::default()
+//             };
+//             let res = api.search_assets(payload).await.unwrap();
+//             let res_obj: AssetList = serde_json::from_value(res).unwrap();
+//             assert_eq!(res_obj.total, 1, "total should be 1");
+//             assert_eq!(res_obj.items.len(), 1, "items length should be 1");
+//             assert_eq!(
+//                 res_obj.items[0].id,
+//                 ref_value.pubkey.to_string(),
+//                 "asset should match the pubkey"
+//             );
+//         }
+//         // test a request with a royalty target
+//         {
+//             let ref_value = generated_assets.dynamic_details[15].clone();
+//             let payload = SearchAssets {
+//                 limit: Some(limit),
+//                 royalty_target: Some(ref_value.creators.value[0].creator.to_string()),
+//                 royalty_target_type: Some(RoyaltyModel::Creators),
+//                 royalty_amount: Some(ref_value.royalty_amount.value as u32),
+//                 ..Default::default()
+//             };
+//             let res = api.search_assets(payload).await.unwrap();
+//             let res_obj: AssetList = serde_json::from_value(res).unwrap();
+
+//             assert_eq!(res_obj.total, 1, "total should be 1");
+//             assert_eq!(res_obj.items.len(), 1, "items length should be 1");
+//             assert_eq!(
+//                 res_obj.items[0].id,
+//                 ref_value.pubkey.to_string(),
+//                 "asset should match the pubkey"
+//             );
+//         }
+//         env.teardown().await;
+//     }
+
+//     #[tokio::test]
+//     #[tracing_test::traced_test]
+//     async fn test_asset_none_grouping_with_token_standard() {
+//         let cnt = 20;
+//         let cli = Cli::default();
+//         let (env, _) = setup::TestEnvironment::create(&cli, cnt, SLOT_UPDATED).await;
+//         let api = nft_ingester::api::api_impl::DasApi::new(
+//             env.pg_env.client.clone(),
+//             env.rocks_env.storage.clone(),
+//             Arc::new(ApiMetricsConfig::new()),
+//         );
+
+//         let pb = Pubkey::new_unique();
+//         let authority = Pubkey::new_unique();
+
+//         let mut chain_data = ChainDataV1 {
+//             name: "name".to_string(),
+//             symbol: "symbol".to_string(),
+//             edition_nonce: Some(1),
+//             primary_sale_happened: false,
+//             token_standard: Some(TokenStandard::NonFungible),
+//             uses: None,
+//         };
+//         chain_data.sanitize();
+
+//         let chain_data = json!(chain_data);
+//         let asset_static_details = AssetStaticDetails {
+//             pubkey: pb,
+//             specification_asset_class: SpecificationAssetClass::Nft,
+//             royalty_target_type: RoyaltyTargetType::Creators,
+//             created_at: 12 as i64,
+//             edition_address: Some(MasterEdition::find_pda(&pb).0),
+//         };
+
+//         let dynamic_details = AssetDynamicDetails {
+//             pubkey: pb,
+//             is_compressed: Updated::new(12, Some(12), true),
+//             is_compressible: Updated::new(12, Some(12), false),
+//             supply: Some(Updated::new(12, Some(12), 1)),
+//             seq: Some(Updated::new(12, Some(12), 12)),
+//             onchain_data: Some(Updated::new(12, Some(12), chain_data.to_string())),
+//             creators: Updated::new(12, Some(12), vec![]),
+//             royalty_amount: Updated::new(12, Some(12), 5),
+//             url: Updated::new(12, Some(12), "https://ping-pong".to_string()),
+//             chain_mutability: Some(Updated::new(12, Some(12), ChainMutability::Mutable)),
+//             lamports: Some(Updated::new(12, Some(12), 1)),
+//             executable: Some(Updated::new(12, Some(12), false)),
+//             metadata_owner: Some(Updated::new(12, Some(12), "ff".to_string())),
+//             ..Default::default()
+//         };
+
+//         let asset_authority = AssetAuthority {
+//             pubkey: pb,
+//             authority,
+//             slot_updated: 12,
+//         };
+
+//         let owner = AssetOwner {
+//             pubkey: pb,
+//             owner: Updated::new(12, Some(12), authority),
+//             delegate: Updated::new(12, Some(12), None),
+//             owner_type: Updated::new(12, Some(12), OwnerType::Single),
+//             owner_delegate_seq: Updated::new(12, Some(12), Some(12)),
+//         };
+
+//         let metadata = OffChainData {
+//             url: "https://ping-pong".to_string(),
+//             metadata: "{\"msg\": \"hallo\"}".to_string(),
+//         };
+//         env.rocks_env
+//             .storage
+//             .asset_offchain_data
+//             .put(metadata.url.clone(), metadata)
+//             .unwrap();
+
+//         env.rocks_env
+//             .storage
+//             .asset_static_data
+//             .put(pb, asset_static_details)
+//             .unwrap();
+//         env.rocks_env
+//             .storage
+//             .asset_dynamic_data
+//             .put(pb, dynamic_details)
+//             .unwrap();
+//         env.rocks_env
+//             .storage
+//             .asset_authority_data
+//             .put(pb, asset_authority)
+//             .unwrap();
+//         env.rocks_env
+//             .storage
+//             .asset_owner_data
+//             .put(pb, owner)
+//             .unwrap();
+
+//         let payload = GetAsset { id: pb.to_string() };
+//         let response = api.get_asset(payload).await.unwrap();
+
+//         assert_eq!(response["grouping"], Value::Array(vec![]));
+//         assert_eq!(
+//             response["content"]["metadata"]["token_standard"],
+//             "NonFungible"
+//         );
+
+//         env.teardown().await;
+//     }
+
+//     #[tokio::test]
+//     #[tracing_test::traced_test]
+//     async fn test_asset_without_offchain_data() {
+//         let cnt = 20;
+//         let cli = Cli::default();
+//         let (env, _) = setup::TestEnvironment::create(&cli, cnt, SLOT_UPDATED).await;
+//         let api = nft_ingester::api::api_impl::DasApi::new(
+//             env.pg_env.client.clone(),
+//             env.rocks_env.storage.clone(),
+//             Arc::new(ApiMetricsConfig::new()),
+//         );
+
+//         let pb = Pubkey::new_unique();
+//         let authority = Pubkey::new_unique();
+
+//         let mut chain_data = ChainDataV1 {
+//             name: "name".to_string(),
+//             symbol: "symbol".to_string(),
+//             edition_nonce: Some(1),
+//             primary_sale_happened: false,
+//             token_standard: Some(TokenStandard::NonFungible),
+//             uses: None,
+//         };
+//         chain_data.sanitize();
+
+//         let chain_data = json!(chain_data);
+//         let asset_static_details = AssetStaticDetails {
+//             pubkey: pb,
+//             specification_asset_class: SpecificationAssetClass::Nft,
+//             royalty_target_type: RoyaltyTargetType::Creators,
+//             created_at: 12 as i64,
+//             edition_address: Some(MasterEdition::find_pda(&pb).0),
+//         };
+
+//         let json_uri = "http://someUrl.com".to_string();
+
+//         let dynamic_details = AssetDynamicDetails {
+//             pubkey: pb,
+//             is_compressed: Updated::new(12, Some(12), true),
+//             is_compressible: Updated::new(12, Some(12), false),
+//             supply: Some(Updated::new(12, Some(12), 1)),
+//             seq: Some(Updated::new(12, Some(12), 12)),
+//             onchain_data: Some(Updated::new(12, Some(12), chain_data.to_string())),
+//             creators: Updated::new(12, Some(12), vec![]),
+//             royalty_amount: Updated::new(12, Some(12), 5),
+//             url: Updated::new(12, Some(12), json_uri.clone()),
+//             ..Default::default()
+//         };
+
+//         let asset_authority = AssetAuthority {
+//             pubkey: pb,
+//             authority,
+//             slot_updated: 12,
+//         };
+
+//         let owner = AssetOwner {
+//             pubkey: pb,
+//             owner: Updated::new(12, Some(12), authority),
+//             delegate: Updated::new(12, Some(12), None),
+//             owner_type: Updated::new(12, Some(12), OwnerType::Single),
+//             owner_delegate_seq: Updated::new(12, Some(12), Some(12)),
+//         };
+
+//         env.rocks_env
+//             .storage
+//             .asset_static_data
+//             .put(pb, asset_static_details)
+//             .unwrap();
+//         env.rocks_env
+//             .storage
+//             .asset_dynamic_data
+//             .put(pb, dynamic_details)
+//             .unwrap();
+//         env.rocks_env
+//             .storage
+//             .asset_authority_data
+//             .put(pb, asset_authority)
+//             .unwrap();
+//         env.rocks_env
+//             .storage
+//             .asset_owner_data
+//             .put(pb, owner)
+//             .unwrap();
+
+//         let payload = GetAsset { id: pb.to_string() };
+//         let response = api.get_asset(payload).await.unwrap();
+
+//         assert_eq!(response["id"], pb.to_string());
+//         assert_eq!(response["grouping"], Value::Array(vec![]));
+//         assert_eq!(
+//             response["content"]["metadata"]["token_standard"],
+//             "NonFungible"
+//         );
+//         assert_eq!(response["content"]["json_uri"], json_uri);
+
+//         env.teardown().await;
+//     }
+
+//     #[tokio::test]
+//     #[tracing_test::traced_test]
+//     async fn test_fungible_asset() {
+//         let cnt = 20;
+//         let cli = Cli::default();
+//         let (env, _) = setup::TestEnvironment::create(&cli, cnt, SLOT_UPDATED).await;
+//         let api = nft_ingester::api::api_impl::DasApi::new(
+//             env.pg_env.client.clone(),
+//             env.rocks_env.storage.clone(),
+//             Arc::new(ApiMetricsConfig::new()),
+//         );
+
+//         let buffer = Arc::new(Buffer::new());
+
+//         let db_client = Arc::new(DBClient {
+//             pool: env.pg_env.pool.clone(),
+//         });
+
+//         let token_updates_processor = TokenAccsProcessor::new(
+//             env.rocks_env.storage.clone(),
+//             db_client.clone(),
+//             buffer.clone(),
+//             Arc::new(IngesterMetricsConfig::new()),
+//             1,
+//         );
+//         let mplx_updates_processor = MplxAccsProcessor::new(
+//             1,
+//             buffer.clone(),
+//             db_client.clone(),
+//             env.rocks_env.storage.clone(),
+//             Arc::new(IngesterMetricsConfig::new()),
+//         );
+
+//         let token_key = Pubkey::new_unique();
+//         let mint_key = Pubkey::new_unique();
+//         let owner_key = Pubkey::new_unique();
+
+//         let mint_auth_key = Pubkey::new_unique();
+
+//         let token_acc = TokenAccount {
+//             pubkey: token_key,
+//             mint: mint_key,
+//             delegate: None,
+//             owner: owner_key,
+//             frozen: false,
+//             delegated_amount: 0,
+//             slot_updated: 1,
+//             amount: 1,
+//         };
+
+//         let mint_acc = Mint {
+//             pubkey: mint_key,
+//             slot_updated: 1,
+//             supply: 1,
+//             decimals: 0,
+//             mint_authority: Some(mint_auth_key),
+//             freeze_authority: None,
+//         };
+
+//         let metadata = MetadataInfo {
+//             metadata: Metadata {
+//                 key: Key::MetadataV1,
+//                 update_authority: Pubkey::new_unique(),
+//                 mint: mint_key,
+//                 data: Data {
+//                     name: "name".to_string(),
+//                     symbol: "symbol".to_string(),
+//                     uri: "https://ping-pong".to_string(),
+//                     seller_fee_basis_points: 10,
+//                     creators: None,
+//                 },
+//                 primary_sale_happened: false,
+//                 is_mutable: true,
+//                 edition_nonce: None,
+//                 token_standard: Some(BLKTokenStandard::Fungible),
+//                 collection: None,
+//                 uses: None,
+//                 collection_details: None,
+//                 programmable_config: None,
+//             },
+//             slot: 1,
+//             write_version: 1,
+//             lamports: 1,
+//             executable: false,
+//             metadata_owner: None,
+//         };
+//         let mut metadata_info = HashMap::new();
+//         metadata_info.insert(mint_key.to_bytes().to_vec(), metadata);
+
+//         let metadata = OffChainData {
+//             url: "https://ping-pong".to_string(),
+//             metadata: "{\"msg\": \"hallo\"}".to_string(),
+//         };
+
+//         env.rocks_env
+//             .storage
+//             .asset_offchain_data
+//             .put(metadata.url.clone(), metadata)
+//             .unwrap();
+
+//         token_updates_processor
+//             .transform_and_save_mint_accs(&[mint_acc])
+//             .await;
+//         token_updates_processor
+//             .transform_and_save_token_accs(&[token_acc])
+//             .await;
+
+//         mplx_updates_processor
+//             .transform_and_save_metadata(&metadata_info)
+//             .await;
+
+//         let payload = GetAsset {
+//             id: mint_key.to_string(),
+//         };
+//         let response = api.get_asset(payload).await.unwrap();
+
+//         assert_eq!(response["ownership"]["ownership_model"], "single");
+//         assert_eq!(response["ownership"]["owner"], "");
+//         assert_eq!(response["interface"], "FungibleToken".to_string());
+
+//         let mint_acc = Mint {
+//             pubkey: mint_key,
+//             slot_updated: 2,
+//             supply: 2,
+//             decimals: 0,
+//             mint_authority: Some(mint_auth_key),
+//             freeze_authority: None,
+//         };
+
+//         token_updates_processor
+//             .transform_and_save_mint_accs(&[mint_acc])
+//             .await;
+
+//         let payload = GetAsset {
+//             id: mint_key.to_string(),
+//         };
+//         let response = api.get_asset(payload).await.unwrap();
+
+//         assert_eq!(response["ownership"]["ownership_model"], "token");
+//         assert_eq!(response["ownership"]["owner"], "");
+//         assert_eq!(response["interface"], "FungibleToken".to_string());
+
+//         env.teardown().await;
+//     }
+
+//     #[tokio::test]
+//     #[tracing_test::traced_test]
+// <<<<<<< HEAD
+//     async fn test_asset_programable_interface() {
+// =======
+//     async fn test_burnt() {
+// >>>>>>> fix/burn-processing
+//         let cnt = 20;
+//         let cli = Cli::default();
+//         let (env, _) = setup::TestEnvironment::create(&cli, cnt, SLOT_UPDATED).await;
+//         let api = nft_ingester::api::api_impl::DasApi::new(
+//             env.pg_env.client.clone(),
+//             env.rocks_env.storage.clone(),
+//             Arc::new(ApiMetricsConfig::new()),
+//         );
+
+// <<<<<<< HEAD
+// =======
+//         let keep_running = Arc::new(AtomicBool::new(true));
+
+// >>>>>>> fix/burn-processing
+//         let buffer = Arc::new(Buffer::new());
+
+//         let db_client = Arc::new(DBClient {
+//             pool: env.pg_env.pool.clone(),
+//         });
+
+//         let token_updates_processor = TokenAccsProcessor::new(
+//             env.rocks_env.storage.clone(),
+//             db_client.clone(),
+//             buffer.clone(),
+//             Arc::new(IngesterMetricsConfig::new()),
+//             1,
+//         );
+// <<<<<<< HEAD
+//         let mplx_updates_processor = MplxAccsProcessor::new(
+// =======
+//         let mut mplx_updates_processor = MplxAccsProcessor::new(
+// >>>>>>> fix/burn-processing
+//             1,
+//             buffer.clone(),
+//             db_client.clone(),
+//             env.rocks_env.storage.clone(),
+//             Arc::new(IngesterMetricsConfig::new()),
+//         );
+
+// <<<<<<< HEAD
+//         let mut metadata_info = HashMap::new();
+//         let mut mint_accs = Vec::new();
+//         let mut token_accs = Vec::new();
+
+//         let token_standards = vec![
+//             BLKTokenStandard::ProgrammableNonFungible,
+//             BLKTokenStandard::ProgrammableNonFungibleEdition,
+//         ];
+
+//         for standard in token_standards.iter() {
+//             let token_key = Pubkey::new_unique();
+//             let mint_key = Pubkey::new_unique();
+//             let owner_key = Pubkey::new_unique();
+
+//             let mint_auth_key = Pubkey::new_unique();
+
+//             let token_acc = TokenAccount {
+//                 pubkey: token_key,
+//                 mint: mint_key,
+//                 delegate: None,
+//                 owner: owner_key,
+//                 frozen: false,
+//                 delegated_amount: 0,
+//                 slot_updated: 1,
+//                 amount: 1,
+//             };
+
+//             let mint_acc = Mint {
+//                 pubkey: mint_key,
+//                 slot_updated: 1,
+//                 supply: 1,
+//                 decimals: 0,
+//                 mint_authority: Some(mint_auth_key),
+//                 freeze_authority: None,
+//             };
+
+//             let metadata = MetadataInfo {
+//                 metadata: Metadata {
+//                     key: Key::MetadataV1,
+//                     update_authority: Pubkey::new_unique(),
+//                     mint: mint_key,
+//                     data: Data {
+//                         name: "name".to_string(),
+//                         symbol: "symbol".to_string(),
+//                         uri: "https://ping-pong".to_string(),
+//                         seller_fee_basis_points: 10,
+//                         creators: None,
+//                     },
+//                     primary_sale_happened: false,
+//                     is_mutable: true,
+//                     edition_nonce: None,
+//                     token_standard: Some(*standard),
+//                     collection: None,
+//                     uses: None,
+//                     collection_details: None,
+//                     programmable_config: None,
+//                 },
+//                 slot: 1,
+//                 write_version: 1,
+//                 lamports: 1,
+//                 executable: false,
+//                 metadata_owner: None,
+//             };
+
+//             metadata_info.insert(mint_key.to_bytes().to_vec(), metadata);
+//             mint_accs.push(mint_acc);
+//             token_accs.push(token_acc);
+//         }
+
+//         let metadata = OffChainData {
+// =======
+//         let token_key = Pubkey::new_unique();
+//         let mint_key = Pubkey::new_unique();
+//         let owner_key = Pubkey::new_unique();
+
+//         let mint_auth_key = Pubkey::new_unique();
+
+//         let token_acc = TokenAccount {
+//             pubkey: token_key,
+//             mint: mint_key,
+//             delegate: None,
+//             owner: owner_key,
+//             frozen: false,
+//             delegated_amount: 0,
+//             slot_updated: 1,
+//             amount: 1,
+//         };
+
+//         let mint_acc = Mint {
+//             pubkey: mint_key,
+//             slot_updated: 1,
+//             supply: 1,
+//             decimals: 0,
+//             mint_authority: Some(mint_auth_key),
+//             freeze_authority: None,
+//         };
+
+//         let metadata = MetadataInfo {
+//             metadata: Metadata {
+//                 key: Key::MetadataV1,
+//                 update_authority: Pubkey::new_unique(),
+//                 mint: mint_key,
+//                 data: Data {
+//                     name: "name".to_string(),
+//                     symbol: "symbol".to_string(),
+//                     uri: "https://ping-pong".to_string(),
+//                     seller_fee_basis_points: 10,
+//                     creators: None,
+//                 },
+//                 primary_sale_happened: false,
+//                 is_mutable: true,
+//                 edition_nonce: None,
+//                 token_standard: Some(BLKTokenStandard::Fungible),
+//                 collection: None,
+//                 uses: None,
+//                 collection_details: None,
+//                 programmable_config: None,
+//             },
+//             slot: 1,
+//             write_version: 1,
+//             lamports: 1,
+//             executable: false,
+//             metadata_owner: None,
+//         };
+
+//         let metadata_ofch = OffChainData {
+// >>>>>>> fix/burn-processing
+//             url: "https://ping-pong".to_string(),
+//             metadata: "{\"msg\": \"hallo\"}".to_string(),
+//         };
+
+// <<<<<<< HEAD
+//         env.rocks_env
+//             .storage
+//             .asset_offchain_data
+//             .put(metadata.url.clone(), metadata)
+//             .unwrap();
+
+//         token_updates_processor
+//             .transform_and_save_mint_accs(&mint_accs)
+//             .await;
+//         token_updates_processor
+//             .transform_and_save_token_accs(&token_accs)
+//             .await;
+
+//         mplx_updates_processor
+//             .transform_and_save_metadata(&metadata_info)
+//             .await;
+
+//         let payload = GetAsset {
+//             id: mint_accs[0].pubkey.to_string(),
+//         };
+//         let response = api.get_asset(payload).await.unwrap();
+
+//         assert_eq!(response["id"], mint_accs[0].pubkey.to_string());
+//         assert_eq!(response["interface"], "ProgrammableNFT".to_string());
+
+//         let payload = GetAsset {
+//             id: mint_accs[1].pubkey.to_string(),
+//         };
+//         let response = api.get_asset(payload).await.unwrap();
+
+//         assert_eq!(response["id"], mint_accs[1].pubkey.to_string());
+//         assert_eq!(response["interface"], "ProgrammableNFT".to_string());
+// =======
+//         let (metadata_key, _) = Pubkey::find_program_address(
+//             &[
+//                 "metadata".as_ref(),
+//                 blockbuster::programs::token_metadata::token_metadata_id().as_ref(),
+//                 mint_key.as_ref(),
+//             ],
+//             &blockbuster::programs::token_metadata::token_metadata_id(),
+//         );
+
+//         let mut mtd_buff = buffer.mplx_metadata_info.lock().await;
+
+//         mtd_buff.insert(metadata_key.to_bytes().to_vec(), metadata);
+//         drop(mtd_buff);
+
+//         let mut burnt_buff = buffer.burnt_metadata_at_slot.lock().await;
+
+//         burnt_buff.insert(metadata_key.to_bytes().to_vec(), 2);
+//         drop(burnt_buff);
+
+//         let cloned_keep_running = keep_running.clone();
+//         tokio::spawn(async move {
+//             mplx_updates_processor
+//                 .process_metadata_accs(cloned_keep_running)
+//                 .await;
+//         });
+
+//         tokio::time::sleep(tokio::time::Duration::from_millis(500)).await;
+
+//         env.rocks_env
+//             .storage
+//             .asset_offchain_data
+//             .put(metadata_ofch.url.clone(), metadata_ofch)
+//             .unwrap();
+
+//         token_updates_processor
+//             .transform_and_save_mint_accs(&[mint_acc])
+//             .await;
+//         token_updates_processor
+//             .transform_and_save_token_accs(&[token_acc])
+//             .await;
+
+//         let payload = GetAsset {
+//             id: mint_key.to_string(),
+//         };
+//         let response = api.get_asset(payload).await.unwrap();
+
+//         assert_eq!(response["ownership"]["ownership_model"], "single");
+//         assert_eq!(response["ownership"]["owner"], "");
+//         assert_eq!(response["interface"], "FungibleToken".to_string());
+//         assert_eq!(response["burnt"], true);
+
+//         keep_running.store(false, Ordering::SeqCst);
+// >>>>>>> fix/burn-processing
+
+//         env.teardown().await;
+//     }
+// }