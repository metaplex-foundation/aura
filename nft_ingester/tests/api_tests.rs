--- conflicted
+++ resolved
@@ -1485,10 +1485,7 @@
             env.rocks_env.storage.clone(),
             Arc::new(ApiMetricsConfig::new()),
             None,
-<<<<<<< HEAD
-=======
             50,
->>>>>>> 75901086
         );
 
         let ref_value = generated_assets.owners[8].clone();
@@ -1500,12 +1497,9 @@
             before: None,
             after: None,
             cursor: None,
-<<<<<<< HEAD
             options: Some(Options {
                 show_unverified_collections: true,
             }),
-=======
->>>>>>> 75901086
         };
         let res = api.get_assets_by_owner(payload).await.unwrap();
         let res_obj: AssetList = serde_json::from_value(res).unwrap();
@@ -1530,10 +1524,7 @@
             env.rocks_env.storage.clone(),
             Arc::new(ApiMetricsConfig::new()),
             None,
-<<<<<<< HEAD
-=======
             50,
->>>>>>> 75901086
         );
 
         let ref_value = generated_assets.collections[12].clone();
@@ -1546,12 +1537,9 @@
             before: None,
             after: None,
             cursor: None,
-<<<<<<< HEAD
             options: Some(Options {
                 show_unverified_collections: true,
             }),
-=======
->>>>>>> 75901086
         };
         let res = api.get_assets_by_group(payload).await.unwrap();
         let res_obj: AssetList = serde_json::from_value(res).unwrap();
@@ -1576,10 +1564,7 @@
             env.rocks_env.storage.clone(),
             Arc::new(ApiMetricsConfig::new()),
             None,
-<<<<<<< HEAD
-=======
             50,
->>>>>>> 75901086
         );
 
         let ref_value = generated_assets.dynamic_details[5].clone();
@@ -1592,12 +1577,9 @@
             before: None,
             after: None,
             cursor: None,
-<<<<<<< HEAD
             options: Some(Options {
                 show_unverified_collections: true,
             }),
-=======
->>>>>>> 75901086
         };
         let res = api.get_assets_by_creator(payload).await.unwrap();
         let res_obj: AssetList = serde_json::from_value(res).unwrap();
@@ -1622,10 +1604,7 @@
             env.rocks_env.storage.clone(),
             Arc::new(ApiMetricsConfig::new()),
             None,
-<<<<<<< HEAD
-=======
             50,
->>>>>>> 75901086
         );
 
         let ref_value = generated_assets.authorities[9].clone();
@@ -1637,12 +1616,9 @@
             before: None,
             after: None,
             cursor: None,
-<<<<<<< HEAD
             options: Some(Options {
                 show_unverified_collections: true,
             }),
-=======
->>>>>>> 75901086
         };
         let res = api.get_assets_by_authority(payload).await.unwrap();
         let res_obj: AssetList = serde_json::from_value(res).unwrap();
