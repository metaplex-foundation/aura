--- conflicted
+++ resolved
@@ -78,13 +78,8 @@
         }
     };
 
-<<<<<<< HEAD
-    let mut processed_slots = 0;
+    let mut processed_assets = 0;
     while let Some(result) = asset_details_stream.next().await {
-=======
-    let mut processed_assets = 0;
-    while let Some(result) = stream.next().await {
->>>>>>> c4551765
         if !keep_running.load(Ordering::SeqCst) {
             break;
         }
@@ -93,12 +88,8 @@
                 if let Some(e) = storage.insert_gaped_data(details).await.err() {
                     error!("Error processing gaped data: {}", e)
                 } else {
-                    processed_slots += 1;
+                    processed_assets += 1;
                 }
-<<<<<<< HEAD
-=======
-                processed_assets += 1;
->>>>>>> c4551765
             }
             Err(e) => {
                 error!("Error processing asset details stream item: {}", e);
@@ -106,17 +97,5 @@
         }
     }
 
-<<<<<<< HEAD
-    processed_slots
-=======
     processed_assets
-}
-
-pub async fn insert_gaped_data(
-    rocks_storage: Arc<Storage>,
-    data: CompleteAssetDetails,
-) -> Result<(), IngesterError> {
-    rocks_storage.insert_gaped_data(data).await?;
-    Ok(())
->>>>>>> c4551765
 }