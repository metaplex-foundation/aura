use crate::error::IngesterError;
use entities::models::CompleteAssetDetails;
use futures::StreamExt;
use interface::asset_streaming_and_discovery::AssetDetailsConsumer;
use log::error;
<<<<<<< HEAD
use rocks_db::asset::{AssetCollection, AssetLeaf};
use rocks_db::cl_items::{ClItem, ClLeaf};
use rocks_db::{AssetAuthority, AssetDynamicDetails, AssetOwner, AssetStaticDetails, Storage};
use serde_json::json;
use std::sync::atomic::{AtomicBool, Ordering};
=======
use rocks_db::Storage;
>>>>>>> 66598e1d
use std::sync::Arc;

pub async fn process_asset_details_stream(
    keep_running: Arc<AtomicBool>,
    storage: Arc<Storage>,
    start_slot: u64,
    end_slot: u64,
    mut consumer: impl AssetDetailsConsumer,
) -> u64 {
    let mut stream = match consumer
        .get_consumable_stream_in_range(start_slot, end_slot)
        .await
    {
        Ok(stream) => stream,
        Err(e) => {
            error!("Error consume asset details stream in range: {}", e);
            return 0;
        }
    };

    let mut processed_slots = 0;
    while let Some(result) = stream.next().await {
        if !keep_running.load(Ordering::SeqCst) {
            break;
        }
        match result {
            Ok(details) => {
                if let Some(e) = insert_gaped_data(storage.clone(), details).await.err() {
                    error!("Error processing gaped data: {}", e)
                }
                processed_slots += 1;
            }
            Err(e) => {
                error!("Error processing stream item: {}", e);
            }
        }
    }

    processed_slots
}

pub async fn insert_gaped_data(
    rocks_storage: Arc<Storage>,
    data: CompleteAssetDetails,
) -> Result<(), IngesterError> {
    rocks_storage.insert_gaped_data(data).await?;
    Ok(())
}<|MERGE_RESOLUTION|>--- conflicted
+++ resolved
@@ -1,56 +1,24 @@
 use crate::error::IngesterError;
 use entities::models::CompleteAssetDetails;
 use futures::StreamExt;
-use interface::asset_streaming_and_discovery::AssetDetailsConsumer;
+use interface::asset_streaming_and_discovery::AssetDetailsStream;
 use log::error;
-<<<<<<< HEAD
-use rocks_db::asset::{AssetCollection, AssetLeaf};
-use rocks_db::cl_items::{ClItem, ClLeaf};
-use rocks_db::{AssetAuthority, AssetDynamicDetails, AssetOwner, AssetStaticDetails, Storage};
-use serde_json::json;
-use std::sync::atomic::{AtomicBool, Ordering};
-=======
 use rocks_db::Storage;
->>>>>>> 66598e1d
 use std::sync::Arc;
 
-pub async fn process_asset_details_stream(
-    keep_running: Arc<AtomicBool>,
-    storage: Arc<Storage>,
-    start_slot: u64,
-    end_slot: u64,
-    mut consumer: impl AssetDetailsConsumer,
-) -> u64 {
-    let mut stream = match consumer
-        .get_consumable_stream_in_range(start_slot, end_slot)
-        .await
-    {
-        Ok(stream) => stream,
-        Err(e) => {
-            error!("Error consume asset details stream in range: {}", e);
-            return 0;
-        }
-    };
-
-    let mut processed_slots = 0;
+pub async fn process_asset_details_stream(storage: Arc<Storage>, mut stream: AssetDetailsStream) {
     while let Some(result) = stream.next().await {
-        if !keep_running.load(Ordering::SeqCst) {
-            break;
-        }
         match result {
             Ok(details) => {
                 if let Some(e) = insert_gaped_data(storage.clone(), details).await.err() {
                     error!("Error processing gaped data: {}", e)
                 }
-                processed_slots += 1;
             }
             Err(e) => {
                 error!("Error processing stream item: {}", e);
             }
         }
     }
-
-    processed_slots
 }
 
 pub async fn insert_gaped_data(
