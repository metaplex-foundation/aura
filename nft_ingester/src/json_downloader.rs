--- conflicted
+++ resolved
@@ -160,13 +160,8 @@
                                                 .await
                                                 .unwrap();
 
-<<<<<<< HEAD
-                                            info!("Saved metadata successfully...");
+                                            debug!("Saved metadata successfully...");
                                             cloned_metrics.inc_tasks("json", MetricStatus::SUCCESS);
-=======
-                                            debug!("Saved metadata successfully...");
-                                            cloned_metrics.inc_tasks(MetricStatus::SUCCESS);
->>>>>>> 1765b27b
                                         } else {
                                             let data_to_insert = UpdatedTask {
                                                 status: TaskStatus::Failed,
