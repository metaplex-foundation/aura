use std::collections::HashMap;
use std::fmt::Display;
use std::sync::atomic::{AtomicBool, Ordering};
use std::sync::Arc;
use std::time::SystemTime;

use blockbuster::token_metadata::state::{Metadata, TokenStandard, UseMethod};
use log::error;
use mpl_token_metadata::accounts::MasterEdition;
use serde_json::json;
use solana_program::pubkey::Pubkey;
use tokio::time::Instant;

use entities::enums::{ChainMutability, RoyaltyTargetType, SpecificationAssetClass};
use entities::models::Updated;
use entities::models::{ChainDataV1, Creator, Uses};
use metrics_utils::{IngesterMetricsConfig, MetricStatus};
use rocks_db::asset::{
    AssetAuthority, AssetCollection, AssetDynamicDetails, AssetStaticDetails, MetadataMintMap,
};
use rocks_db::editions::TokenMetadataEdition;
use rocks_db::errors::StorageError;
use rocks_db::Storage;

use crate::buffer::Buffer;
use crate::db_v2::{DBClient as DBClientV2, Task};

// interval after which buffer is flushed
pub const FLUSH_INTERVAL_SEC: u64 = 5;
// worker idle timeout
pub const WORKER_IDLE_TIMEOUT_MS: u64 = 100;
// arbitrary number, should be enough to not overflow batch insert command at Postgre
pub const MAX_BUFFERED_TASKS_TO_TAKE: usize = 5000;

#[derive(Default, Debug)]
pub struct RocksMetadataModels {
    pub asset_static: Vec<AssetStaticDetails>,
    pub asset_dynamic: Vec<AssetDynamicDetails>,
    pub asset_authority: Vec<AssetAuthority>,
    pub asset_collection: Vec<AssetCollection>,
    pub tasks: Vec<Task>,
    pub metadata_mint: Vec<MetadataMintMap>,
}

pub struct MetadataInfo {
    pub metadata: Metadata,
    pub slot: u64,
    pub write_version: u64,
    pub lamports: u64,
    pub executable: bool,
    pub metadata_owner: Option<String>,
}

pub struct TokenMetadata {
    pub edition: TokenMetadataEdition,
    pub write_version: u64,
}

#[derive(Clone, Debug)]
pub struct BurntMetadata {
    pub key: Pubkey,
    pub slot: u64,
}

#[derive(Clone)]
pub struct MplxAccsProcessor {
    pub batch_size: usize,
    pub db_client_v2: Arc<DBClientV2>,
    pub rocks_db: Arc<Storage>,
    pub buffer: Arc<Buffer>,
    pub metrics: Arc<IngesterMetricsConfig>,
    last_received_at: Option<SystemTime>,
}

macro_rules! store_assets {
    ($self:expr, $assets:expr, $db_field:ident, $metric_name:expr) => {{
        let save_values =
            $assets
                .into_iter()
                .fold(HashMap::new(), |mut acc: HashMap<_, _>, asset| {
                    acc.insert(asset.pubkey, asset);
                    acc
                });

        let res = $self.rocks_db.$db_field.merge_batch(save_values).await;
        result_to_metrics($self.metrics.clone(), &res, $metric_name);
        res
    }};
}

impl MplxAccsProcessor {
    pub fn new(
        batch_size: usize,
        buffer: Arc<Buffer>,
        db_client_v2: Arc<DBClientV2>,
        rocks_db: Arc<Storage>,
        metrics: Arc<IngesterMetricsConfig>,
    ) -> Self {
        Self {
            batch_size,
            buffer,
            db_client_v2,
            rocks_db,
            metrics,
            last_received_at: None,
        }
    }

    pub async fn process_edition_accs(&mut self, keep_running: Arc<AtomicBool>) {
        while keep_running.load(Ordering::SeqCst) {
            let buffer_len = self.buffer.token_metadata_editions.lock().await.len();
            if buffer_len < self.batch_size {
                // sleep only in case when buffer is empty or n seconds passed since last insert
                if buffer_len == 0
                    || self.last_received_at.is_some_and(|t| {
                        t.elapsed().is_ok_and(|e| e.as_secs() < FLUSH_INTERVAL_SEC)
                    })
                {
                    tokio::time::sleep(tokio::time::Duration::from_millis(WORKER_IDLE_TIMEOUT_MS))
                        .await;
                    continue;
                }
            }

            let editions = {
                let mut editions_buffer = self.buffer.token_metadata_editions.lock().await;
                let mut elems = HashMap::new();

                for key in editions_buffer
                    .keys()
                    .take(self.batch_size)
                    .cloned()
                    .collect::<Vec<Pubkey>>()
                {
                    if let Some(value) = editions_buffer.remove(&key) {
                        elems.insert(key, value.edition);
                    }
                }

                elems
            };

            let begin_processing = Instant::now();
            let res = self
                .rocks_db
                .token_metadata_edition_cbor
                .merge_batch_cbor(editions)
                .await;

            result_to_metrics(self.metrics.clone(), &res, "editions_saving");

            self.metrics.set_latency(
                "editions_saving",
                begin_processing.elapsed().as_millis() as f64,
            );

            self.last_received_at = Some(SystemTime::now());
        }
    }

    pub async fn process_metadata_accs(&mut self, keep_running: Arc<AtomicBool>) {
        while keep_running.load(Ordering::SeqCst) {
            let buffer_len = self.buffer.mplx_metadata_len().await;
            if buffer_len < self.batch_size {
                // sleep only in case when buffer is empty or n seconds passed since last insert
                if buffer_len == 0
                    || self.last_received_at.is_some_and(|t| {
                        t.elapsed().is_ok_and(|e| e.as_secs() < FLUSH_INTERVAL_SEC)
                    })
                {
                    tokio::time::sleep(tokio::time::Duration::from_millis(WORKER_IDLE_TIMEOUT_MS))
                        .await;
                    continue;
                }
            }

            let mut max_slot = 0;
            let metadata_info = {
                let mut metadata_info_buffer = self.buffer.mplx_metadata_info.lock().await;
                let mut elems = HashMap::new();

                for key in metadata_info_buffer
                    .keys()
                    .take(self.batch_size)
                    .cloned()
                    .collect::<Vec<Vec<u8>>>()
                {
                    if let Some(value) = metadata_info_buffer.remove(&key) {
                        if value.slot > max_slot {
                            max_slot = value.slot;
                        }

                        elems.insert(key, value);
                    }
                }

                elems
            };

            self.transform_and_save_metadata(&metadata_info).await;

            self.metrics
                .set_last_processed_slot("mplx_metadata", max_slot as i64);
            self.last_received_at = Some(SystemTime::now());

            let mut burnt_metadatas = self.buffer.burnt_metadata_at_slot.lock().await;

            if burnt_metadatas.len() == 0 {
                continue;
            }

            let mut metadata_to_update = Vec::new();

            for key in burnt_metadatas
                .keys()
                .take(self.batch_size)
                .cloned()
                .collect::<Vec<Vec<u8>>>()
            {
                if let Some(slot) = burnt_metadatas.remove(&key) {
                    let metadata_key = Pubkey::try_from(key);
                    match metadata_key {
                        Ok(key) => metadata_to_update.push(BurntMetadata { key, slot }),
                        Err(e) => {
                            error!("Could not recreate Pubkey from vec: {:?}", e);
                        }
                    }
                }
            }

            if let Err(e) = self.mark_metadata_as_burnt(metadata_to_update).await {
                error!("Error during marking metadata as burnt: {:?}", e);
            }
        }
    }

    pub async fn transform_and_save_metadata(&self, metadata: &HashMap<Vec<u8>, MetadataInfo>) {
        let metadata_models = self.create_rocks_metadata_models(metadata).await;

        let begin_processing = Instant::now();

        self.store_metadata_models(&metadata_models).await;

        self.metrics.set_latency(
            "accounts_saving",
            begin_processing.elapsed().as_millis() as f64,
        );
    }

    pub async fn store_metadata_models(&self, metadata_models: &RocksMetadataModels) {
        let _ = tokio::join!(
            self.store_static(metadata_models.asset_static.clone()),
            self.store_dynamic(metadata_models.asset_dynamic.clone()),
            self.store_authority(metadata_models.asset_authority.clone()),
            self.store_collection(metadata_models.asset_collection.clone()),
            self.store_tasks(metadata_models.tasks.clone()),
            self.store_metadata_mint(metadata_models.metadata_mint.clone())
        );

        metadata_models.asset_dynamic.iter().for_each(|asset| {
            let upd_res = self
                .rocks_db
                .asset_updated(asset.get_slot_updated(), asset.pubkey);
            if let Err(e) = upd_res {
                error!("Error while updating assets update idx: {}", e);
            }
        });
    }

    pub async fn create_rocks_metadata_models(
        &self,
        metadatas: &HashMap<Vec<u8>, MetadataInfo>,
    ) -> RocksMetadataModels {
        let mut models = RocksMetadataModels::default();

        for (metadata_raw_key, metadata_info) in metadatas.iter() {
            let metadata_raw_key: &[u8] = metadata_raw_key.as_ref();
            let metadata_pub_key = Pubkey::try_from(metadata_raw_key).ok();

            let metadata = metadata_info.metadata.clone();

            let mint = metadata.mint;

            if let Some(key) = metadata_pub_key {
                models.metadata_mint.push(MetadataMintMap {
                    pubkey: key,
                    mint_key: mint,
                });
            }

            let data = metadata.data;
            let authority = metadata.update_authority;
            let uri = data.uri.trim().replace('\0', "");
            let class = match metadata.token_standard {
                Some(TokenStandard::NonFungible) => SpecificationAssetClass::Nft,
                Some(TokenStandard::FungibleAsset) => SpecificationAssetClass::FungibleAsset,
                Some(TokenStandard::Fungible) => SpecificationAssetClass::FungibleToken,
                Some(TokenStandard::NonFungibleEdition) => SpecificationAssetClass::Nft,
                Some(TokenStandard::ProgrammableNonFungible) => {
                    SpecificationAssetClass::ProgrammableNft
                }
                Some(TokenStandard::ProgrammableNonFungibleEdition) => {
                    SpecificationAssetClass::ProgrammableNft
                }
                _ => SpecificationAssetClass::Unknown,
            };

            models.asset_static.push(AssetStaticDetails {
                pubkey: mint,
                specification_asset_class: class,
                royalty_target_type: RoyaltyTargetType::Creators,
                created_at: metadata_info.slot as i64,
                edition_address: Some(MasterEdition::find_pda(&mint).0),
            });

            let mut chain_data = ChainDataV1 {
                name: data.name.clone(),
                symbol: data.symbol.clone(),
                edition_nonce: metadata.edition_nonce,
                primary_sale_happened: metadata.primary_sale_happened,
                token_standard: metadata
                    .token_standard
                    .map(|s| token_standard_from_mpl_state(&s)),
                uses: metadata.uses.map(|u| Uses {
                    use_method: use_method_from_mpl_state(&u.use_method),
                    remaining: u.remaining,
                    total: u.total,
                }),
            };
            chain_data.sanitize();

            let chain_data = json!(chain_data);

            let chain_mutability = if metadata_info.metadata.is_mutable {
                ChainMutability::Mutable
            } else {
                ChainMutability::Immutable
            };

            // supply field saving inside process_mint_accs fn
            models.asset_dynamic.push(AssetDynamicDetails {
                pubkey: mint,
<<<<<<< HEAD
                is_compressible: Updated::new(
                    metadata_info.slot,
                    Some(metadata_info.write_version),
                    None,
                    false,
                ),
                is_compressed: Updated::new(
                    metadata_info.slot,
                    Some(metadata_info.write_version),
                    None,
                    false,
                ),
                is_frozen: Updated::new(
                    metadata_info.slot,
                    Some(metadata_info.write_version),
                    None,
                    false,
                ),
                seq: None,
                is_burnt: Updated::new(
                    metadata_info.slot,
                    Some(metadata_info.write_version),
                    None,
                    false,
                ),
                was_decompressed: Updated::new(
                    metadata_info.slot,
                    Some(metadata_info.write_version),
                    None,
                    false,
                ),
=======
                is_compressible: Updated::new(metadata_info.slot, None, false),
                is_compressed: Updated::new(metadata_info.slot, None, false),
                seq: None,
                was_decompressed: Updated::new(metadata_info.slot, None, false),
>>>>>>> f903821c
                onchain_data: Some(Updated::new(
                    metadata_info.slot,
                    Some(metadata_info.write_version),
                    None,
                    chain_data.to_string(),
                )),
                creators: Updated::new(
                    metadata_info.slot,
                    Some(metadata_info.write_version),
                    None,
                    data.clone()
                        .creators
                        .unwrap_or_default()
                        .iter()
                        .map(|creator| Creator {
                            creator: creator.address,
                            creator_verified: creator.verified,
                            creator_share: creator.share,
                        })
                        .collect(),
                ),
                royalty_amount: Updated::new(
                    metadata_info.slot,
                    Some(metadata_info.write_version),
                    None,
                    data.seller_fee_basis_points,
                ),
                url: Updated::new(
                    metadata_info.slot,
                    Some(metadata_info.write_version),
                    None,
                    uri.clone(),
                ),
                lamports: Some(Updated::new(
                    metadata_info.slot,
                    Some(metadata_info.write_version),
                    None,
                    metadata_info.lamports,
                )),
                executable: Some(Updated::new(
                    metadata_info.slot,
                    Some(metadata_info.write_version),
                    None,
                    metadata_info.executable,
                )),
<<<<<<< HEAD
                metadata_owner: metadata_info.metadata_owner.clone().map(|m| {
                    Updated::new(
                        metadata_info.slot,
                        Some(metadata_info.write_version),
                        None,
                        m,
                    )
                }),
=======
                metadata_owner: metadata_info
                    .metadata_owner
                    .clone()
                    .map(|m| Updated::new(metadata_info.slot, None, m)),
                chain_mutability: Some(Updated::new(metadata_info.slot, None, chain_mutability)),
>>>>>>> f903821c
                ..Default::default()
            });

            models.tasks.push(Task {
                ofd_metadata_url: uri.clone(),
                ofd_locked_until: Some(chrono::Utc::now()),
                ofd_attempts: 0,
                ofd_max_attempts: 10,
                ofd_error: None,
                ..Default::default()
            });

            if let Some(c) = &metadata.collection {
                models.asset_collection.push(AssetCollection {
                    pubkey: mint,
                    collection: c.key,
                    is_collection_verified: c.verified,
                    collection_seq: None,
                    slot_updated: metadata_info.slot,
                    write_version: Some(metadata_info.write_version),
                });
<<<<<<< HEAD
            } else if let Some(creators) = data.creators {
                if !creators.is_empty() {
                    models.asset_collection.push(AssetCollection {
                        pubkey: mint,
                        collection: creators[0].address,
                        is_collection_verified: true,
                        collection_seq: None,
                        slot_updated: metadata_info.slot,
                        write_version: Some(metadata_info.write_version),
                    });
                }
=======
>>>>>>> f903821c
            }

            models.asset_authority.push(AssetAuthority {
                pubkey: mint,
                authority,
                slot_updated: metadata_info.slot,
                write_version: Some(metadata_info.write_version),
            });
        }

        models
    }

    async fn store_static(
        &self,
        asset_static: Vec<AssetStaticDetails>,
    ) -> Result<(), StorageError> {
        store_assets!(
            self,
            asset_static,
            asset_static_data,
            "accounts_saving_static"
        )
    }

    async fn store_dynamic(
        &self,
        asset_dynamic: Vec<AssetDynamicDetails>,
    ) -> Result<(), StorageError> {
        store_assets!(
            self,
            asset_dynamic,
            asset_dynamic_data,
            "accounts_saving_dynamic"
        )
    }

    async fn store_authority(
        &self,
        asset_authority: Vec<AssetAuthority>,
    ) -> Result<(), StorageError> {
        store_assets!(
            self,
            asset_authority,
            asset_authority_data,
            "accounts_saving_authority"
        )
    }

    async fn store_collection(
        &self,
        asset_collection: Vec<AssetCollection>,
    ) -> Result<(), StorageError> {
        store_assets!(
            self,
            asset_collection,
            asset_collection_data,
            "accounts_saving_collection"
        )
    }

    async fn store_metadata_mint(
        &self,
        metadata_mint_map: Vec<MetadataMintMap>,
    ) -> Result<(), StorageError> {
        store_assets!(
            self,
            metadata_mint_map,
            metadata_mint_map,
            "metadata_mint_map"
        )
    }

    async fn mark_metadata_as_burnt(
        &self,
        metadatas: Vec<BurntMetadata>,
    ) -> Result<(), StorageError> {
        let metadata_slot_burnt: HashMap<Pubkey, u64> =
            metadatas.iter().map(|v| (v.key, v.slot)).collect();

        let mtd_mint_map: Vec<MetadataMintMap> = self
            .rocks_db
            .metadata_mint_map
            .batch_get(metadata_slot_burnt.keys().cloned().collect())
            .await?
            .into_iter()
            .flatten()
            .collect();

        let asset_dynamic_details: Vec<AssetDynamicDetails> = mtd_mint_map
            .iter()
            .map(|map| AssetDynamicDetails {
                pubkey: map.mint_key,
                is_burnt: Updated::new(
                    *metadata_slot_burnt.get(&map.pubkey).unwrap(),
                    None, // once we got burn we may not even check write version
                    None,
                    true,
                ),
                ..Default::default()
            })
            .collect();

        store_assets!(
            self,
            asset_dynamic_details,
            asset_dynamic_data,
            "accounts_saving_dynamic"
        )
    }

    async fn store_tasks(&self, tasks: Vec<Task>) {
        let mut tasks_to_insert = tasks.clone();

        // scope crated to unlock mutex before insert_tasks func, which can be time consuming
        let tasks = {
            let mut tasks_buffer = self.buffer.json_tasks.lock().await;

            let number_of_tasks = {
                if tasks_buffer.len() + tasks.len() > MAX_BUFFERED_TASKS_TO_TAKE {
                    MAX_BUFFERED_TASKS_TO_TAKE.saturating_sub(tasks.len())
                } else {
                    tasks_buffer.len()
                }
            };

            tasks_buffer
                .drain(0..number_of_tasks)
                .collect::<Vec<Task>>()
        };

        tasks_to_insert.extend(tasks);

        if !tasks_to_insert.is_empty() {
            let res = self.db_client_v2.insert_tasks(&mut tasks_to_insert).await;
            result_to_metrics(self.metrics.clone(), &res, "accounts_saving_tasks");
        }
    }
}

pub fn use_method_from_mpl_state(value: &UseMethod) -> entities::enums::UseMethod {
    match value {
        UseMethod::Burn => entities::enums::UseMethod::Burn,
        UseMethod::Multiple => entities::enums::UseMethod::Multiple,
        UseMethod::Single => entities::enums::UseMethod::Single,
    }
}

pub fn token_standard_from_mpl_state(value: &TokenStandard) -> entities::enums::TokenStandard {
    match value {
        TokenStandard::NonFungible => entities::enums::TokenStandard::NonFungible,
        TokenStandard::FungibleAsset => entities::enums::TokenStandard::FungibleAsset,
        TokenStandard::Fungible => entities::enums::TokenStandard::Fungible,
        TokenStandard::NonFungibleEdition => entities::enums::TokenStandard::NonFungibleEdition,
        TokenStandard::ProgrammableNonFungible => {
            entities::enums::TokenStandard::ProgrammableNonFungible
        }
        TokenStandard::ProgrammableNonFungibleEdition => {
            entities::enums::TokenStandard::ProgrammableNonFungibleEdition
        }
    }
}

pub fn result_to_metrics<T, E: Display>(
    metrics: Arc<IngesterMetricsConfig>,
    result: &Result<T, E>,
    metric_name: &str,
) {
    match result {
        Err(e) => {
            metrics.inc_process(metric_name, MetricStatus::FAILURE);
            error!("Error {}: {}", metric_name, e);
        }
        Ok(_) => {
            metrics.inc_process(metric_name, MetricStatus::SUCCESS);
        }
    }
}<|MERGE_RESOLUTION|>--- conflicted
+++ resolved
@@ -340,7 +340,6 @@
             // supply field saving inside process_mint_accs fn
             models.asset_dynamic.push(AssetDynamicDetails {
                 pubkey: mint,
-<<<<<<< HEAD
                 is_compressible: Updated::new(
                     metadata_info.slot,
                     Some(metadata_info.write_version),
@@ -353,31 +352,13 @@
                     None,
                     false,
                 ),
-                is_frozen: Updated::new(
+                seq: None,
+                was_decompressed: Updated::new(
                     metadata_info.slot,
                     Some(metadata_info.write_version),
                     None,
                     false,
                 ),
-                seq: None,
-                is_burnt: Updated::new(
-                    metadata_info.slot,
-                    Some(metadata_info.write_version),
-                    None,
-                    false,
-                ),
-                was_decompressed: Updated::new(
-                    metadata_info.slot,
-                    Some(metadata_info.write_version),
-                    None,
-                    false,
-                ),
-=======
-                is_compressible: Updated::new(metadata_info.slot, None, false),
-                is_compressed: Updated::new(metadata_info.slot, None, false),
-                seq: None,
-                was_decompressed: Updated::new(metadata_info.slot, None, false),
->>>>>>> f903821c
                 onchain_data: Some(Updated::new(
                     metadata_info.slot,
                     Some(metadata_info.write_version),
@@ -423,7 +404,6 @@
                     None,
                     metadata_info.executable,
                 )),
-<<<<<<< HEAD
                 metadata_owner: metadata_info.metadata_owner.clone().map(|m| {
                     Updated::new(
                         metadata_info.slot,
@@ -432,13 +412,7 @@
                         m,
                     )
                 }),
-=======
-                metadata_owner: metadata_info
-                    .metadata_owner
-                    .clone()
-                    .map(|m| Updated::new(metadata_info.slot, None, m)),
-                chain_mutability: Some(Updated::new(metadata_info.slot, None, chain_mutability)),
->>>>>>> f903821c
+                chain_mutability: Some(Updated::new(metadata_info.slot, Some(metadata_info.write_version), None, chain_mutability)),
                 ..Default::default()
             });
 
@@ -460,20 +434,6 @@
                     slot_updated: metadata_info.slot,
                     write_version: Some(metadata_info.write_version),
                 });
-<<<<<<< HEAD
-            } else if let Some(creators) = data.creators {
-                if !creators.is_empty() {
-                    models.asset_collection.push(AssetCollection {
-                        pubkey: mint,
-                        collection: creators[0].address,
-                        is_collection_verified: true,
-                        collection_seq: None,
-                        slot_updated: metadata_info.slot,
-                        write_version: Some(metadata_info.write_version),
-                    });
-                }
-=======
->>>>>>> f903821c
             }
 
             models.asset_authority.push(AssetAuthority {
