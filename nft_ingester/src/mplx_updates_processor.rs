use std::collections::HashMap;
use std::fmt::Display;
use std::sync::atomic::AtomicBool;
use std::sync::Arc;
use std::time::SystemTime;

use blockbuster::token_metadata::state::{Metadata, TokenStandard};
use log::error;
use mpl_token_metadata::accounts::MasterEdition;
use serde_json::json;
use solana_program::pubkey::Pubkey;
use tokio::time::Instant;

<<<<<<< HEAD
use entities::enums::{RoyaltyTargetType, SpecificationAssetClass};
=======
use entities::enums::{ChainMutability, RoyaltyTargetType, SpecificationAssetClass};
use entities::models::Updated;
>>>>>>> f903821c
use entities::models::{ChainDataV1, Creator, Uses};
use entities::models::{PubkeyWithSlot, Updated};
use metrics_utils::{IngesterMetricsConfig, MetricStatus};
use rocks_db::asset::{
    AssetAuthority, AssetCollection, AssetDynamicDetails, AssetStaticDetails, MetadataMintMap,
};
use rocks_db::editions::TokenMetadataEdition;
use rocks_db::errors::StorageError;
use rocks_db::Storage;

use crate::buffer::Buffer;
use crate::db_v2::{DBClient as DBClientV2, Task};

// arbitrary number, should be enough to not overflow batch insert command at Postgre
pub const MAX_BUFFERED_TASKS_TO_TAKE: usize = 5000;

#[derive(Default, Debug)]
pub struct RocksMetadataModels {
    pub asset_static: Vec<AssetStaticDetails>,
    pub asset_dynamic: Vec<AssetDynamicDetails>,
    pub asset_authority: Vec<AssetAuthority>,
    pub asset_collection: Vec<AssetCollection>,
    pub tasks: Vec<Task>,
    pub metadata_mint: Vec<MetadataMintMap>,
}

pub struct MetadataInfo {
    pub metadata: Metadata,
    pub slot_updated: u64,
    pub write_version: u64,
    pub lamports: u64,
    pub executable: bool,
    pub metadata_owner: Option<String>,
}

pub struct TokenMetadata {
    pub edition: TokenMetadataEdition,
    pub write_version: u64,
    pub slot_updated: u64,
}

#[derive(Clone, Debug)]
pub struct BurntMetadata {
    pub key: Pubkey,
    pub slot: u64,
}

#[derive(Clone, Debug)]
pub struct BurntMetadataSlot {
    pub slot_updated: u64,
}

#[derive(Clone)]
pub struct MplxAccsProcessor {
    pub batch_size: usize,
    pub db_client_v2: Arc<DBClientV2>,
    pub rocks_db: Arc<Storage>,
    pub buffer: Arc<Buffer>,
    pub metrics: Arc<IngesterMetricsConfig>,
    last_received_metadata_at: Option<SystemTime>,
    last_received_edition_at: Option<SystemTime>,
    last_received_burnt_asset_at: Option<SystemTime>,
}

macro_rules! store_assets {
    ($self:expr, $assets:expr, $db_field:ident, $metric_name:expr) => {{
        let save_values =
            $assets
                .into_iter()
                .fold(HashMap::new(), |mut acc: HashMap<_, _>, asset| {
                    acc.insert(asset.pubkey, asset);
                    acc
                });

        let res = $self.rocks_db.$db_field.merge_batch(save_values).await;
        result_to_metrics($self.metrics.clone(), &res, $metric_name);
        res
    }};
}

#[macro_export]
macro_rules! process_accounts {
    ($self:expr, $keep_running:expr, $buffer:expr, $batch_size:expr, $extract_value:expr, $last_received_at:expr, $transform_and_save:expr, $metric_name:expr) => {
        // interval after which buffer is flushed
        const WORKER_IDLE_TIMEOUT_MS: u64 = 100;
        // worker idle timeout
        const FLUSH_INTERVAL_SEC: u64 = 5;

        #[allow(clippy::redundant_closure_call)]
        while $keep_running.load(std::sync::atomic::Ordering::SeqCst) {
            let buffer_len = $buffer.lock().await.len();
            if buffer_len < $batch_size {
                if buffer_len == 0
                    || $last_received_at.is_some_and(|t| {
                        t.elapsed().is_ok_and(|e| e.as_secs() < FLUSH_INTERVAL_SEC)
                    })
                {
                    tokio::time::sleep(tokio::time::Duration::from_millis(WORKER_IDLE_TIMEOUT_MS))
                        .await;
                    continue;
                }
            }

            let mut max_slot = 0;
            let items_to_save = {
                let mut items = $buffer.lock().await;
                let mut elems = HashMap::new();

                for key in items.keys().take($batch_size).cloned().collect::<Vec<_>>() {
                    if let Some(value) = items.remove(&key) {
                        if value.slot_updated > max_slot {
                            max_slot = value.slot_updated;
                        }
                        elems.insert(key, $extract_value(value));
                    }
                }
                elems
            };

            $transform_and_save(&$self, &items_to_save).await;

            $self
                .metrics
                .set_last_processed_slot($metric_name, max_slot as i64);
            $last_received_at = Some(SystemTime::now());
        }
    };
}

impl MplxAccsProcessor {
    pub fn new(
        batch_size: usize,
        buffer: Arc<Buffer>,
        db_client_v2: Arc<DBClientV2>,
        rocks_db: Arc<Storage>,
        metrics: Arc<IngesterMetricsConfig>,
    ) -> Self {
        Self {
            batch_size,
            buffer,
            db_client_v2,
            rocks_db,
            metrics,
            last_received_metadata_at: None,
            last_received_edition_at: None,
            last_received_burnt_asset_at: None,
        }
    }

    pub async fn process_edition_accs(&mut self, keep_running: Arc<AtomicBool>) {
        process_accounts!(
            self,
            keep_running,
            self.buffer.token_metadata_editions,
            self.batch_size,
            |s: TokenMetadata| s.edition,
            self.last_received_edition_at,
            Self::transform_and_store_edition_accs,
            "edition"
        );
    }

    pub async fn process_metadata_accs(&mut self, keep_running: Arc<AtomicBool>) {
        process_accounts!(
            self,
            keep_running,
            self.buffer.mplx_metadata_info,
            self.batch_size,
            |s: MetadataInfo| s,
            self.last_received_metadata_at,
            Self::transform_and_store_metadata_accs,
            "mplx_metadata"
        );
    }

    pub async fn process_burnt_accs(&mut self, keep_running: Arc<AtomicBool>) {
        process_accounts!(
            self,
            keep_running,
            self.buffer.burnt_metadata_at_slot,
            self.batch_size,
            |s: BurntMetadataSlot| s,
            self.last_received_burnt_asset_at,
            Self::transform_and_store_burnt_metadata,
            "burn_metadata"
        );
    }

    pub async fn transform_and_store_burnt_metadata(
        &self,
        metadata_info: &HashMap<Pubkey, BurntMetadataSlot>,
    ) {
        let begin_processing = Instant::now();
        if let Err(e) = self.mark_metadata_as_burnt(metadata_info).await {
            error!("Mark metadata as burnt: {}", e);
        }
        self.metrics.set_latency(
            "burn_metadata",
            begin_processing.elapsed().as_millis() as f64,
        );
    }

    pub async fn transform_and_store_metadata_accs(
        &self,
        metadata_info: &HashMap<Vec<u8>, MetadataInfo>,
    ) {
        let metadata_models = self.create_rocks_metadata_models(metadata_info).await;

        let begin_processing = Instant::now();
        self.store_metadata_models(&metadata_models).await;
        self.metrics.set_latency(
            "accounts_saving",
            begin_processing.elapsed().as_millis() as f64,
        );
    }

    async fn transform_and_store_edition_accs(
        &self,
        editions: &HashMap<Pubkey, TokenMetadataEdition>,
    ) {
        let begin_processing = Instant::now();
        let res = self
            .rocks_db
            .token_metadata_edition_cbor
            .merge_batch_cbor(editions.to_owned())
            .await;

        result_to_metrics(self.metrics.clone(), &res, "editions_saving");
        self.metrics.set_latency(
            "editions_saving",
            begin_processing.elapsed().as_millis() as f64,
        );
    }

    pub async fn store_metadata_models(&self, metadata_models: &RocksMetadataModels) {
        let _ = tokio::join!(
            self.store_static(metadata_models.asset_static.clone()),
            self.store_dynamic(metadata_models.asset_dynamic.clone()),
            self.store_authority(metadata_models.asset_authority.clone()),
            self.store_collection(metadata_models.asset_collection.clone()),
            self.store_tasks(metadata_models.tasks.clone()),
            self.store_metadata_mint(metadata_models.metadata_mint.clone())
        );

        if let Err(e) = self.rocks_db.asset_updated_batch(
            metadata_models
                .asset_dynamic
                .iter()
                .map(|asset| PubkeyWithSlot {
                    slot: asset.get_slot_updated(),
                    pubkey: asset.pubkey,
                })
                .collect(),
        ) {
            error!("Error while updating assets update idx: {}", e);
        }
    }

    pub async fn create_rocks_metadata_models(
        &self,
        metadatas: &HashMap<Vec<u8>, MetadataInfo>,
    ) -> RocksMetadataModels {
        let mut models = RocksMetadataModels::default();

        for (metadata_raw_key, metadata_info) in metadatas.iter() {
            let metadata_raw_key: &[u8] = metadata_raw_key.as_ref();
            let metadata_pub_key = Pubkey::try_from(metadata_raw_key).ok();

            let metadata = metadata_info.metadata.clone();

            let mint = metadata.mint;

            if let Some(key) = metadata_pub_key {
                models.metadata_mint.push(MetadataMintMap {
                    pubkey: key,
                    mint_key: mint,
                });
            }

            let data = metadata.data;
            let authority = metadata.update_authority;
            let uri = data.uri.trim().replace('\0', "");
            let class = match metadata.token_standard {
                Some(TokenStandard::NonFungible) => SpecificationAssetClass::Nft,
                Some(TokenStandard::FungibleAsset) => SpecificationAssetClass::FungibleAsset,
                Some(TokenStandard::Fungible) => SpecificationAssetClass::FungibleToken,
                Some(TokenStandard::NonFungibleEdition) => SpecificationAssetClass::Nft,
                Some(TokenStandard::ProgrammableNonFungible) => {
                    SpecificationAssetClass::ProgrammableNft
                }
                Some(TokenStandard::ProgrammableNonFungibleEdition) => {
                    SpecificationAssetClass::ProgrammableNft
                }
                _ => SpecificationAssetClass::Unknown,
            };

            models.asset_static.push(AssetStaticDetails {
                pubkey: mint,
                specification_asset_class: class,
                royalty_target_type: RoyaltyTargetType::Creators,
                created_at: metadata_info.slot_updated as i64,
                edition_address: Some(MasterEdition::find_pda(&mint).0),
            });

            let mut chain_data = ChainDataV1 {
                name: data.name.clone(),
                symbol: data.symbol.clone(),
                edition_nonce: metadata.edition_nonce,
                primary_sale_happened: metadata.primary_sale_happened,
                token_standard: metadata.token_standard.map(|s| s.into()),
                uses: metadata.uses.map(|u| Uses {
                    use_method: u.use_method.into(),
                    remaining: u.remaining,
                    total: u.total,
                }),
            };
            chain_data.sanitize();

            let chain_data = json!(chain_data);

            let chain_mutability = if metadata_info.metadata.is_mutable {
                ChainMutability::Mutable
            } else {
                ChainMutability::Immutable
            };

            // supply field saving inside process_mint_accs fn
            models.asset_dynamic.push(AssetDynamicDetails {
                pubkey: mint,
<<<<<<< HEAD
                is_compressible: Updated::new(metadata_info.slot_updated, None, false),
                is_compressed: Updated::new(metadata_info.slot_updated, None, false),
                is_frozen: Updated::new(metadata_info.slot_updated, None, false),
                seq: None,
                is_burnt: Updated::new(metadata_info.slot_updated, None, false),
                was_decompressed: Updated::new(metadata_info.slot_updated, None, false),
=======
                is_compressible: Updated::new(metadata_info.slot, None, false),
                is_compressed: Updated::new(metadata_info.slot, None, false),
                seq: None,
                was_decompressed: Updated::new(metadata_info.slot, None, false),
>>>>>>> f903821c
                onchain_data: Some(Updated::new(
                    metadata_info.slot_updated,
                    None,
                    chain_data.to_string(),
                )),
                creators: Updated::new(
                    metadata_info.slot_updated,
                    None,
                    data.clone()
                        .creators
                        .unwrap_or_default()
                        .iter()
                        .map(|creator| Creator {
                            creator: creator.address,
                            creator_verified: creator.verified,
                            creator_share: creator.share,
                        })
                        .collect(),
                ),
                royalty_amount: Updated::new(
                    metadata_info.slot_updated,
                    None,
                    data.seller_fee_basis_points,
                ),
                url: Updated::new(metadata_info.slot_updated, None, uri.clone()),
                lamports: Some(Updated::new(
                    metadata_info.slot_updated,
                    None,
                    metadata_info.lamports,
                )),
                executable: Some(Updated::new(
                    metadata_info.slot_updated,
                    None,
                    metadata_info.executable,
                )),
                metadata_owner: metadata_info
                    .metadata_owner
                    .clone()
<<<<<<< HEAD
                    .map(|m| Updated::new(metadata_info.slot_updated, None, m)),
=======
                    .map(|m| Updated::new(metadata_info.slot, None, m)),
                chain_mutability: Some(Updated::new(metadata_info.slot, None, chain_mutability)),
>>>>>>> f903821c
                ..Default::default()
            });

            models.tasks.push(Task {
                ofd_metadata_url: uri.clone(),
                ofd_locked_until: Some(chrono::Utc::now()),
                ofd_attempts: 0,
                ofd_max_attempts: 10,
                ofd_error: None,
                ..Default::default()
            });

            if let Some(c) = &metadata.collection {
                models.asset_collection.push(AssetCollection {
                    pubkey: mint,
                    collection: c.key,
                    is_collection_verified: c.verified,
                    collection_seq: None,
                    slot_updated: metadata_info.slot_updated,
                });
<<<<<<< HEAD
            } else if let Some(creators) = data.creators {
                if !creators.is_empty() {
                    models.asset_collection.push(AssetCollection {
                        pubkey: mint,
                        collection: creators[0].address,
                        is_collection_verified: true,
                        collection_seq: None,
                        slot_updated: metadata_info.slot_updated,
                    });
                }
=======
>>>>>>> f903821c
            }

            models.asset_authority.push(AssetAuthority {
                pubkey: mint,
                authority,
                slot_updated: metadata_info.slot_updated,
            });
        }

        models
    }

    async fn store_static(
        &self,
        asset_static: Vec<AssetStaticDetails>,
    ) -> Result<(), StorageError> {
        store_assets!(
            self,
            asset_static,
            asset_static_data,
            "accounts_saving_static"
        )
    }

    async fn store_dynamic(
        &self,
        asset_dynamic: Vec<AssetDynamicDetails>,
    ) -> Result<(), StorageError> {
        store_assets!(
            self,
            asset_dynamic,
            asset_dynamic_data,
            "accounts_saving_dynamic"
        )
    }

    async fn store_authority(
        &self,
        asset_authority: Vec<AssetAuthority>,
    ) -> Result<(), StorageError> {
        store_assets!(
            self,
            asset_authority,
            asset_authority_data,
            "accounts_saving_authority"
        )
    }

    async fn store_collection(
        &self,
        asset_collection: Vec<AssetCollection>,
    ) -> Result<(), StorageError> {
        store_assets!(
            self,
            asset_collection,
            asset_collection_data,
            "accounts_saving_collection"
        )
    }

    async fn store_metadata_mint(
        &self,
        metadata_mint_map: Vec<MetadataMintMap>,
    ) -> Result<(), StorageError> {
        store_assets!(
            self,
            metadata_mint_map,
            metadata_mint_map,
            "metadata_mint_map"
        )
    }

    async fn mark_metadata_as_burnt(
        &self,
        metadata_slot_burnt: &HashMap<Pubkey, BurntMetadataSlot>,
    ) -> Result<(), StorageError> {
        let mtd_mint_map: Vec<MetadataMintMap> = self
            .rocks_db
            .metadata_mint_map
            .batch_get(metadata_slot_burnt.keys().cloned().collect())
            .await?
            .into_iter()
            .flatten()
            .collect();

        let asset_dynamic_details: Vec<AssetDynamicDetails> = mtd_mint_map
            .iter()
            .map(|map| AssetDynamicDetails {
                pubkey: map.mint_key,
                is_burnt: Updated::new(
                    metadata_slot_burnt
                        .get(&map.pubkey)
                        .map(|s| s.slot_updated)
                        .unwrap_or_default(),
                    None,
                    true,
                ),
                ..Default::default()
            })
            .collect();

        store_assets!(
            self,
            asset_dynamic_details,
            asset_dynamic_data,
            "accounts_saving_dynamic"
        )
    }

    async fn store_tasks(&self, tasks: Vec<Task>) {
        let mut tasks_to_insert = tasks.clone();

        // scope crated to unlock mutex before insert_tasks func, which can be time consuming
        let tasks = {
            let mut tasks_buffer = self.buffer.json_tasks.lock().await;

            let number_of_tasks = {
                if tasks_buffer.len() + tasks.len() > MAX_BUFFERED_TASKS_TO_TAKE {
                    MAX_BUFFERED_TASKS_TO_TAKE.saturating_sub(tasks.len())
                } else {
                    tasks_buffer.len()
                }
            };

            tasks_buffer
                .drain(0..number_of_tasks)
                .collect::<Vec<Task>>()
        };

        tasks_to_insert.extend(tasks);

        if !tasks_to_insert.is_empty() {
            let res = self.db_client_v2.insert_tasks(&mut tasks_to_insert).await;
            result_to_metrics(self.metrics.clone(), &res, "accounts_saving_tasks");
        }
    }
}

pub fn result_to_metrics<T, E: Display>(
    metrics: Arc<IngesterMetricsConfig>,
    result: &Result<T, E>,
    metric_name: &str,
) {
    match result {
        Err(e) => {
            metrics.inc_process(metric_name, MetricStatus::FAILURE);
            error!("Error {}: {}", metric_name, e);
        }
        Ok(_) => {
            metrics.inc_process(metric_name, MetricStatus::SUCCESS);
        }
    }
}<|MERGE_RESOLUTION|>--- conflicted
+++ resolved
@@ -11,12 +11,7 @@
 use solana_program::pubkey::Pubkey;
 use tokio::time::Instant;
 
-<<<<<<< HEAD
-use entities::enums::{RoyaltyTargetType, SpecificationAssetClass};
-=======
 use entities::enums::{ChainMutability, RoyaltyTargetType, SpecificationAssetClass};
-use entities::models::Updated;
->>>>>>> f903821c
 use entities::models::{ChainDataV1, Creator, Uses};
 use entities::models::{PubkeyWithSlot, Updated};
 use metrics_utils::{IngesterMetricsConfig, MetricStatus};
@@ -346,19 +341,10 @@
             // supply field saving inside process_mint_accs fn
             models.asset_dynamic.push(AssetDynamicDetails {
                 pubkey: mint,
-<<<<<<< HEAD
                 is_compressible: Updated::new(metadata_info.slot_updated, None, false),
                 is_compressed: Updated::new(metadata_info.slot_updated, None, false),
-                is_frozen: Updated::new(metadata_info.slot_updated, None, false),
                 seq: None,
-                is_burnt: Updated::new(metadata_info.slot_updated, None, false),
                 was_decompressed: Updated::new(metadata_info.slot_updated, None, false),
-=======
-                is_compressible: Updated::new(metadata_info.slot, None, false),
-                is_compressed: Updated::new(metadata_info.slot, None, false),
-                seq: None,
-                was_decompressed: Updated::new(metadata_info.slot, None, false),
->>>>>>> f903821c
                 onchain_data: Some(Updated::new(
                     metadata_info.slot_updated,
                     None,
@@ -397,12 +383,8 @@
                 metadata_owner: metadata_info
                     .metadata_owner
                     .clone()
-<<<<<<< HEAD
                     .map(|m| Updated::new(metadata_info.slot_updated, None, m)),
-=======
-                    .map(|m| Updated::new(metadata_info.slot, None, m)),
-                chain_mutability: Some(Updated::new(metadata_info.slot, None, chain_mutability)),
->>>>>>> f903821c
+                chain_mutability: Some(Updated::new(metadata_info.slot_updated, None, chain_mutability)),
                 ..Default::default()
             });
 
@@ -423,19 +405,6 @@
                     collection_seq: None,
                     slot_updated: metadata_info.slot_updated,
                 });
-<<<<<<< HEAD
-            } else if let Some(creators) = data.creators {
-                if !creators.is_empty() {
-                    models.asset_collection.push(AssetCollection {
-                        pubkey: mint,
-                        collection: creators[0].address,
-                        is_collection_verified: true,
-                        collection_seq: None,
-                        slot_updated: metadata_info.slot_updated,
-                    });
-                }
-=======
->>>>>>> f903821c
             }
 
             models.asset_authority.push(AssetAuthority {
