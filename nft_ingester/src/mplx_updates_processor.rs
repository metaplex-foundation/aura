use std::collections::HashMap;
use std::fmt::Display;
use std::sync::atomic::AtomicBool;
use std::sync::Arc;
use std::time::SystemTime;

use blockbuster::token_metadata::state::{Metadata, TokenStandard};
use log::error;
use mpl_token_metadata::accounts::MasterEdition;
use serde_json::json;
use solana_program::pubkey::Pubkey;
use tokio::time::Instant;

use entities::enums::{RoyaltyTargetType, SpecificationAssetClass};
use entities::models::Updated;
use entities::models::{ChainDataV1, Creator, Uses};
use metrics_utils::{IngesterMetricsConfig, MetricStatus};
use rocks_db::asset::{AssetAuthority, AssetCollection, AssetDynamicDetails, AssetStaticDetails};
use rocks_db::editions::TokenMetadataEdition;
use rocks_db::errors::StorageError;
use rocks_db::Storage;

use crate::buffer::Buffer;
use crate::db_v2::{DBClient as DBClientV2, Task};

// arbitrary number, should be enough to not overflow batch insert command at Postgre
pub const MAX_BUFFERED_TASKS_TO_TAKE: usize = 5000;

#[derive(Default, Debug)]
pub struct RocksMetadataModels {
    pub asset_static: Vec<AssetStaticDetails>,
    pub asset_dynamic: Vec<AssetDynamicDetails>,
    pub asset_authority: Vec<AssetAuthority>,
    pub asset_collection: Vec<AssetCollection>,
    pub tasks: Vec<Task>,
}

pub struct MetadataInfo {
    pub metadata: Metadata,
    pub slot_updated: u64,
    pub write_version: u64,
    pub lamports: u64,
    pub executable: bool,
    pub metadata_owner: Option<String>,
}

pub struct TokenMetadata {
    pub edition: TokenMetadataEdition,
    pub write_version: u64,
    pub slot_updated: u64,
}

#[derive(Clone)]
pub struct MplxAccsProcessor {
    pub batch_size: usize,
    pub db_client_v2: Arc<DBClientV2>,
    pub rocks_db: Arc<Storage>,
    pub buffer: Arc<Buffer>,
    pub metrics: Arc<IngesterMetricsConfig>,
    last_received_metadata_at: Option<SystemTime>,
    last_received_edition_at: Option<SystemTime>,
}

macro_rules! store_assets {
    ($self:expr, $assets:expr, $db_field:ident, $metric_name:expr) => {{
        let save_values =
            $assets
                .into_iter()
                .fold(HashMap::new(), |mut acc: HashMap<_, _>, asset| {
                    acc.insert(asset.pubkey, asset);
                    acc
                });

        let res = $self.rocks_db.$db_field.merge_batch(save_values).await;
        result_to_metrics($self.metrics.clone(), &res, $metric_name);
        res
    }};
}

#[macro_export]
macro_rules! process_accounts {
    ($self:expr, $keep_running:expr, $buffer:expr, $batch_size:expr, $extract_value:expr, $last_received_at:expr, $transform_and_save:expr, $metric_name:expr) => {
        // interval after which buffer is flushed
        const WORKER_IDLE_TIMEOUT_MS: u64 = 100;
        // worker idle timeout
        const FLUSH_INTERVAL_SEC: u64 = 5;

        #[allow(clippy::redundant_closure_call)]
        while $keep_running.load(std::sync::atomic::Ordering::SeqCst) {
            let buffer_len = $buffer.lock().await.len();
            if buffer_len < $batch_size {
                if buffer_len == 0
                    || $last_received_at.is_some_and(|t| {
                        t.elapsed().is_ok_and(|e| e.as_secs() < FLUSH_INTERVAL_SEC)
                    })
                {
                    tokio::time::sleep(tokio::time::Duration::from_millis(WORKER_IDLE_TIMEOUT_MS))
                        .await;
                    continue;
                }
            }

            let mut max_slot = 0;
            let items_to_save = {
                let mut items = $buffer.lock().await;
                let mut elems = HashMap::new();

                for key in items.keys().take($batch_size).cloned().collect::<Vec<_>>() {
                    if let Some(value) = items.remove(&key) {
                        if value.slot_updated > max_slot {
                            max_slot = value.slot_updated;
                        }
                        elems.insert(key, $extract_value(value));
                    }
                }
                elems
            };

            $transform_and_save(&$self, &items_to_save).await;

            $self
                .metrics
                .set_last_processed_slot($metric_name, max_slot as i64);
            $last_received_at = Some(SystemTime::now());
        }
    };
}

impl MplxAccsProcessor {
    pub fn new(
        batch_size: usize,
        buffer: Arc<Buffer>,
        db_client_v2: Arc<DBClientV2>,
        rocks_db: Arc<Storage>,
        metrics: Arc<IngesterMetricsConfig>,
    ) -> Self {
        Self {
            batch_size,
            buffer,
            db_client_v2,
            rocks_db,
            metrics,
            last_received_metadata_at: None,
            last_received_edition_at: None,
        }
    }

<<<<<<< HEAD
    pub async fn process_edition_accs(&mut self, keep_running: Arc<AtomicBool>) {
        process_accounts!(
            self,
            keep_running,
            self.buffer.token_metadata_editions,
            self.batch_size,
            |s: TokenMetadata| s.edition,
            self.last_received_edition_at,
            Self::transform_and_store_edition_accs,
            "edition"
        );
    }

    pub async fn process_metadata_accs(&mut self, keep_running: Arc<AtomicBool>) {
        process_accounts!(
            self,
            keep_running,
            self.buffer.mplx_metadata_info,
            self.batch_size,
            |s: MetadataInfo| s,
            self.last_received_metadata_at,
            Self::transform_and_store_metadata_accs,
            "mplx_metadata"
        );
    }

    async fn transform_and_store_metadata_accs(
        &self,
        metadata_info: &HashMap<Vec<u8>, MetadataInfo>,
    ) {
        let metadata_models = self.create_rocks_metadata_models(metadata_info).await;

        let begin_processing = Instant::now();
        self.store_metadata_models(&metadata_models).await;
        self.metrics.set_latency(
            "accounts_saving",
            begin_processing.elapsed().as_millis() as f64,
        );
    }

    async fn transform_and_store_edition_accs(
        &self,
        editions: &HashMap<Pubkey, TokenMetadataEdition>,
    ) {
        let begin_processing = Instant::now();
        let res = self
            .rocks_db
            .token_metadata_edition_cbor
            .merge_batch_cbor(editions.to_owned())
            .await;

        result_to_metrics(self.metrics.clone(), &res, "editions_saving");
        self.metrics.set_latency(
            "editions_saving",
            begin_processing.elapsed().as_millis() as f64,
        );
=======
    pub async fn process_metadata_accs(&mut self, keep_running: Arc<AtomicBool>) {
        while keep_running.load(Ordering::SeqCst) {
            let buffer_len = self.buffer.mplx_metadata_len().await;
            if buffer_len < self.batch_size {
                // sleep only in case when buffer is empty or n seconds passed since last insert
                if buffer_len == 0
                    || self.last_received_at.is_some_and(|t| {
                        t.elapsed().is_ok_and(|e| e.as_secs() < FLUSH_INTERVAL_SEC)
                    })
                {
                    tokio::time::sleep(tokio::time::Duration::from_millis(WORKER_IDLE_TIMEOUT_MS))
                        .await;
                    continue;
                }
            }

            let mut max_slot = 0;
            let metadata_info = {
                let mut metadata_info_buffer = self.buffer.mplx_metadata_info.lock().await;
                let mut elems = HashMap::new();

                for key in metadata_info_buffer
                    .keys()
                    .take(self.batch_size)
                    .cloned()
                    .collect::<Vec<Vec<u8>>>()
                {
                    if let Some(value) = metadata_info_buffer.remove(&key) {
                        if value.slot > max_slot {
                            max_slot = value.slot;
                        }

                        elems.insert(key, value);
                    }
                }

                elems
            };

            self.transform_and_save_metadata(&metadata_info).await;

            self.metrics
                .set_last_processed_slot("mplx_metadata", max_slot as i64);
            self.last_received_at = Some(SystemTime::now());
        }
>>>>>>> 9c0771df
    }

    pub async fn transform_and_save_metadata(&self, metadata: &HashMap<Vec<u8>, MetadataInfo>) {
        let metadata_models = self.create_rocks_metadata_models(metadata).await;

        let begin_processing = Instant::now();

        self.store_metadata_models(&metadata_models).await;

        self.metrics.set_latency(
            "accounts_saving",
            begin_processing.elapsed().as_millis() as f64,
        );
    }

    pub async fn store_metadata_models(&self, metadata_models: &RocksMetadataModels) {
        let _ = tokio::join!(
            self.store_static(metadata_models.asset_static.clone()),
            self.store_dynamic(metadata_models.asset_dynamic.clone()),
            self.store_authority(metadata_models.asset_authority.clone()),
            self.store_collection(metadata_models.asset_collection.clone()),
            self.store_tasks(metadata_models.tasks.clone())
        );

        metadata_models.asset_dynamic.iter().for_each(|asset| {
            let upd_res = self
                .rocks_db
                .asset_updated(asset.get_slot_updated(), asset.pubkey);
            if let Err(e) = upd_res {
                error!("Error while updating assets update idx: {}", e);
            }
        });
    }

    pub async fn create_rocks_metadata_models(
        &self,
        metadatas: &HashMap<Vec<u8>, MetadataInfo>,
    ) -> RocksMetadataModels {
        let mut models = RocksMetadataModels::default();

        for (_, metadata_info) in metadatas.iter() {
            let metadata = metadata_info.metadata.clone();
            let data = metadata.data;
            let mint = metadata.mint;
            let authority = metadata.update_authority;
            let uri = data.uri.trim().replace('\0', "");
            let class: SpecificationAssetClass = match metadata.token_standard {
                Some(TokenStandard::NonFungible) => SpecificationAssetClass::Nft,
                Some(TokenStandard::FungibleAsset) => SpecificationAssetClass::FungibleAsset,
                Some(TokenStandard::Fungible) => SpecificationAssetClass::FungibleToken,
                _ => SpecificationAssetClass::Unknown,
            };

            models.asset_static.push(AssetStaticDetails {
                pubkey: mint,
                specification_asset_class: class,
                royalty_target_type: RoyaltyTargetType::Creators,
                created_at: metadata_info.slot_updated as i64,
                edition_address: Some(MasterEdition::find_pda(&mint).0),
            });

            let mut chain_data = ChainDataV1 {
                name: data.name.clone(),
                symbol: data.symbol.clone(),
                edition_nonce: metadata.edition_nonce,
                primary_sale_happened: metadata.primary_sale_happened,
                token_standard: metadata.token_standard.map(|s| s.into()),
                uses: metadata.uses.map(|u| Uses {
                    use_method: u.use_method.into(),
                    remaining: u.remaining,
                    total: u.total,
                }),
            };
            chain_data.sanitize();

            let chain_data = json!(chain_data);

            // supply field saving inside process_mint_accs fn
            models.asset_dynamic.push(AssetDynamicDetails {
                pubkey: mint,
                is_compressible: Updated::new(metadata_info.slot_updated, None, false),
                is_compressed: Updated::new(metadata_info.slot_updated, None, false),
                is_frozen: Updated::new(metadata_info.slot_updated, None, false),
                seq: None,
                is_burnt: Updated::new(metadata_info.slot_updated, None, false),
                was_decompressed: Updated::new(metadata_info.slot_updated, None, false),
                onchain_data: Some(Updated::new(
                    metadata_info.slot_updated,
                    None,
                    chain_data.to_string(),
                )),
                creators: Updated::new(
                    metadata_info.slot_updated,
                    None,
                    data.clone()
                        .creators
                        .unwrap_or_default()
                        .iter()
                        .map(|creator| Creator {
                            creator: creator.address,
                            creator_verified: creator.verified,
                            creator_share: creator.share,
                        })
                        .collect(),
                ),
                royalty_amount: Updated::new(
                    metadata_info.slot_updated,
                    None,
                    data.seller_fee_basis_points,
                ),
<<<<<<< HEAD
                url: Updated::new(metadata_info.slot_updated, None, uri.clone()),
=======
                url: Updated::new(metadata_info.slot, None, uri.clone()),
                lamports: Some(Updated::new(
                    metadata_info.slot,
                    None,
                    metadata_info.lamports,
                )),
                executable: Some(Updated::new(
                    metadata_info.slot,
                    None,
                    metadata_info.executable,
                )),
                metadata_owner: metadata_info
                    .metadata_owner
                    .clone()
                    .map(|m| Updated::new(metadata_info.slot, None, m)),
>>>>>>> 9c0771df
                ..Default::default()
            });

            models.tasks.push(Task {
                ofd_metadata_url: uri.clone(),
                ofd_locked_until: Some(chrono::Utc::now()),
                ofd_attempts: 0,
                ofd_max_attempts: 10,
                ofd_error: None,
                ..Default::default()
            });

            if let Some(c) = &metadata.collection {
                models.asset_collection.push(AssetCollection {
                    pubkey: mint,
                    collection: c.key,
                    is_collection_verified: c.verified,
                    collection_seq: None,
                    slot_updated: metadata_info.slot_updated,
                });
            } else if let Some(creators) = data.creators {
                if !creators.is_empty() {
                    models.asset_collection.push(AssetCollection {
                        pubkey: mint,
                        collection: creators[0].address,
                        is_collection_verified: true,
                        collection_seq: None,
                        slot_updated: metadata_info.slot_updated,
                    });
                }
            }

            models.asset_authority.push(AssetAuthority {
                pubkey: mint,
                authority,
                slot_updated: metadata_info.slot_updated,
            });
        }

        models
    }

    async fn store_static(
        &self,
        asset_static: Vec<AssetStaticDetails>,
    ) -> Result<(), StorageError> {
        store_assets!(
            self,
            asset_static,
            asset_static_data,
            "accounts_saving_static"
        )
    }

    async fn store_dynamic(
        &self,
        asset_dynamic: Vec<AssetDynamicDetails>,
    ) -> Result<(), StorageError> {
        store_assets!(
            self,
            asset_dynamic,
            asset_dynamic_data,
            "accounts_saving_dynamic"
        )
    }

    async fn store_authority(
        &self,
        asset_authority: Vec<AssetAuthority>,
    ) -> Result<(), StorageError> {
        store_assets!(
            self,
            asset_authority,
            asset_authority_data,
            "accounts_saving_authority"
        )
    }

    async fn store_collection(
        &self,
        asset_collection: Vec<AssetCollection>,
    ) -> Result<(), StorageError> {
        store_assets!(
            self,
            asset_collection,
            asset_collection_data,
            "accounts_saving_collection"
        )
    }

    async fn store_tasks(&self, tasks: Vec<Task>) {
        let mut tasks_to_insert = tasks.clone();

        // scope crated to unlock mutex before insert_tasks func, which can be time consuming
        let tasks = {
            let mut tasks_buffer = self.buffer.json_tasks.lock().await;

            let number_of_tasks = {
                if tasks_buffer.len() + tasks.len() > MAX_BUFFERED_TASKS_TO_TAKE {
                    MAX_BUFFERED_TASKS_TO_TAKE.saturating_sub(tasks.len())
                } else {
                    tasks_buffer.len()
                }
            };

            tasks_buffer
                .drain(0..number_of_tasks)
                .collect::<Vec<Task>>()
        };

        tasks_to_insert.extend(tasks);

        if !tasks_to_insert.is_empty() {
            let res = self.db_client_v2.insert_tasks(&mut tasks_to_insert).await;
            result_to_metrics(self.metrics.clone(), &res, "accounts_saving_tasks");
        }
    }
}

pub fn result_to_metrics<T, E: Display>(
    metrics: Arc<IngesterMetricsConfig>,
    result: &Result<T, E>,
    metric_name: &str,
) {
    match result {
        Err(e) => {
            metrics.inc_process(metric_name, MetricStatus::FAILURE);
            error!("Error {}: {}", metric_name, e);
        }
        Ok(_) => {
            metrics.inc_process(metric_name, MetricStatus::SUCCESS);
        }
    }
}<|MERGE_RESOLUTION|>--- conflicted
+++ resolved
@@ -145,7 +145,6 @@
         }
     }
 
-<<<<<<< HEAD
     pub async fn process_edition_accs(&mut self, keep_running: Arc<AtomicBool>) {
         process_accounts!(
             self,
@@ -200,66 +199,6 @@
         result_to_metrics(self.metrics.clone(), &res, "editions_saving");
         self.metrics.set_latency(
             "editions_saving",
-            begin_processing.elapsed().as_millis() as f64,
-        );
-=======
-    pub async fn process_metadata_accs(&mut self, keep_running: Arc<AtomicBool>) {
-        while keep_running.load(Ordering::SeqCst) {
-            let buffer_len = self.buffer.mplx_metadata_len().await;
-            if buffer_len < self.batch_size {
-                // sleep only in case when buffer is empty or n seconds passed since last insert
-                if buffer_len == 0
-                    || self.last_received_at.is_some_and(|t| {
-                        t.elapsed().is_ok_and(|e| e.as_secs() < FLUSH_INTERVAL_SEC)
-                    })
-                {
-                    tokio::time::sleep(tokio::time::Duration::from_millis(WORKER_IDLE_TIMEOUT_MS))
-                        .await;
-                    continue;
-                }
-            }
-
-            let mut max_slot = 0;
-            let metadata_info = {
-                let mut metadata_info_buffer = self.buffer.mplx_metadata_info.lock().await;
-                let mut elems = HashMap::new();
-
-                for key in metadata_info_buffer
-                    .keys()
-                    .take(self.batch_size)
-                    .cloned()
-                    .collect::<Vec<Vec<u8>>>()
-                {
-                    if let Some(value) = metadata_info_buffer.remove(&key) {
-                        if value.slot > max_slot {
-                            max_slot = value.slot;
-                        }
-
-                        elems.insert(key, value);
-                    }
-                }
-
-                elems
-            };
-
-            self.transform_and_save_metadata(&metadata_info).await;
-
-            self.metrics
-                .set_last_processed_slot("mplx_metadata", max_slot as i64);
-            self.last_received_at = Some(SystemTime::now());
-        }
->>>>>>> 9c0771df
-    }
-
-    pub async fn transform_and_save_metadata(&self, metadata: &HashMap<Vec<u8>, MetadataInfo>) {
-        let metadata_models = self.create_rocks_metadata_models(metadata).await;
-
-        let begin_processing = Instant::now();
-
-        self.store_metadata_models(&metadata_models).await;
-
-        self.metrics.set_latency(
-            "accounts_saving",
             begin_processing.elapsed().as_millis() as f64,
         );
     }
@@ -359,10 +298,7 @@
                     None,
                     data.seller_fee_basis_points,
                 ),
-<<<<<<< HEAD
                 url: Updated::new(metadata_info.slot_updated, None, uri.clone()),
-=======
-                url: Updated::new(metadata_info.slot, None, uri.clone()),
                 lamports: Some(Updated::new(
                     metadata_info.slot,
                     None,
@@ -377,7 +313,6 @@
                     .metadata_owner
                     .clone()
                     .map(|m| Updated::new(metadata_info.slot, None, m)),
->>>>>>> 9c0771df
                 ..Default::default()
             });
 
