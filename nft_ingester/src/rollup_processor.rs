--- conflicted
+++ resolved
@@ -25,7 +25,6 @@
         let response = reqwest::get(url).await?.bytes().await?;
         Ok(Box::new(serde_json::from_slice(&response)?))
     }
-<<<<<<< HEAD
 
     async fn download_rollup_and_check_checksum(
         &self,
@@ -45,7 +44,7 @@
         }
 
         Ok(Box::new(serde_json::from_slice(&response)?))
-=======
+    }
 }
 
 pub struct RollupProcessor {
@@ -216,6 +215,5 @@
         }
 
         Ok(asset.leaf_update.hash())
->>>>>>> 756a11f5
     }
 }