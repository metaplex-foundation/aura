--- conflicted
+++ resolved
@@ -6,12 +6,8 @@
 use arweave_rs::crypto::base64::Base64;
 use arweave_rs::Arweave;
 use async_trait::async_trait;
-<<<<<<< HEAD
 use entities::rollup::{BatchMintInstruction, RolledMintInstruction, Rollup};
-=======
 use entities::models::RollupWithState;
-use entities::rollup::{RolledMintInstruction, Rollup};
->>>>>>> 9833b3da
 use interface::error::UsecaseError;
 use interface::rollup::{RollupDownloader, RollupTxSender};
 use mpl_bubblegum::utils::get_asset_id;
@@ -83,10 +79,10 @@
 
 pub struct RollupProcessor<R: RollupTxSender> {
     pg_client: Arc<PgClient>,
-<<<<<<< HEAD
     rocks: Arc<Storage>,
     arweave: Arc<Arweave>,
     rollup_tx_sender: Arc<R>,
+    file_storage_path: String,
 }
 
 impl<R: RollupTxSender> RollupProcessor<R> {
@@ -95,6 +91,7 @@
         rocks: Arc<Storage>,
         rollup_tx_sender: Arc<R>,
         arweave_wallet_path: &str,
+        file_storage_path: String
     ) -> Self {
         let arweave = Arc::new(
             Arweave::from_keypair_path(
@@ -108,6 +105,7 @@
             rocks,
             arweave,
             rollup_tx_sender,
+            file_storage_path
         }
     }
 
@@ -138,105 +136,31 @@
                         &rollup_to_process.file_path, e
                     );
                     continue;
-=======
-    _rocks: Arc<Storage>,
-    file_storage_path: String,
-}
-
-impl RollupProcessor {
-    pub fn new(pg_client: Arc<PgClient>, rocks: Arc<Storage>, file_storage_path: String) -> Self {
-        Self {
-            pg_client,
-            _rocks: rocks,
-            file_storage_path,
-        }
-    }
-
-    async fn process_rollup(&self, rollup_to_process: RollupWithState) {
-        let json_file = match tokio::fs::read_to_string(format!(
-            "{}/{}",
-            self.file_storage_path, &rollup_to_process.file_name
-        ))
-        .await
-        {
-            Ok(json_file) => json_file,
-            Err(e) => {
-                error!("Failed to read file to string: {}", e);
-                tokio::time::sleep(Duration::from_secs(5)).await;
-                return;
-            }
-        };
-        let rollup = match serde_json::from_str::<Rollup>(&json_file) {
-            Ok(rollup) => rollup,
-            Err(e) => {
-                if let Err(e) = self
-                    .pg_client
-                    .mark_rollup_as_verification_failed(
-                        &rollup_to_process.file_name,
-                        &e.to_string(),
-                    )
-                    .await
-                {
-                    error!("Failed to mark rollup as verification failed: {}", e);
->>>>>>> 9833b3da
-                }
-                return;
-            }
-        };
-        if let Err(e) = self
-            .pg_client
-            .update_rollup_state(&rollup_to_process.file_name, RollupState::Processing)
-            .await
-        {
-            error!("Failed to mark rollup as processing: {}", e);
-            tokio::time::sleep(Duration::from_secs(5)).await;
-            return;
-        };
-        let mut leaf_hashes = Vec::new();
-        for asset in rollup.rolled_mints.iter() {
-            let leaf_hash = match Self::get_leaf_hash(asset, &rollup.tree_id) {
-                Ok(leaf_hash) => leaf_hash,
+                }
+            };
+            let rollup = match serde_json::from_str::<Rollup>(&json_file) {
+                Ok(rollup) => rollup,
                 Err(e) => {
-                    if let Err(err) = self
+                    if let Err(e) = self
                         .pg_client
-<<<<<<< HEAD
                         .mark_rollup_as_failed(
                             &rollup_to_process.file_path,
-=======
-                        .mark_rollup_as_verification_failed(
-                            &rollup_to_process.file_name,
->>>>>>> 9833b3da
                             &e.to_string(),
                             RollupState::ValidationFail,
                         )
                         .await
                     {
-<<<<<<< HEAD
                         error!("Failed to mark rollup as verification failed: file_path: {}, error: {}",
                         &rollup_to_process.file_path, e);
-=======
-                        error!("Failed to mark rollup as verification failed: {}", err);
->>>>>>> 9833b3da
                     }
-                    tokio::time::sleep(Duration::from_secs(5)).await;
-                    return;
-                }
-            };
-            leaf_hashes.push(leaf_hash);
-        }
-
-        if let Err(e) = validate_change_logs(
-            rollup.max_depth,
-            rollup.max_buffer_size,
-            &leaf_hashes,
-            &rollup,
-        ) {
-            if let Err(err) = self
-                .pg_client
-                .mark_rollup_as_verification_failed(&rollup_to_process.file_name, &e.to_string())
-                .await
-            {
-<<<<<<< HEAD
+                    continue;
+                }
+            };
+            if let Err(e) = self
+                .pg_client
+                .update_rollup_state(&rollup_to_process.file_path, RollupState::Processing)
+                .await
+            {
                 error!(
                     "Failed to mark rollup as processing: file_path: {}, error: {}",
                     &rollup_to_process.file_path, e
@@ -266,15 +190,8 @@
                     }
                 };
                 leaf_hashes.push(leaf_hash);
-=======
-                error!("Failed to mark rollup as verification failed: {}", err);
->>>>>>> 9833b3da
             }
-            tokio::time::sleep(Duration::from_secs(5)).await;
-        }
-    }
-
-<<<<<<< HEAD
+
             if let Err(e) = validate_change_logs(
                 rollup.max_depth,
                 rollup.max_buffer_size,
@@ -383,23 +300,6 @@
                     &rollup_to_process.file_path, e
                 );
             }
-=======
-    pub async fn process_rollups(&self, rx: Receiver<()>) {
-        while rx.is_empty() {
-            let rollup_to_process = match self.pg_client.fetch_rollup_for_processing().await {
-                Ok(Some(rollup)) => rollup,
-                Ok(None) => {
-                    tokio::time::sleep(Duration::from_secs(5)).await;
-                    continue;
-                }
-                Err(e) => {
-                    error!("Failed to fetch rollup for processing: {}", e);
-                    tokio::time::sleep(Duration::from_secs(1)).await;
-                    continue;
-                }
-            };
-            self.process_rollup(rollup_to_process).await;
->>>>>>> 9833b3da
         }
     }
 
