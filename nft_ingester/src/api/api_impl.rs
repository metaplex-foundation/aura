--- conflicted
+++ resolved
@@ -418,12 +418,7 @@
         let query: SearchAssetsQuery = payload.clone().try_into()?;
 
         let res = search_assets(
-<<<<<<< HEAD
-            &self.db_connection,
             self.pg_client.clone(),
-=======
-            &self.pg_client,
->>>>>>> fa0b3694
             self.rocks_db.clone(),
             query,
             payload.sort_by.unwrap_or_default(),
