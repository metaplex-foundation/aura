--- conflicted
+++ resolved
@@ -388,14 +388,8 @@
     }
 
     pub async fn search_assets(self: &DasApi, payload: SearchAssets) -> Result<Value, DasApiError> {
-<<<<<<< HEAD
-        // use names of the filter fields as a label for better understanding of the endpoint usage
-        let label = extract_some_fields(&payload);
-        self.metrics.inc_search_asset_requests(&label);
-=======
         let label = "search_assets";
         self.metrics.inc_requests(label);
->>>>>>> 5fa50fa7
         let latency_timer = Instant::now();
 
         let limit = payload.limit;
