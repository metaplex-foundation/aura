use std::sync::Arc;
use std::{collections::HashMap, str::FromStr};

use interface::proofs::ProofChecker;
use metrics_utils::ApiMetricsConfig;
use rocks_db::cl_items::{ClItemKey, ClLeafKey};
use rocks_db::errors::StorageError;
use solana_sdk::pubkey::Pubkey;
use tracing::{debug, warn};

use crate::api::dapi::model;
use crate::api::dapi::rpc_asset_models::AssetProof;
use interface::processing_possibility::ProcessingPossibilityChecker;
use rocks_db::asset_streaming_client::get_required_nodes_for_proof;
use rocks_db::Storage;
use spl_concurrent_merkle_tree::node::empty_node;

use crate::fetch_asset_data;

#[derive(Debug, Default, Clone, Eq, PartialEq)]
struct SimpleChangeLog {
    cli_hash: Vec<u8>,
    cli_level: i64,
    cli_node_idx: i64,
    cli_seq: i64,
    cli_tree: Vec<u8>,
}

pub async fn get_proof_for_assets<
    PC: ProofChecker + Sync + Send + 'static,
    PPC: ProcessingPossibilityChecker + Sync + Send + 'static,
>(
    rocks_db: Arc<Storage>,
    asset_ids: Vec<Pubkey>,
    proof_checker: Option<Arc<PC>>,
    tree_gaps_checker: &Option<Arc<PPC>>,
    metrics: Arc<ApiMetricsConfig>,
) -> Result<HashMap<String, Option<AssetProof>>, StorageError> {
    if let Some(tree_gaps_checker) = tree_gaps_checker {
        if !tree_gaps_checker
            .can_process_assets(asset_ids.as_slice())
            .await
        {
            return Err(StorageError::CannotServiceRequest);
        }
    }
<<<<<<< HEAD
    let mut results: HashMap<String, Option<AssetProof>> = asset_ids
        .iter()
        .map(|id: &Pubkey| (id.to_string(), None))
        .collect();
=======

    let mut results: HashMap<String, Option<AssetProof>> =
        asset_ids.iter().map(|id| (id.to_string(), None)).collect();
>>>>>>> 88e5d12b

    let tree_ids = fetch_asset_data!(rocks_db, asset_leaf_data, asset_ids)
        .values()
        .map(|asset| {
            (
                asset.tree_id,
                (asset.pubkey, asset.nonce.unwrap_or_default()),
            )
        })
        .collect::<HashMap<_, _>>();
    let keys = rocks_db
        .cl_leafs
        .batch_get(
            tree_ids
                .clone()
                .into_iter()
                .map(|(tree, (_, nonce))| ClLeafKey::new(nonce, tree))
                .collect::<Vec<_>>(),
        )
        .await?
        .into_iter()
        .filter_map(|cl_leaf| {
            cl_leaf.map(|leaf| ClItemKey::new(leaf.cli_node_idx, leaf.cli_tree_key))
        })
        .collect::<Vec<_>>();
    let cl_items_first_leaf = rocks_db.cl_items.batch_get(keys.clone()).await?;

    if cl_items_first_leaf.is_empty() {
        return Ok(HashMap::new());
    }

    let leaves: HashMap<_, (model::ClItemsModel, u64)> = cl_items_first_leaf
        .into_iter()
        .filter_map(|leaf| {
            leaf.and_then(|leaf| {
                tree_ids.get(&leaf.cli_tree_key).map(|(pubkey, nonce)| {
                    (
                        pubkey.to_bytes().to_vec(),
                        (
                            model::ClItemsModel {
                                id: 0,
                                tree: leaf.cli_tree_key.to_bytes().to_vec(),
                                node_idx: leaf.cli_node_idx as i64,
                                leaf_idx: leaf.cli_leaf_idx.map(|idx| idx as i64),
                                seq: leaf.cli_seq as i64,
                                level: leaf.cli_level as i64,
                                hash: leaf.cli_hash,
                            },
                            *nonce,
                        ),
                    )
                })
            })
        })
        .collect();

    let all_req_keys: Vec<_> = keys
        .into_iter()
        .flat_map(|ClItemKey { node_id, tree_id }| {
            get_required_nodes_for_proof(node_id as i64)
                .into_iter()
                .map(move |node| ClItemKey::new(node as u64, tree_id))
        })
        .collect();
    let all_nodes = rocks_db
        .cl_items
        .batch_get(all_req_keys)
        .await?
        .into_iter()
        .flatten()
        .map(|node| SimpleChangeLog {
            cli_hash: node.cli_hash,
            cli_level: node.cli_level as i64,
            cli_node_idx: node.cli_node_idx as i64,
            cli_seq: node.cli_seq as i64,
            cli_tree: node.cli_tree_key.to_bytes().to_vec(),
        })
        .collect::<Vec<_>>();

    for asset_id in asset_ids.clone().iter() {
        let proof = get_asset_proof(
            asset_id,
            &all_nodes,
            &leaves,
            proof_checker.clone(),
            metrics.clone(),
        );
        results.insert(asset_id.to_string(), proof);
    }

    Ok(results)
}

fn get_asset_proof(
    asset_id: &Pubkey,
    nodes: &[SimpleChangeLog],
    leaves: &HashMap<Vec<u8>, (model::ClItemsModel, u64)>,
    proof_checker: Option<Arc<impl ProofChecker + Sync + Send + 'static>>,
    metrics: Arc<ApiMetricsConfig>,
) -> Option<AssetProof> {
    let leaf_key = asset_id.to_bytes().to_vec();
    let (leaf, nonce) = match leaves.get(&leaf_key) {
        Some((leaf, nonce)) => (leaf.clone(), *nonce),
        None => return None,
    };

    let req_indexes = get_required_nodes_for_proof(leaf.node_idx);
    let mut final_node_list: Vec<SimpleChangeLog> =
        vec![SimpleChangeLog::default(); req_indexes.len()];

    let mut relevant_nodes: Vec<&SimpleChangeLog> = nodes
        .iter()
        .filter(|node| node.cli_tree == leaf.tree && req_indexes.contains(&node.cli_node_idx))
        .collect();

    relevant_nodes.sort_by(|a, b| match b.cli_node_idx.cmp(&a.cli_node_idx) {
        std::cmp::Ordering::Equal => b.cli_seq.cmp(&a.cli_seq),
        other => other,
    }); // ORDER BY cli_node_idx DESC, cli_seq DESC

    for node in relevant_nodes.iter() {
        if (node.cli_level - 1) < final_node_list.len().try_into().unwrap() {
            final_node_list[(node.cli_level - 1) as usize] = node.to_owned().clone();
        }
    }

    for (i, (n, nin)) in final_node_list.iter_mut().zip(req_indexes).enumerate() {
        if *n == SimpleChangeLog::default() {
            *n = make_empty_node(i as i64, nin);
        }
    }

    for n in final_node_list.iter() {
        debug!(
            "level {} index {} seq {} hash {}",
            n.cli_level,
            n.cli_node_idx,
            n.cli_seq,
            bs58::encode(&n.cli_hash).into_string()
        );
    }

    let root = bs58::encode(final_node_list.pop().unwrap().cli_hash).into_string();
    let proof: Vec<Vec<u8>> = final_node_list
        .iter()
        .map(|model| model.cli_hash.clone())
        .collect();

    if proof.is_empty() {
        return None;
    }

    let tree_id = Pubkey::try_from(leaf.tree.clone()).unwrap_or_default();
    let initial_proofs = proof
        .iter()
        .filter_map(|k| Pubkey::try_from(k.clone()).ok())
        .collect();
    let leaf_b58 = bs58::encode(&leaf.hash).into_string();
    if let Some(proof_checker) = proof_checker {
        let lf = Pubkey::from_str(leaf_b58.as_str()).unwrap_or_default();
        let metrics = metrics.clone();
        let cloned_checker = proof_checker.clone();
        let asset_id = *asset_id;
        tokio::spawn(async move {
            match cloned_checker
                .check_proof(tree_id, initial_proofs, nonce as u32, lf.to_bytes())
                .await
            {
                Ok(true) => metrics.inc_proof_checks("proof", metrics_utils::MetricStatus::SUCCESS),
                Ok(false) => {
                    warn!(
                        "Proof for asset {:?} of tree {:?} is invalid",
                        asset_id, tree_id
                    );
                    metrics.inc_proof_checks("proof", metrics_utils::MetricStatus::FAILURE)
                }
                Err(e) => {
                    warn!(
                        "Proof check for asset {:?} of tree {:?} failed: {}",
                        asset_id, tree_id, e
                    );
                    metrics.inc_proof_checks("proof", metrics_utils::MetricStatus::FAILURE)
                }
            }
        });
    }
    let proof = proof
        .iter()
        .map(|model| bs58::encode(model).into_string())
        .collect();

    Some(AssetProof {
        root,
        leaf: leaf_b58,
        proof,
        node_index: leaf.node_idx,
        tree_id: tree_id.to_string(),
    })
}

fn make_empty_node(lvl: i64, node_index: i64) -> SimpleChangeLog {
    SimpleChangeLog {
        cli_node_idx: node_index,
        cli_level: lvl,
        cli_hash: empty_node(lvl as u32).to_vec(),
        cli_seq: 0,
        cli_tree: vec![],
    }
}<|MERGE_RESOLUTION|>--- conflicted
+++ resolved
@@ -44,16 +44,9 @@
             return Err(StorageError::CannotServiceRequest);
         }
     }
-<<<<<<< HEAD
-    let mut results: HashMap<String, Option<AssetProof>> = asset_ids
-        .iter()
-        .map(|id: &Pubkey| (id.to_string(), None))
-        .collect();
-=======
 
     let mut results: HashMap<String, Option<AssetProof>> =
         asset_ids.iter().map(|id| (id.to_string(), None)).collect();
->>>>>>> 88e5d12b
 
     let tree_ids = fetch_asset_data!(rocks_db, asset_leaf_data, asset_ids)
         .values()
