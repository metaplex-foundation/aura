use std::sync::Arc;

use jsonrpc_core::types::params::Params;
use jsonrpc_core::IoHandler;
use usecase::proofs::MaybeProofChecker;

use crate::api::*;

pub struct RpcApiBuilder;

impl RpcApiBuilder {
    pub fn build(api: DasApi<MaybeProofChecker>) -> Result<IoHandler, DasApiError> {
        let mut module = IoHandler::default();
        let api = Arc::new(api);

        let cloned_api = api.clone();
        module.add_method("health", move |_rpc_params: Params| {
            let api = cloned_api.clone();
            async move { api.check_health().await.map_err(Into::into) }
        });

        let cloned_api = api.clone();
        module.add_method("get_asset_proof", move |rpc_params: Params| {
            let api = cloned_api.clone();
            async move {
                api.get_asset_proof(rpc_params.parse()?)
                    .await
                    .map_err(Into::into)
            }
        });
        module.add_alias("getAssetProof", "get_asset_proof");

        let cloned_api = api.clone();
        module.add_method("get_asset", move |rpc_params: Params| {
            let api = cloned_api.clone();
            async move { api.get_asset(rpc_params.parse()?).await.map_err(Into::into) }
        });
        module.add_alias("getAsset", "get_asset");

        let cloned_api = api.clone();
        module.add_method("get_assets_by_owner", move |rpc_params: Params| {
            let api = cloned_api.clone();
            async move {
                api.get_assets_by_owner(rpc_params.parse()?)
                    .await
                    .map_err(Into::into)
            }
        });
        module.add_alias("getAssetsByOwner", "get_assets_by_owner");

        let cloned_api = api.clone();
        module.add_method("get_assets_by_creator", move |rpc_params: Params| {
            let api = cloned_api.clone();
            async move {
                api.get_assets_by_creator(rpc_params.parse()?)
                    .await
                    .map_err(Into::into)
            }
        });
        module.add_alias("getAssetsByCreator", "get_assets_by_creator");

        let cloned_api = api.clone();
        module.add_method("get_assets_by_authority", move |rpc_params: Params| {
            let api = cloned_api.clone();
            async move {
                api.get_assets_by_authority(rpc_params.parse()?)
                    .await
                    .map_err(Into::into)
            }
        });
        module.add_alias("getAssetsByAuthority", "get_assets_by_authority");

        let cloned_api = api.clone();
        module.add_method("get_assets_by_group", move |rpc_params: Params| {
            let api = cloned_api.clone();
            async move {
                api.get_assets_by_group(rpc_params.parse()?)
                    .await
                    .map_err(Into::into)
            }
        });
        module.add_alias("getAssetsByGroup", "get_assets_by_group");

        let cloned_api = api.clone();
        module.add_method("get_asset_batch", move |rpc_params: Params| {
            let api = cloned_api.clone();
            async move {
                api.get_asset_batch(rpc_params.parse()?)
                    .await
                    .map_err(Into::into)
            }
        });
        module.add_alias("getAssetBatch", "get_asset_batch");

        let cloned_api = api.clone();
        module.add_method("get_asset_proof_batch", move |rpc_params: Params| {
            let api = cloned_api.clone();
            async move {
                api.get_asset_proof_batch(rpc_params.parse()?)
                    .await
                    .map_err(Into::into)
            }
        });
        module.add_alias("getAssetProofBatch", "get_asset_proof_batch");

        let cloned_api = api.clone();
        module.add_method("get_grouping", move |rpc_params: Params| {
            let api = cloned_api.clone();
            async move {
                api.get_grouping(rpc_params.parse()?)
                    .await
                    .map_err(Into::into)
            }
        });
        module.add_alias("getGrouping", "get_grouping");

        let cloned_api = api.clone();
        module.add_method("search_assets", move |rpc_params: Params| {
            let api = cloned_api.clone();
            async move {
                api.search_assets(rpc_params.parse()?)
                    .await
                    .map_err(Into::into)
            }
        });
        module.add_alias("searchAssets", "search_assets");

<<<<<<< HEAD
        module.add_method("get_token_accounts", move |rpc_params: Params| {
            let api = api.clone();
            async move {
                api.get_token_accounts(rpc_params.parse()?)
=======
        let cloned_api = api.clone();
        module.add_method("get_signatures_for_asset", move |rpc_params: Params| {
            let api = cloned_api.clone();
            async move {
                api.get_asset_signatures(rpc_params.parse()?, true)
                    .await
                    .map_err(Into::into)
            }
        });
        module.add_alias("getSignaturesForAsset", "get_signatures_for_asset");

        module.add_method("get_signatures_for_asset_v2", move |rpc_params: Params| {
            let api = api.clone();
            async move {
                api.get_asset_signatures(rpc_params.parse()?, false)
>>>>>>> e73de810
                    .await
                    .map_err(Into::into)
            }
        });
<<<<<<< HEAD
        module.add_alias("getTokenAccounts", "get_token_accounts");
=======
        module.add_alias("getSignaturesForAssetV2", "get_signatures_for_asset_v2");
>>>>>>> e73de810

        Ok(module)
    }
}<|MERGE_RESOLUTION|>--- conflicted
+++ resolved
@@ -125,12 +125,6 @@
         });
         module.add_alias("searchAssets", "search_assets");
 
-<<<<<<< HEAD
-        module.add_method("get_token_accounts", move |rpc_params: Params| {
-            let api = api.clone();
-            async move {
-                api.get_token_accounts(rpc_params.parse()?)
-=======
         let cloned_api = api.clone();
         module.add_method("get_signatures_for_asset", move |rpc_params: Params| {
             let api = cloned_api.clone();
@@ -142,20 +136,26 @@
         });
         module.add_alias("getSignaturesForAsset", "get_signatures_for_asset");
 
+        let cloned_api = api.clone();
         module.add_method("get_signatures_for_asset_v2", move |rpc_params: Params| {
-            let api = api.clone();
+            let api = cloned_api.clone();
             async move {
                 api.get_asset_signatures(rpc_params.parse()?, false)
->>>>>>> e73de810
                     .await
                     .map_err(Into::into)
             }
         });
-<<<<<<< HEAD
+        module.add_alias("getSignaturesForAssetV2", "get_signatures_for_asset_v2");
+
+        module.add_method("get_token_accounts", move |rpc_params: Params| {
+            let api = api.clone();
+            async move {
+                api.get_token_accounts(rpc_params.parse()?)
+                    .await
+                    .map_err(Into::into)
+            }
+        });
         module.add_alias("getTokenAccounts", "get_token_accounts");
-=======
-        module.add_alias("getSignaturesForAssetV2", "get_signatures_for_asset_v2");
->>>>>>> e73de810
 
         Ok(module)
     }
