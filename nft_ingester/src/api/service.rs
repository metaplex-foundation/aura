use hyper::{header::CONTENT_TYPE, Body, Method, Request, Response, Server, StatusCode};
use jsonrpc_http_server::hyper;
use jsonrpc_http_server::hyper::service::{make_service_fn, service_fn};
use log::info;
use multer::Multipart;
use postgre_client::PgClient;
use std::sync::Arc;
use tokio::fs::File;
use tokio::io::AsyncWriteExt;
use tokio::sync::broadcast::Receiver;
use tokio::sync::Mutex;
use tokio::task::{JoinError, JoinSet};
use tracing::error;
use usecase::proofs::MaybeProofChecker;
use uuid::Uuid;

use crate::api::backfilling_state_consistency::BackfillingStateConsistencyChecker;
use interface::consistency_check::ConsistencyChecker;
use metrics_utils::ApiMetricsConfig;
use rocks_db::Storage;

use {crate::api::DasApi, std::net::SocketAddr};
use {
    jsonrpc_http_server::cors::AccessControlAllowHeaders,
    jsonrpc_http_server::{AccessControlAllowOrigin, DomainsValidation, ServerBuilder},
};

use crate::api::builder::RpcApiBuilder;
use crate::api::error::DasApiError;
use crate::api::middleware::{RpcRequestMiddleware, RpcResponseMiddleware};
use crate::api::synchronization_state_consistency::SynchronizationStateConsistencyChecker;
use crate::config::JsonMiddlewareConfig;
use crate::json_worker::JsonWorker;

pub const MAX_REQUEST_BODY_SIZE: usize = 50 * (1 << 10);
// 50kB
pub const RUNTIME_WORKER_THREAD_COUNT: usize = 2000;
pub const MAX_CORS_AGE: u32 = 86400;
const BATCH_MINT_REQUEST_PATH: &str = "/batch_mint";

#[derive(Clone)]
pub(crate) struct MiddlewaresData {
    response_middleware: RpcResponseMiddleware,
    request_middleware: RpcRequestMiddleware,
    pub(crate) consistency_checkers: Vec<Arc<dyn ConsistencyChecker>>,
}

#[allow(clippy::too_many_arguments)]
pub async fn start_api(
    pg_client: Arc<PgClient>,
    rocks_db: Arc<Storage>,
    rx: Receiver<()>,
    metrics: Arc<ApiMetricsConfig>,
    port: u16,
    proof_checker: Option<Arc<MaybeProofChecker>>,
    max_page_limit: usize,
    json_downloader: Option<Arc<JsonWorker>>,
    json_persister: Option<Arc<JsonWorker>>,
    json_middleware_config: Option<JsonMiddlewareConfig>,
    tasks: Arc<Mutex<JoinSet<Result<(), JoinError>>>>,
    archives_dir: &str,
    consistence_synchronization_api_threshold: u64,
<<<<<<< HEAD
    batch_mint_service_port: u16,
    file_storage_path: &str,
=======
    consistence_backfilling_slots_threshold: u64,
>>>>>>> 900925bf
) -> Result<(), DasApiError> {
    let response_middleware = RpcResponseMiddleware {};
    let request_middleware = RpcRequestMiddleware::new(archives_dir);
    let synchronization_state_consistency_checker =
        Arc::new(SynchronizationStateConsistencyChecker::new());
    synchronization_state_consistency_checker
        .run(
            tasks.clone(),
            rx.resubscribe(),
            pg_client.clone(),
            rocks_db.clone(),
            consistence_synchronization_api_threshold,
        )
        .await;

    let backfilling_state_consistency_checker = Arc::new(BackfillingStateConsistencyChecker::new());
    backfilling_state_consistency_checker
        .run(
            tasks.clone(),
            rx.resubscribe(),
            rocks_db.clone(),
            consistence_backfilling_slots_threshold,
        )
        .await;

    let addr = SocketAddr::from(([0, 0, 0, 0], port));
    let api = DasApi::new(
        pg_client,
        rocks_db,
        metrics,
        proof_checker,
        max_page_limit,
        json_downloader,
        json_persister,
        json_middleware_config.unwrap_or_default(),
    );

    run_api(
        api,
        Some(MiddlewaresData {
            response_middleware,
            request_middleware,
            consistency_checkers: vec![
                synchronization_state_consistency_checker,
                backfilling_state_consistency_checker,
            ],
        }),
        addr,
        tasks,
        batch_mint_service_port,
        file_storage_path,
        rx,
    )
    .await
}

async fn run_api(
    api: DasApi<MaybeProofChecker, JsonWorker, JsonWorker>,
    middlewares_data: Option<MiddlewaresData>,
    addr: SocketAddr,
    tasks: Arc<Mutex<JoinSet<Result<(), JoinError>>>>,
    batch_mint_service_port: u16,
    file_storage_path: &str,
    shutdown_rx: Receiver<()>,
) -> Result<(), DasApiError> {
    let rpc = RpcApiBuilder::build(
        api,
        middlewares_data
            .clone()
            .map(|m| m.consistency_checkers)
            .unwrap_or_default(),
        tasks,
    )?;
    let runtime = tokio::runtime::Builder::new_multi_thread()
        .worker_threads(RUNTIME_WORKER_THREAD_COUNT)
        .enable_all()
        .build()
        .expect("Runtime");

    let mut builder = ServerBuilder::new(rpc)
        .event_loop_executor(runtime.handle().clone())
        .threads(1)
        .cors(DomainsValidation::AllowOnly(vec![
            AccessControlAllowOrigin::Any,
        ]))
        .cors_allow_headers(AccessControlAllowHeaders::Any)
        .cors_max_age(Some(MAX_CORS_AGE))
        .max_request_body_size(MAX_REQUEST_BODY_SIZE)
        .health_api(("/health", "health"));
    if let Some(mw) = middlewares_data.clone() {
        builder = builder.request_middleware(mw.request_middleware);
    }
    if let Some(mw) = middlewares_data {
        builder = builder.response_middleware(mw.response_middleware);
    }
    let server = builder.start_http(&addr);
    run_batch_mint_service(
        shutdown_rx.resubscribe(),
        batch_mint_service_port,
        file_storage_path.to_string(),
    )
    .await;

    let server = server.unwrap();
    info!("API Server Started");

    loop {
        if !shutdown_rx.is_empty() {
            info!("Shutting down server");
            runtime.shutdown_background();
            break;
        }
        tokio::time::sleep(tokio::time::Duration::from_secs(1)).await;
    }

    server.wait();

    info!("API Server ended");

    Ok(())
}

fn upload_file_page() -> Response<Body> {
    let html = r#"<!DOCTYPE html>
                        <html>
                        <body>

                        <form action="/batch_mint" method="post" enctype="multipart/form-data">
                          <input type="file" name="file" id="file">
                          <input type="submit" value="Upload file">
                        </form>

                        </body>
                        </html>"#;
    Response::new(Body::from(html))
}

async fn save_file(path: &str, file_bytes: &[u8]) -> std::io::Result<()> {
    let new_file_name = format!("{}/{}.json", path, Uuid::new_v4());

    let mut file = File::create(new_file_name).await?;
    file.write_all(file_bytes).await?;
    Ok(())
}

async fn batch_mint_request_handler(
    file_storage_path: String,
    req: Request<Body>,
) -> Result<Response<Body>, hyper::Error> {
    match (req.method(), req.uri().path()) {
        (&Method::GET, BATCH_MINT_REQUEST_PATH) => Ok(upload_file_page()),
        (&Method::POST, BATCH_MINT_REQUEST_PATH) => {
            let boundary = req
                .headers()
                .get(CONTENT_TYPE)
                .and_then(|ct| ct.to_str().ok())
                .and_then(|ct| multer::parse_boundary(ct).ok());

            return match boundary {
                Some(boundary) => {
                    let mut multipart = Multipart::new(req.into_body(), boundary);
                    while let Ok(Some(field)) = multipart.next_field().await {
                        let bytes = match field.bytes().await {
                            Ok(bytes) => bytes,
                            Err(e) => {
                                return Ok(Response::builder()
                                    .status(StatusCode::INTERNAL_SERVER_ERROR)
                                    .body(Body::from(format!("Failed to read file: {}", e)))
                                    .unwrap())
                            }
                        };
                        if let Err(e) = save_file(&file_storage_path, bytes.as_ref()).await {
                            return Ok(Response::builder()
                                .status(StatusCode::INTERNAL_SERVER_ERROR)
                                .body(Body::from(format!("Failed to save file: {}", e)))
                                .unwrap());
                        }
                    }
                    Ok(Response::new(Body::from("File uploaded successfully")))
                }
                None => Ok(Response::builder()
                    .status(StatusCode::BAD_REQUEST)
                    .body(Body::from("BAD REQUEST"))
                    .unwrap()),
            };
        }
        _ => Ok(Response::builder()
            .status(StatusCode::NOT_FOUND)
            .body(Body::from("Page not found"))
            .unwrap()),
    }
}

async fn run_batch_mint_service(
    mut shutdown_rx: Receiver<()>,
    port: u16,
    file_storage_path: String,
) {
    let addr = ([0, 0, 0, 0], port).into();
    let file_storage_path = Arc::new(file_storage_path);
    let make_svc = make_service_fn(move |_conn| {
        let file_storage_path = file_storage_path.clone();
        async {
            Ok::<_, hyper::Error>(service_fn(move |req| {
                batch_mint_request_handler(file_storage_path.to_string(), req)
            }))
        }
    });
    let server = Server::bind(&addr)
        .serve(make_svc)
        .with_graceful_shutdown(async {
            shutdown_rx.recv().await.unwrap();
        });
    if let Err(e) = server.await {
        error!("server error: {}", e);
    }
}<|MERGE_RESOLUTION|>--- conflicted
+++ resolved
@@ -60,12 +60,9 @@
     tasks: Arc<Mutex<JoinSet<Result<(), JoinError>>>>,
     archives_dir: &str,
     consistence_synchronization_api_threshold: u64,
-<<<<<<< HEAD
+    consistence_backfilling_slots_threshold: u64,
     batch_mint_service_port: u16,
     file_storage_path: &str,
-=======
-    consistence_backfilling_slots_threshold: u64,
->>>>>>> 900925bf
 ) -> Result<(), DasApiError> {
     let response_middleware = RpcResponseMiddleware {};
     let request_middleware = RpcRequestMiddleware::new(archives_dir);
