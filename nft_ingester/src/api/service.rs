--- conflicted
+++ resolved
@@ -62,26 +62,18 @@
         proof_checker,
     )
     .await?;
-<<<<<<< HEAD
-    let synchronization_state_consistency_checker = Arc::new(
-        SynchronizationStateConsistencyChecker::build(
-            tasks.clone(),
-            keep_running.clone(),
-=======
     let synchronization_state_consistency_checker =
         Arc::new(SynchronizationStateConsistencyChecker::new());
     synchronization_state_consistency_checker
         .run(
             tasks,
             rx.resubscribe(),
->>>>>>> 7a958cc8
             api.pg_client.clone(),
             rocks_db.clone(),
             config.consistence_synchronization_api_threshold,
         )
-<<<<<<< HEAD
-        .await,
-    );
+        .await;
+
     let backfilling_state_consistency_checker = Arc::new(BackfillingStateConsistencyChecker::new());
     backfilling_state_consistency_checker
         .run(
@@ -90,8 +82,6 @@
             rocks_db.clone(),
             config.consistence_backfilling_slots_threshold,
         )
-=======
->>>>>>> 7a958cc8
         .await;
 
     run_api(
