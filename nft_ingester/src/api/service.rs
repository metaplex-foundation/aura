use log::info;
use postgre_client::PgClient;
use std::sync::atomic::{AtomicBool, Ordering};
use std::sync::Arc;
use tokio::sync::Mutex;
use tokio::task::{JoinError, JoinSet};
use usecase::proofs::MaybeProofChecker;

use crate::api::backfilling_state_consistency::BackfillingStateConsistencyChecker;
use interface::consistency_check::ConsistencyChecker;
use metrics_utils::ApiMetricsConfig;
use rocks_db::Storage;

use {crate::api::DasApi, std::net::SocketAddr};
use {
    jsonrpc_http_server::cors::AccessControlAllowHeaders,
    jsonrpc_http_server::{AccessControlAllowOrigin, DomainsValidation, ServerBuilder},
};

use crate::api::builder::RpcApiBuilder;
use crate::api::error::DasApiError;
use crate::api::middleware::{RpcRequestMiddleware, RpcResponseMiddleware};
use crate::api::synchronization_state_consistency::SynchronizationStateConsistencyChecker;
use crate::config::JsonMiddlewareConfig;
use crate::json_worker::JsonWorker;

pub const MAX_REQUEST_BODY_SIZE: usize = 50 * (1 << 10);
// 50kB
pub const RUNTIME_WORKER_THREAD_COUNT: usize = 2000;
pub const MAX_CORS_AGE: u32 = 86400;

#[derive(Clone)]
pub(crate) struct MiddlewaresData {
    response_middleware: RpcResponseMiddleware,
    request_middleware: RpcRequestMiddleware,
    pub(crate) consistency_checkers: Vec<Arc<dyn ConsistencyChecker>>,
}

#[allow(clippy::too_many_arguments)]
pub async fn start_api(
    pg_client: Arc<PgClient>,
    rocks_db: Arc<Storage>,
    keep_running: Arc<AtomicBool>,
    rx: tokio::sync::broadcast::Receiver<()>,
    metrics: Arc<ApiMetricsConfig>,
    port: u16,
    proof_checker: Option<Arc<MaybeProofChecker>>,
    max_page_limit: usize,
    json_downloader: Option<Arc<JsonWorker>>,
    json_persister: Option<Arc<JsonWorker>>,
    json_middleware_config: Option<JsonMiddlewareConfig>,
    tasks: Arc<Mutex<JoinSet<Result<(), JoinError>>>>,
    archives_dir: &str,
    consistence_synchronization_api_threshold: u64,
) -> Result<(), DasApiError> {
    let response_middleware = RpcResponseMiddleware {};
    let request_middleware = RpcRequestMiddleware::new(archives_dir);
    let synchronization_state_consistency_checker =
        Arc::new(SynchronizationStateConsistencyChecker::new());
    synchronization_state_consistency_checker
        .run(
            tasks.clone(),
            rx.resubscribe(),
            pg_client.clone(),
            rocks_db.clone(),
            consistence_synchronization_api_threshold,
        )
        .await;

<<<<<<< HEAD
    let backfilling_state_consistency_checker = Arc::new(BackfillingStateConsistencyChecker::new());
    backfilling_state_consistency_checker
        .run(
            tasks.clone(),
            rx.resubscribe(),
            rocks_db.clone(),
            config.consistence_backfilling_slots_threshold,
        )
        .await;
=======
    let addr = SocketAddr::from(([0, 0, 0, 0], port));
    // todo: setup middleware, looks like too many shit related to backups are there
    // let request_middleware = RpcRequestMiddleware::new(config.archives_dir.as_str());
    let api = DasApi::new(
        pg_client,
        rocks_db,
        metrics,
        proof_checker,
        max_page_limit,
        json_downloader,
        json_persister,
        json_middleware_config.unwrap_or_default(),
    );
>>>>>>> 320e8256

    run_api(
        api,
        Some(MiddlewaresData {
            response_middleware,
            request_middleware,
            consistency_checkers: vec![
                synchronization_state_consistency_checker,
                backfilling_state_consistency_checker,
            ],
        }),
        addr,
        keep_running,
        tasks,
    )
    .await
}

async fn run_api(
    api: DasApi<MaybeProofChecker, JsonWorker, JsonWorker>,
    middlewares_data: Option<MiddlewaresData>,
    addr: SocketAddr,
    keep_running: Arc<AtomicBool>,
    tasks: Arc<Mutex<JoinSet<Result<(), JoinError>>>>,
) -> Result<(), DasApiError> {
    let rpc = RpcApiBuilder::build(
        api,
        middlewares_data
            .clone()
            .map(|m| m.consistency_checkers)
            .unwrap_or_default(),
        tasks,
    )?;
    let runtime = tokio::runtime::Builder::new_multi_thread()
        .worker_threads(RUNTIME_WORKER_THREAD_COUNT)
        .enable_all()
        .build()
        .expect("Runtime");

    let mut builder = ServerBuilder::new(rpc)
        .event_loop_executor(runtime.handle().clone())
        .threads(1)
        .cors(DomainsValidation::AllowOnly(vec![
            AccessControlAllowOrigin::Any,
        ]))
        .cors_allow_headers(AccessControlAllowHeaders::Any)
        .cors_max_age(Some(MAX_CORS_AGE))
        .max_request_body_size(MAX_REQUEST_BODY_SIZE)
        .health_api(("/health", "health"));
    if let Some(mw) = middlewares_data.clone() {
        builder = builder.request_middleware(mw.request_middleware);
    }
    if let Some(mw) = middlewares_data {
        builder = builder.response_middleware(mw.response_middleware);
    }
    let server = builder.start_http(&addr);

    let server = server.unwrap();
    info!("API Server Started");

    loop {
        if !keep_running.load(Ordering::SeqCst) {
            info!("Shutting down server");
            runtime.shutdown_background();
            break;
        }
        tokio::time::sleep(tokio::time::Duration::from_secs(1)).await;
    }

    server.wait();

    info!("API Server ended");

    Ok(())
}<|MERGE_RESOLUTION|>--- conflicted
+++ resolved
@@ -67,7 +67,6 @@
         )
         .await;
 
-<<<<<<< HEAD
     let backfilling_state_consistency_checker = Arc::new(BackfillingStateConsistencyChecker::new());
     backfilling_state_consistency_checker
         .run(
@@ -77,7 +76,7 @@
             config.consistence_backfilling_slots_threshold,
         )
         .await;
-=======
+
     let addr = SocketAddr::from(([0, 0, 0, 0], port));
     // todo: setup middleware, looks like too many shit related to backups are there
     // let request_middleware = RpcRequestMiddleware::new(config.archives_dir.as_str());
@@ -91,7 +90,6 @@
         json_persister,
         json_middleware_config.unwrap_or_default(),
     );
->>>>>>> 320e8256
 
     run_api(
         api,
