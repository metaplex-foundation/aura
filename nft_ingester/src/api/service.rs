--- conflicted
+++ resolved
@@ -2,22 +2,16 @@
 use jsonrpc_http_server::hyper;
 use jsonrpc_http_server::hyper::service::{make_service_fn, service_fn};
 use log::info;
-<<<<<<< HEAD
 use metrics_utils::red::RequestErrorDurationMetrics;
 use multer::Multipart;
-=======
->>>>>>> 11043f1a
 use postgre_client::PgClient;
 use std::sync::Arc;
-<<<<<<< HEAD
 use tokio::fs::File;
 use tokio::io::AsyncWriteExt;
 use tokio::sync::broadcast::Receiver;
 use tracing::error;
-=======
 use tokio::sync::Mutex;
 use tokio::task::{JoinError, JoinSet};
->>>>>>> 11043f1a
 use usecase::proofs::MaybeProofChecker;
 use uuid::Uuid;
 
@@ -44,45 +38,6 @@
 pub const MAX_CORS_AGE: u32 = 86400;
 const BATCH_MINT_REQUEST_PATH: &str = "/batch_mint";
 
-<<<<<<< HEAD
-pub async fn start_api(
-    rocks_db: Arc<Storage>,
-    metrics: Arc<ApiMetricsConfig>,
-    red_metrics: Arc<RequestErrorDurationMetrics>,
-    proof_checker: Option<Arc<MaybeProofChecker>>,
-    shutdown_rx: Receiver<()>,
-) -> Result<(), DasApiError> {
-    env::set_var(
-        env_logger::DEFAULT_FILTER_ENV,
-        env::var_os(env_logger::DEFAULT_FILTER_ENV)
-            .unwrap_or_else(|| "info,sqlx::query=warn".into()),
-    );
-    let config = load_config()?;
-    let (batch_mint_service_port, file_storage_path) = (
-        config.batch_mint_service_port,
-        &config.file_storage_path_container.clone(),
-    );
-    let addr = SocketAddr::from(([0, 0, 0, 0], config.server_port));
-
-    let request_middleware = RpcRequestMiddleware::new(config.archives_dir.as_str());
-    let api = DasApi::from_config(config, metrics, red_metrics, rocks_db, proof_checker).await?;
-
-    run_api(
-        api,
-        Some(request_middleware),
-        addr,
-        batch_mint_service_port,
-        file_storage_path,
-        shutdown_rx,
-    )
-    .await
-}
-
-#[allow(clippy::too_many_arguments)]
-pub async fn start_api_v2(
-    pg_client: Arc<PgClient>,
-    rocks_db: Arc<Storage>,
-=======
 #[derive(Clone)]
 pub(crate) struct MiddlewaresData {
     response_middleware: RpcResponseMiddleware,
@@ -96,23 +51,16 @@
     rocks_db: Arc<Storage>,
     keep_running: Arc<AtomicBool>,
     rx: tokio::sync::broadcast::Receiver<()>,
->>>>>>> 11043f1a
     metrics: Arc<ApiMetricsConfig>,
     port: u16,
-    batch_mint_service_port: u16,
-    file_storage_path: &str,
     proof_checker: Option<Arc<MaybeProofChecker>>,
     max_page_limit: usize,
-<<<<<<< HEAD
-    shutdown_rx: Receiver<()>,
-=======
     json_downloader: Option<Arc<JsonWorker>>,
     json_persister: Option<Arc<JsonWorker>>,
     json_middleware_config: Option<JsonMiddlewareConfig>,
     tasks: Arc<Mutex<JoinSet<Result<(), JoinError>>>>,
     archives_dir: &str,
     consistence_synchronization_api_threshold: u64,
->>>>>>> 11043f1a
 ) -> Result<(), DasApiError> {
     let response_middleware = RpcResponseMiddleware {};
     let request_middleware = RpcRequestMiddleware::new(archives_dir);
@@ -144,13 +92,6 @@
 
     run_api(
         api,
-<<<<<<< HEAD
-        None,
-        addr,
-        batch_mint_service_port,
-        file_storage_path,
-        shutdown_rx,
-=======
         Some(MiddlewaresData {
             response_middleware,
             request_middleware,
@@ -159,7 +100,6 @@
         addr,
         keep_running,
         tasks,
->>>>>>> 11043f1a
     )
     .await
 }
@@ -168,14 +108,11 @@
     api: DasApi<MaybeProofChecker, JsonWorker, JsonWorker>,
     middlewares_data: Option<MiddlewaresData>,
     addr: SocketAddr,
-<<<<<<< HEAD
+    keep_running: Arc<AtomicBool>,
+    tasks: Arc<Mutex<JoinSet<Result<(), JoinError>>>>,
     batch_mint_service_port: u16,
     file_storage_path: &str,
     shutdown_rx: Receiver<()>,
-=======
-    keep_running: Arc<AtomicBool>,
-    tasks: Arc<Mutex<JoinSet<Result<(), JoinError>>>>,
->>>>>>> 11043f1a
 ) -> Result<(), DasApiError> {
     let rpc = RpcApiBuilder::build(
         api,
