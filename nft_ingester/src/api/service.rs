use log::info;
use metrics_utils::red::RequestErrorDurationMetrics;
use postgre_client::PgClient;
use std::sync::atomic::{AtomicBool, Ordering};
use std::sync::Arc;
use tokio::sync::Mutex;
use tokio::task::{JoinError, JoinSet};
use usecase::proofs::MaybeProofChecker;

use interface::consistency_check::ConsistencyChecker;
use metrics_utils::ApiMetricsConfig;
use rocks_db::Storage;

use {crate::api::DasApi, std::env, std::net::SocketAddr};
use {
    jsonrpc_http_server::cors::AccessControlAllowHeaders,
    jsonrpc_http_server::{AccessControlAllowOrigin, DomainsValidation, ServerBuilder},
};

use crate::api::builder::RpcApiBuilder;
use crate::api::error::DasApiError;
<<<<<<< HEAD
use crate::api::middleware::RpcRequestMiddleware;
use crate::config::{setup_config, ApiConfig, JsonMiddlewareConfig};
use crate::json_worker::JsonWorker;
=======
use crate::api::middleware::{RpcRequestMiddleware, RpcResponseMiddleware};
use crate::api::synchronization_state_consistency::SynchronizationStateConsistencyChecker;
>>>>>>> ec1c1774

pub const MAX_REQUEST_BODY_SIZE: usize = 50 * (1 << 10);
// 50kB
pub const RUNTIME_WORKER_THREAD_COUNT: usize = 2000;
pub const MAX_CORS_AGE: u32 = 86400;

#[derive(Clone)]
pub(crate) struct MiddlewaresData {
    response_middleware: RpcResponseMiddleware,
    request_middleware: RpcRequestMiddleware,
    pub(crate) consistency_checkers: Vec<Arc<dyn ConsistencyChecker>>,
}

pub async fn start_api(
    rocks_db: Arc<Storage>,
    keep_running: Arc<AtomicBool>,
    rx: tokio::sync::broadcast::Receiver<()>,
    metrics: Arc<ApiMetricsConfig>,
    red_metrics: Arc<RequestErrorDurationMetrics>,
    proof_checker: Option<Arc<MaybeProofChecker>>,
<<<<<<< HEAD
    json_downloader: Option<Arc<JsonWorker>>,
    json_persister: Option<Arc<JsonWorker>>,
=======
    tasks: Arc<Mutex<JoinSet<Result<(), JoinError>>>>,
>>>>>>> ec1c1774
) -> Result<(), DasApiError> {
    env::set_var(
        env_logger::DEFAULT_FILTER_ENV,
        env::var_os(env_logger::DEFAULT_FILTER_ENV)
            .unwrap_or_else(|| "info,sqlx::query=warn".into()),
    );

    let config: ApiConfig = setup_config("API_");

    let addr = SocketAddr::from(([0, 0, 0, 0], config.server_port));

    let response_middleware = RpcResponseMiddleware {};
    let request_middleware = RpcRequestMiddleware::new(config.archives_dir.as_str());
    let api = DasApi::from_config(
<<<<<<< HEAD
        config,
        metrics,
        red_metrics,
        rocks_db,
        proof_checker,
        json_downloader,
        json_persister,
    )
    .await?;
=======
        config.clone(),
        metrics,
        red_metrics,
        rocks_db.clone(),
        proof_checker,
    )
    .await?;
    let synchronization_state_consistency_checker =
        Arc::new(SynchronizationStateConsistencyChecker::new());
    synchronization_state_consistency_checker
        .run(
            tasks,
            rx.resubscribe(),
            api.pg_client.clone(),
            rocks_db.clone(),
            config.consistence_synchronization_api_threshold,
        )
        .await;
>>>>>>> ec1c1774

    run_api(
        api,
        Some(MiddlewaresData {
            response_middleware,
            request_middleware,
            consistency_checkers: vec![synchronization_state_consistency_checker],
        }),
        addr,
        keep_running,
    )
    .await
}

#[allow(clippy::too_many_arguments)]
pub async fn start_api_v2(
    pg_client: Arc<PgClient>,
    rocks_db: Arc<Storage>,
    keep_running: Arc<AtomicBool>,
    metrics: Arc<ApiMetricsConfig>,
    port: u16,
    proof_checker: Option<Arc<MaybeProofChecker>>,
    max_page_limit: usize,
    json_downloader: Option<Arc<JsonWorker>>,
    json_persister: Option<Arc<JsonWorker>>,
    json_middleware_config: Option<JsonMiddlewareConfig>,
) -> Result<(), DasApiError> {
    let addr = SocketAddr::from(([0, 0, 0, 0], port));
    // todo: setup middleware, looks like too many shit related to backups are there
    // let request_middleware = RpcRequestMiddleware::new(config.archives_dir.as_str());
    let api = DasApi::new(
        pg_client,
        rocks_db,
        metrics,
        proof_checker,
        max_page_limit,
        json_downloader,
        json_persister,
        json_middleware_config.unwrap_or_default(),
    );

    run_api(api, None, addr, keep_running).await
}

async fn run_api(
<<<<<<< HEAD
    api: DasApi<MaybeProofChecker, JsonWorker, JsonWorker>,
    request_middleware: Option<RpcRequestMiddleware>,
=======
    api: DasApi<MaybeProofChecker>,
    middlewares_data: Option<MiddlewaresData>,
>>>>>>> ec1c1774
    addr: SocketAddr,
    keep_running: Arc<AtomicBool>,
) -> Result<(), DasApiError> {
    let rpc = RpcApiBuilder::build(
        api,
        middlewares_data
            .clone()
            .map(|m| m.consistency_checkers)
            .unwrap_or_default(),
    )?;
    let runtime = tokio::runtime::Builder::new_multi_thread()
        .worker_threads(RUNTIME_WORKER_THREAD_COUNT)
        .enable_all()
        .build()
        .expect("Runtime");

    let mut builder = ServerBuilder::new(rpc)
        .event_loop_executor(runtime.handle().clone())
        .threads(1)
        .cors(DomainsValidation::AllowOnly(vec![
            AccessControlAllowOrigin::Any,
        ]))
        .cors_allow_headers(AccessControlAllowHeaders::Any)
        .cors_max_age(Some(MAX_CORS_AGE))
        .max_request_body_size(MAX_REQUEST_BODY_SIZE)
        .health_api(("/health", "health"));
    if let Some(mw) = middlewares_data.clone() {
        builder = builder.request_middleware(mw.request_middleware);
    }
    if let Some(mw) = middlewares_data {
        builder = builder.response_middleware(mw.response_middleware);
    }
    let server = builder.start_http(&addr);

    let server = server.unwrap();
    info!("API Server Started");

    loop {
        if !keep_running.load(Ordering::SeqCst) {
            info!("Shutting down server");
            runtime.shutdown_background();
            break;
        }
        tokio::time::sleep(tokio::time::Duration::from_secs(1)).await;
    }

    server.wait();

    info!("API Server ended");

    Ok(())
}<|MERGE_RESOLUTION|>--- conflicted
+++ resolved
@@ -19,14 +19,10 @@
 
 use crate::api::builder::RpcApiBuilder;
 use crate::api::error::DasApiError;
-<<<<<<< HEAD
-use crate::api::middleware::RpcRequestMiddleware;
+use crate::api::middleware::{RpcRequestMiddleware, RpcResponseMiddleware};
+use crate::api::synchronization_state_consistency::SynchronizationStateConsistencyChecker;
 use crate::config::{setup_config, ApiConfig, JsonMiddlewareConfig};
 use crate::json_worker::JsonWorker;
-=======
-use crate::api::middleware::{RpcRequestMiddleware, RpcResponseMiddleware};
-use crate::api::synchronization_state_consistency::SynchronizationStateConsistencyChecker;
->>>>>>> ec1c1774
 
 pub const MAX_REQUEST_BODY_SIZE: usize = 50 * (1 << 10);
 // 50kB
@@ -40,6 +36,7 @@
     pub(crate) consistency_checkers: Vec<Arc<dyn ConsistencyChecker>>,
 }
 
+#[allow(clippy::too_many_arguments)]
 pub async fn start_api(
     rocks_db: Arc<Storage>,
     keep_running: Arc<AtomicBool>,
@@ -47,12 +44,9 @@
     metrics: Arc<ApiMetricsConfig>,
     red_metrics: Arc<RequestErrorDurationMetrics>,
     proof_checker: Option<Arc<MaybeProofChecker>>,
-<<<<<<< HEAD
     json_downloader: Option<Arc<JsonWorker>>,
     json_persister: Option<Arc<JsonWorker>>,
-=======
     tasks: Arc<Mutex<JoinSet<Result<(), JoinError>>>>,
->>>>>>> ec1c1774
 ) -> Result<(), DasApiError> {
     env::set_var(
         env_logger::DEFAULT_FILTER_ENV,
@@ -67,22 +61,13 @@
     let response_middleware = RpcResponseMiddleware {};
     let request_middleware = RpcRequestMiddleware::new(config.archives_dir.as_str());
     let api = DasApi::from_config(
-<<<<<<< HEAD
-        config,
-        metrics,
-        red_metrics,
-        rocks_db,
-        proof_checker,
-        json_downloader,
-        json_persister,
-    )
-    .await?;
-=======
         config.clone(),
         metrics,
         red_metrics,
         rocks_db.clone(),
         proof_checker,
+        json_downloader,
+        json_persister,
     )
     .await?;
     let synchronization_state_consistency_checker =
@@ -96,7 +81,6 @@
             config.consistence_synchronization_api_threshold,
         )
         .await;
->>>>>>> ec1c1774
 
     run_api(
         api,
@@ -142,13 +126,8 @@
 }
 
 async fn run_api(
-<<<<<<< HEAD
     api: DasApi<MaybeProofChecker, JsonWorker, JsonWorker>,
-    request_middleware: Option<RpcRequestMiddleware>,
-=======
-    api: DasApi<MaybeProofChecker>,
     middlewares_data: Option<MiddlewaresData>,
->>>>>>> ec1c1774
     addr: SocketAddr,
     keep_running: Arc<AtomicBool>,
 ) -> Result<(), DasApiError> {
