use hyper::{header::CONTENT_TYPE, Body, Method, Request, Response, Server, StatusCode};
use jsonrpc_http_server::hyper;
use jsonrpc_http_server::hyper::service::{make_service_fn, service_fn};
use log::info;
use multer::Multipart;
use postgre_client::PgClient;
use std::sync::Arc;
use tokio::fs::File;
use tokio::io::AsyncWriteExt;
use tokio::sync::broadcast::Receiver;
use tokio::sync::Mutex;
use tokio::task::{JoinError, JoinSet};
use tracing::error;
use usecase::proofs::MaybeProofChecker;
use uuid::Uuid;

use crate::api::backfilling_state_consistency::BackfillingStateConsistencyChecker;
use interface::consistency_check::ConsistencyChecker;
use metrics_utils::ApiMetricsConfig;
use rocks_db::Storage;

use {crate::api::DasApi, std::net::SocketAddr};
use {
    jsonrpc_http_server::cors::AccessControlAllowHeaders,
    jsonrpc_http_server::{AccessControlAllowOrigin, DomainsValidation, ServerBuilder},
};

use crate::api::builder::RpcApiBuilder;
use crate::api::error::DasApiError;
use crate::api::middleware::{RpcRequestMiddleware, RpcResponseMiddleware};
use crate::api::synchronization_state_consistency::SynchronizationStateConsistencyChecker;
use crate::config::JsonMiddlewareConfig;
use crate::json_worker::JsonWorker;

pub const MAX_REQUEST_BODY_SIZE: usize = 50 * (1 << 10);
// 50kB
pub const RUNTIME_WORKER_THREAD_COUNT: usize = 2000;
pub const MAX_CORS_AGE: u32 = 86400;
const BATCH_MINT_REQUEST_PATH: &str = "/batch_mint";

#[derive(Clone)]
pub(crate) struct MiddlewaresData {
    response_middleware: RpcResponseMiddleware,
    request_middleware: RpcRequestMiddleware,
    pub(crate) consistency_checkers: Vec<Arc<dyn ConsistencyChecker>>,
}

#[allow(clippy::too_many_arguments)]
pub async fn start_api(
    pg_client: Arc<PgClient>,
    rocks_db: Arc<Storage>,
    rx: Receiver<()>,
    metrics: Arc<ApiMetricsConfig>,
    port: u16,
    proof_checker: Option<Arc<MaybeProofChecker>>,
    max_page_limit: usize,
    json_downloader: Option<Arc<JsonWorker>>,
    json_persister: Option<Arc<JsonWorker>>,
    json_middleware_config: Option<JsonMiddlewareConfig>,
    tasks: Arc<Mutex<JoinSet<Result<(), JoinError>>>>,
    archives_dir: &str,
    consistence_synchronization_api_threshold: u64,
    consistence_backfilling_slots_threshold: u64,
    batch_mint_service_port: Option<u16>,
    file_storage_path: &str,
) -> Result<(), DasApiError> {
    let response_middleware = RpcResponseMiddleware {};
    let request_middleware = RpcRequestMiddleware::new(archives_dir);
    let synchronization_state_consistency_checker =
        Arc::new(SynchronizationStateConsistencyChecker::new());
    synchronization_state_consistency_checker
        .run(
            tasks.clone(),
            rx.resubscribe(),
            pg_client.clone(),
            rocks_db.clone(),
            consistence_synchronization_api_threshold,
        )
        .await;

    let backfilling_state_consistency_checker = Arc::new(BackfillingStateConsistencyChecker::new());
    backfilling_state_consistency_checker
        .run(
            tasks.clone(),
            rx.resubscribe(),
            rocks_db.clone(),
            consistence_backfilling_slots_threshold,
        )
        .await;

    let addr = SocketAddr::from(([0, 0, 0, 0], port));
    let api = DasApi::new(
        pg_client.clone(),
        rocks_db,
        metrics,
        proof_checker,
        max_page_limit,
        json_downloader,
        json_persister,
        json_middleware_config.unwrap_or_default(),
    );

    run_api(
        api,
        Some(MiddlewaresData {
            response_middleware,
            request_middleware,
            consistency_checkers: vec![
                synchronization_state_consistency_checker,
                backfilling_state_consistency_checker,
            ],
        }),
        addr,
        tasks,
        batch_mint_service_port,
        file_storage_path,
        pg_client,
        rx,
    )
    .await
}

#[allow(clippy::too_many_arguments)]
async fn run_api(
    api: DasApi<MaybeProofChecker, JsonWorker, JsonWorker>,
    middlewares_data: Option<MiddlewaresData>,
    addr: SocketAddr,
    tasks: Arc<Mutex<JoinSet<Result<(), JoinError>>>>,
    batch_mint_service_port: Option<u16>,
    file_storage_path: &str,
    pg_client: Arc<PgClient>,
    shutdown_rx: Receiver<()>,
) -> Result<(), DasApiError> {
    let rpc = RpcApiBuilder::build(
        api,
        middlewares_data
            .clone()
            .map(|m| m.consistency_checkers)
            .unwrap_or_default(),
        tasks,
    )?;
    let runtime = tokio::runtime::Builder::new_multi_thread()
        .worker_threads(RUNTIME_WORKER_THREAD_COUNT)
        .enable_all()
        .build()
        .expect("Runtime");

    let mut builder = ServerBuilder::new(rpc)
        .event_loop_executor(runtime.handle().clone())
        .threads(1)
        .cors(DomainsValidation::AllowOnly(vec![
            AccessControlAllowOrigin::Any,
        ]))
        .cors_allow_headers(AccessControlAllowHeaders::Any)
        .cors_max_age(Some(MAX_CORS_AGE))
        .max_request_body_size(MAX_REQUEST_BODY_SIZE)
        .health_api(("/health", "health"));
    if let Some(mw) = middlewares_data.clone() {
        builder = builder.request_middleware(mw.request_middleware);
    }
    if let Some(mw) = middlewares_data {
        builder = builder.response_middleware(mw.response_middleware);
    }
    let server = builder.start_http(&addr);
<<<<<<< HEAD
    run_batch_mint_service(
        shutdown_rx.resubscribe(),
        batch_mint_service_port,
        file_storage_path.to_string(),
        pg_client,
    )
    .await;
=======
    if let Some(port) = batch_mint_service_port {
        run_batch_mint_service(
            shutdown_rx.resubscribe(),
            port,
            file_storage_path.to_string(),
        )
        .await;
    }
>>>>>>> 56767d2e

    let server = server.unwrap();
    info!("API Server Started");

    loop {
        if !shutdown_rx.is_empty() {
            info!("Shutting down server");
            runtime.shutdown_background();
            break;
        }
        tokio::time::sleep(tokio::time::Duration::from_secs(1)).await;
    }

    server.wait();

    info!("API Server ended");

    Ok(())
}

struct BatchMintService {
    pg_client: Arc<PgClient>,
    file_storage_path: String,
}

impl BatchMintService {
    fn new(pg_client: Arc<PgClient>, file_storage_path: String) -> Self {
        Self {
            pg_client,
            file_storage_path,
        }
    }

    fn upload_file_page() -> Response<Body> {
        let html = r#"<!DOCTYPE html>
                        <html>
                        <body>

                        <form action="/batch_mint" method="post" enctype="multipart/form-data">
                          <input type="file" name="file" id="file">
                          <input type="submit" value="Upload file">
                        </form>

                        </body>
                        </html>"#;
        Response::new(Body::from(html))
    }

    async fn save_file(file_name: &str, file_bytes: &[u8]) -> std::io::Result<()> {
        let mut file = File::create(file_name).await?;
        file.write_all(file_bytes).await?;
        Ok(())
    }

    async fn request_handler(
        self: Arc<Self>,
        req: Request<Body>,
    ) -> Result<Response<Body>, hyper::Error> {
        match (req.method(), req.uri().path()) {
            (&Method::GET, BATCH_MINT_REQUEST_PATH) => Ok(Self::upload_file_page()),
            (&Method::POST, BATCH_MINT_REQUEST_PATH) => {
                let boundary = req
                    .headers()
                    .get(CONTENT_TYPE)
                    .and_then(|ct| ct.to_str().ok())
                    .and_then(|ct| multer::parse_boundary(ct).ok());

                return match boundary {
                    Some(boundary) => {
                        let mut multipart = Multipart::new(req.into_body(), boundary);
                        let file_name =
                            format!("{}/{}.json", self.file_storage_path, Uuid::new_v4());
                        while let Ok(Some(field)) = multipart.next_field().await {
                            let bytes = match field.bytes().await {
                                Ok(bytes) => bytes,
                                Err(e) => {
                                    return Ok(Response::builder()
                                        .status(StatusCode::INTERNAL_SERVER_ERROR)
                                        .body(Body::from(format!("Failed to read file: {}", e)))
                                        .unwrap())
                                }
                            };
                            if let Err(e) = Self::save_file(&file_name, bytes.as_ref()).await {
                                return Ok(Response::builder()
                                    .status(StatusCode::INTERNAL_SERVER_ERROR)
                                    .body(Body::from(format!("Failed to save file: {}", e)))
                                    .unwrap());
                            }
                        }
                        if let Err(e) = self.pg_client.insert_new_rollup(&file_name).await {
                            error!("Failed to save rollup state: {}", e);
                            return Ok(Response::builder()
                                .status(StatusCode::INTERNAL_SERVER_ERROR)
                                .body(Body::from("Failed to save file"))
                                .unwrap());
                        }
                        Ok(Response::new(Body::from("File uploaded successfully")))
                    }
                    None => Ok(Response::builder()
                        .status(StatusCode::BAD_REQUEST)
                        .body(Body::from("BAD REQUEST"))
                        .unwrap()),
                };
            }
            _ => Ok(Response::builder()
                .status(StatusCode::NOT_FOUND)
                .body(Body::from("Page not found"))
                .unwrap()),
        }
    }
}

async fn run_batch_mint_service(
    mut shutdown_rx: Receiver<()>,
    port: u16,
    file_storage_path: String,
    pg_client: Arc<PgClient>,
) {
    let addr = ([0, 0, 0, 0], port).into();
    let batch_mint_service = Arc::new(BatchMintService::new(pg_client, file_storage_path));
    let make_svc = make_service_fn(move |_conn| {
        let batch_mint_service = batch_mint_service.clone();
        async {
            Ok::<_, hyper::Error>(service_fn(move |req| {
                batch_mint_service.clone().request_handler(req)
            }))
        }
    });
    let server = Server::bind(&addr)
        .serve(make_svc)
        .with_graceful_shutdown(async {
            shutdown_rx.recv().await.unwrap();
        });
    if let Err(e) = server.await {
        error!("server error: {}", e);
    }
}<|MERGE_RESOLUTION|>--- conflicted
+++ resolved
@@ -162,15 +162,6 @@
         builder = builder.response_middleware(mw.response_middleware);
     }
     let server = builder.start_http(&addr);
-<<<<<<< HEAD
-    run_batch_mint_service(
-        shutdown_rx.resubscribe(),
-        batch_mint_service_port,
-        file_storage_path.to_string(),
-        pg_client,
-    )
-    .await;
-=======
     if let Some(port) = batch_mint_service_port {
         run_batch_mint_service(
             shutdown_rx.resubscribe(),
@@ -179,7 +170,6 @@
         )
         .await;
     }
->>>>>>> 56767d2e
 
     let server = server.unwrap();
     info!("API Server Started");
