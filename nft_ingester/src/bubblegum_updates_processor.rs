--- conflicted
+++ resolved
@@ -181,39 +181,12 @@
                 slot,
             };
 
-<<<<<<< HEAD
             let result = self.instruction_parser.handle_instruction(&ix)?;
             match result.result_type() {
                 ProgramParseResult::Bubblegum(parsing_result) => {
                     self.metrics.inc_instructions(
                         self.instruction_name_to_string(&parsing_result.instruction),
                     );
-
-                    self.handle_bubblegum_instruction(parsing_result, &ix)
-                        .await
-                        .map_err(|err| {
-                            error!(
-                                "Failed to handle bubblegum instruction for txn {:?}: {:?}",
-                                sig, err
-                            );
-
-                            err
-                        })?;
-                }
-                _ => {
-                    not_impl += 1;
-                }
-            };
-=======
-            if ix.program.0 == mpl_bubblegum::programs::MPL_BUBBLEGUM_ID.to_bytes() {
-                let result = self.instruction_parser.handle_instruction(&ix)?;
-
-                let concrete = result.result_type();
-                match concrete {
-                    ProgramParseResult::Bubblegum(parsing_result) => {
-                        self.metrics.inc_instructions(
-                            self.instruction_name_to_string(&parsing_result.instruction),
-                        );
 
                         let ix_parse_res =
                             self.handle_bubblegum_instruction(parsing_result, &ix).await;
@@ -233,8 +206,7 @@
                     }
                 };
             }
->>>>>>> 3d4ea4d8
-        }
+
 
         if not_impl == ixlen {
             return Err(IngesterError::NotImplemented);
