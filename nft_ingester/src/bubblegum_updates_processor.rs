use crate::error::IngesterError;
use crate::flatbuffer_mapper::FlatbufferMapper;
use crate::plerkle;
use crate::plerkle::PlerkleTransactionInfo;
use blockbuster::programs::bubblegum::{BubblegumInstruction, Payload};
use blockbuster::{
    instruction::{order_instructions, InstructionBundle, IxPair},
    program_handler::ProgramParser,
    programs::{bubblegum::BubblegumParser, ProgramParseResult},
};
use chrono::Utc;
use entities::enums::{
    ChainMutability, OwnerType, PersistingRollupState, RoyaltyTargetType, SpecificationAssetClass,
    TaskStatus, TokenStandard, UseMethod,
};
use entities::models::{
    BufferedTransaction, OffChainData, RollupToVerify, SignatureWithSlot, Task, UpdateVersion,
    Updated, UrlWithStatus,
};
use entities::models::{ChainDataV1, Creator, Uses};
use entities::rollup::Rollup;
use lazy_static::lazy_static;
use log::{debug, error};
use metrics_utils::IngesterMetricsConfig;
use mpl_bubblegum::types::LeafSchema;
use mpl_bubblegum::InstructionName;
use num_traits::FromPrimitive;
use rocks_db::asset::AssetOwner;
use rocks_db::asset::{
    AssetAuthority, AssetCollection, AssetDynamicDetails, AssetLeaf, AssetStaticDetails,
};
use rocks_db::transaction::{
    AssetDynamicUpdate, AssetUpdate, AssetUpdateEvent, InstructionResult, TransactionResult,
    TreeUpdate,
};
use rocks_db::Storage;
use serde_json::json;
use solana_sdk::hash::Hash;
use solana_sdk::pubkey::Pubkey;
use solana_sdk::signature::Signature;
use std::collections::{HashSet, VecDeque};
use std::str::FromStr;
use std::sync::Arc;
use tokio::sync::Mutex;

pub const BUFFER_PROCESSING_COUNTER: i32 = 10;
const ROLLUP_BATCH_FLUSH_SIZE: usize = 10_000;
lazy_static! {
    static ref KEY_SET: HashSet<Pubkey> = {
        let mut m = HashSet::new();
        m.insert(BubblegumParser {}.key());
        m
    };
}

#[derive(Clone)]
pub struct BubblegumTxProcessor {
    pub transaction_parser: Arc<FlatbufferMapper>,
    pub instruction_parser: Arc<BubblegumParser>,
    pub rocks_client: Arc<rocks_db::Storage>,

    pub json_tasks: Arc<Mutex<VecDeque<Task>>>,
    pub metrics: Arc<IngesterMetricsConfig>,
}

impl BubblegumTxProcessor {
    pub fn new(
        rocks_client: Arc<rocks_db::Storage>,
        metrics: Arc<IngesterMetricsConfig>,
        json_tasks: Arc<Mutex<VecDeque<Task>>>,
    ) -> Self {
        BubblegumTxProcessor {
            transaction_parser: Arc::new(FlatbufferMapper {}),
            instruction_parser: Arc::new(BubblegumParser {}),
            rocks_client,
            json_tasks,
            metrics,
        }
    }

    pub fn break_transaction(
        tx_info: &plerkle::TransactionInfo,
    ) -> VecDeque<(IxPair, Option<Vec<IxPair>>)> {
        order_instructions(
            &KEY_SET,
            tx_info.account_keys.as_slice(),
            tx_info.message_instructions.as_slice(),
            tx_info.meta_inner_instructions.as_slice(),
        )
    }

    pub async fn process_transaction(
        &self,
        data: BufferedTransaction,
    ) -> Result<(), IngesterError> {
        if data == BufferedTransaction::default() {
            return Ok(());
        }
        let result = Self::get_process_transaction_results(
            data,
            self.instruction_parser.clone(),
            self.transaction_parser.clone(),
            self.metrics.clone(),
        )?;

        self.rocks_client
            .store_transaction_result(&result, true)
            .await
            .map_err(|e| IngesterError::DatabaseError(e.to_string()))?;

        Ok(())
    }

    pub fn get_process_transaction_results(
        data: BufferedTransaction,
        instruction_parser: Arc<BubblegumParser>,
        transaction_parser: Arc<FlatbufferMapper>,
        metrics: Arc<IngesterMetricsConfig>,
    ) -> Result<TransactionResult, IngesterError> {
        let seen_at = Utc::now();

        let mut transaction_info_bytes = data.transaction.clone();

        if data.map_flatbuffer {
            let tx_update =
                    utils::flatbuffer::transaction_info_generated::transaction_info::root_as_transaction_info(
                        &data.transaction,
                    ).unwrap();
            transaction_info_bytes = transaction_parser
                .map_tx_fb_bytes(tx_update, seen_at)
                .unwrap();
        }
        let transaction_info =
            plerkle_serialization::root_as_transaction_info(transaction_info_bytes.as_slice())
                .unwrap();
        let transaction_info: plerkle::TransactionInfo =
            PlerkleTransactionInfo(transaction_info).try_into()?;

        Self::get_handle_transaction_results(instruction_parser, transaction_info, metrics)
    }

    fn instruction_name_to_string(ix: &InstructionName) -> &'static str {
        match ix {
            InstructionName::Unknown => "Unknown",
            InstructionName::MintV1 => "MintV1",
            InstructionName::MintToCollectionV1 => "MintToCollectionV1",
            InstructionName::Redeem => "Redeem",
            InstructionName::CancelRedeem => "CancelRedeem",
            InstructionName::Transfer => "Transfer",
            InstructionName::Delegate => "Delegate",
            InstructionName::DecompressV1 => "DecompressV1",
            InstructionName::Compress => "Compress",
            InstructionName::Burn => "Burn",
            InstructionName::CreateTree => "CreateTree",
            InstructionName::VerifyCreator => "VerifyCreator",
            InstructionName::UnverifyCreator => "UnverifyCreator",
            InstructionName::VerifyCollection => "VerifyCollection",
            InstructionName::UnverifyCollection => "UnverifyCollection",
            InstructionName::SetAndVerifyCollection => "SetAndVerifyCollection",
            InstructionName::SetDecompressibleState => "SetDecompressibleState",
            InstructionName::UpdateMetadata => "UpdateMetadata",
            InstructionName::PrepareTree => "PrepareTree",
            InstructionName::AddCanopy => "AddCanopy",
            InstructionName::FinalizeTreeWithRoot => "FinalizeTreeWithRoot",
<<<<<<< HEAD
            InstructionName::FinalizeTreeWithRootAndCollection => "FinalizeTreeWithRootAndCollection",
=======
            InstructionName::FinalizeTreeWithRootAndCollection => {
                "FinalizeTreeWithRootAndCollection"
            }
>>>>>>> 75f804a3
        }
    }

    // PDA lookup requires an 8-byte array.
    pub fn u32_to_u8_array(value: u32) -> [u8; 8] {
        let bytes: [u8; 4] = value.to_le_bytes();
        let mut result: [u8; 8] = [0; 8];
        result[..4].copy_from_slice(&bytes);
        result
    }

    pub fn get_handle_transaction_results(
        instruction_parser: Arc<BubblegumParser>,
        tx: plerkle::TransactionInfo,
        metrics: Arc<IngesterMetricsConfig>,
    ) -> Result<TransactionResult, IngesterError> {
        let sig = tx.signature;
        let instructions = Self::break_transaction(&tx);
        let slot = tx.slot;
        let signature = tx.signature;
        let mut transaction_result = TransactionResult {
            instruction_results: vec![],
            transaction_signature: Some((
                mpl_bubblegum::programs::MPL_BUBBLEGUM_ID,
                SignatureWithSlot { signature, slot },
            )),
        };

        for (outer_ix, inner_ix) in instructions {
            let (program, instruction) = outer_ix;
            if program != mpl_bubblegum::programs::MPL_BUBBLEGUM_ID {
                continue;
            }

            let ix_accounts = &instruction.accounts;
            let ix_account_len = ix_accounts.len();
            let max = ix_accounts.iter().max().copied().unwrap_or(0) as usize;
            if tx.account_keys.len() < max {
                return Err(IngesterError::DeserializationError(
                    "Missing Accounts in Serialized Ixn/Txn".to_string(),
                ));
            }
            let ix_accounts =
                ix_accounts
                    .iter()
                    .fold(Vec::with_capacity(ix_account_len), |mut acc, a| {
                        if let Some(key) = tx.account_keys.get(*a as usize) {
                            acc.push(*key);
                        }
                        acc
                    });
            let ix = InstructionBundle {
                txn_id: &signature.to_string(),
                program,
                instruction: Some(instruction),
                inner_ix: inner_ix.as_deref(),
                keys: ix_accounts.as_slice(),
                slot,
            };

            let result = instruction_parser.handle_instruction(&ix)?;
            if let ProgramParseResult::Bubblegum(parsing_result) = result.result_type() {
                metrics.inc_instructions(Self::instruction_name_to_string(
                    &parsing_result.instruction,
                ));

                let ix_parse_res = Self::get_bubblegum_instruction_update(parsing_result, &ix);

                match ix_parse_res {
                    Ok(ix_result) => {
                        transaction_result.instruction_results.push(ix_result);
                    }
                    Err(e) => {
                        error!(
                            "Failed to handle bubblegum instruction for txn {}: {:?}",
                            sig, e
                        );
                        return Err(IngesterError::TransactionParsingError(format!(
                            "Failed to parse transaction: {:?}",
                            sig
                        )));
                    }
                };
            }
        }

        metrics.set_last_processed_slot("transaction", slot as i64);

        Ok(transaction_result)
    }

    pub fn get_bubblegum_instruction_update<'c>(
        parsing_result: &'c BubblegumInstruction,
        bundle: &'c InstructionBundle<'c>,
    ) -> Result<InstructionResult, IngesterError> {
        let ix_type = &parsing_result.instruction;
        let ix_str = Self::instruction_name_to_string(ix_type);
        debug!("BGUM instruction txn={:?}: {:?}", ix_str, bundle.txn_id);

        let mut tree_update = None;
        if let Some(cl) = &parsing_result.tree_update {
            tree_update = Some(TreeUpdate {
                tree: cl.id,
                seq: cl.seq,
                slot: bundle.slot,
                event: cl.into(),
                instruction: ix_str.to_string(),
                tx: bundle.txn_id.to_string(),
            });
        };

        let instruction: Result<InstructionResult, IngesterError> = match ix_type {
            InstructionName::Transfer
            | InstructionName::CancelRedeem
            | InstructionName::Delegate => Self::get_update_owner_update(parsing_result, bundle)
                .map(From::from)
                .map(Ok)?,
            InstructionName::Burn => Self::get_burn_update(parsing_result, bundle)
                .map(From::from)
                .map(Ok)?,
            InstructionName::MintV1 | InstructionName::MintToCollectionV1 => {
                Self::get_mint_v1_update(parsing_result, bundle.slot)
                    .map(From::from)
                    .map(Ok)?
            }
            InstructionName::Redeem => Self::get_redeem_update(parsing_result, bundle)
                .map(From::from)
                .map(Ok)?,
            InstructionName::DecompressV1 => Ok(Self::get_decompress_update(bundle).into()), // no change log here? really?
            InstructionName::VerifyCreator | InstructionName::UnverifyCreator => {
                Self::get_creator_verification_update(parsing_result, bundle)
                    .map(From::from)
                    .map(Ok)?
            }
            InstructionName::VerifyCollection
            | InstructionName::UnverifyCollection
            | InstructionName::SetAndVerifyCollection => {
                Self::get_collection_verification_update(parsing_result, bundle)
                    .map(From::from)
                    .map(Ok)?
            }
            InstructionName::UpdateMetadata => {
                Self::get_update_metadata_update(parsing_result, bundle)
                    .map(From::from)
                    .map(Ok)?
            }
            InstructionName::FinalizeTreeWithRoot
            | InstructionName::FinalizeTreeWithRootAndCollection => {
                Self::get_create_tree_with_root_update(parsing_result, bundle)
                    .map(From::from)
                    .map(Ok)?
            }
            _ => {
                debug!("Bubblegum: Not Implemented Instruction");
                Ok(InstructionResult::default())
            } // InstructionName::Unknown => todo!(),
              // InstructionName::Compress => todo!(),
              // InstructionName::CreateTree => todo!(),
              // InstructionName::SetDecompressibleState => todo!(),
        };
        let mut instruction = instruction?;
        instruction.tree_update = tree_update;
        Ok(instruction)
    }

    pub fn get_create_tree_with_root_update(
        parsing_result: &BubblegumInstruction,
        bundle: &InstructionBundle,
    ) -> Result<AssetUpdateEvent, IngesterError> {
        if let Some(Payload::FinalizeTreeWithRoot { args, .. }) = &parsing_result.payload {
            let upd = AssetUpdateEvent {
                rollup_creation_update: Some(RollupToVerify {
                    file_hash: args.metadata_hash.clone(),
                    url: args.metadata_url.clone(),
                    created_at_slot: bundle.slot,
                    signature: Signature::from_str(bundle.txn_id)
                        .map_err(|e| IngesterError::ParseSignatureError(e.to_string()))?,
                    download_attempts: 0,
                    persisting_state: PersistingRollupState::ReceivedTransaction,
                    staker: args.staker,
                    collection_mint: args.collection_mint,
                }),
                ..Default::default()
            };

            return Ok(upd);
        }

        Err(IngesterError::ParsingError(
            "Ix not parsed correctly".to_string(),
        ))
    }

    pub fn get_update_owner_update(
        parsing_result: &BubblegumInstruction,
        bundle: &InstructionBundle,
    ) -> Result<AssetUpdateEvent, IngesterError> {
        if let (Some(le), Some(cl)) = (&parsing_result.leaf_update, &parsing_result.tree_update) {
            match le.schema {
                LeafSchema::V1 {
                    id,
                    owner,
                    delegate,
                    ..
                } => {
                    let leaf = Some(AssetLeaf {
                        pubkey: id,
                        tree_id: cl.id,
                        leaf: Some(le.leaf_hash.to_vec()),
                        nonce: Some(cl.index as u64),
                        data_hash: Some(Hash::from(le.schema.data_hash())),
                        creator_hash: Some(Hash::from(le.schema.creator_hash())),
                        leaf_seq: Some(cl.seq),
                        slot_updated: bundle.slot,
                    });
                    let owner = AssetOwner {
                        pubkey: id,
                        owner: Updated::new(
                            bundle.slot,
                            Some(UpdateVersion::Sequence(cl.seq)),
                            Some(owner),
                        ),
                        delegate: get_delegate(delegate, owner, bundle.slot, cl.seq),
                        owner_type: Updated::new(
                            bundle.slot,
                            Some(UpdateVersion::Sequence(cl.seq)),
                            OwnerType::Single,
                        ),
                        owner_delegate_seq: Updated::new(
                            bundle.slot,
                            Some(UpdateVersion::Sequence(cl.seq)),
                            Some(cl.seq),
                        ),
                    };
                    let asset_update = AssetUpdateEvent {
                        update: Some(AssetDynamicUpdate {
                            pk: id,
                            slot: bundle.slot,
                            leaf,
                            dynamic_data: None,
                        }),
                        owner_update: Some(AssetUpdate {
                            pk: id,
                            details: owner,
                        }),
                        ..Default::default()
                    };
                    return Ok(asset_update);
                }
            }
        }
        Err(IngesterError::ParsingError(
            "Ix not parsed correctly".to_string(),
        ))
    }

    pub fn get_burn_update(
        parsing_result: &BubblegumInstruction,
        bundle: &InstructionBundle,
    ) -> Result<AssetUpdateEvent, IngesterError> {
        if let Some(cl) = &parsing_result.tree_update {
            let (asset_id, _) = Pubkey::find_program_address(
                &[
                    "asset".as_bytes(),
                    cl.id.as_ref(),
                    Self::u32_to_u8_array(cl.index).as_ref(),
                ],
                &mpl_bubblegum::ID,
            );

            let asset_update = AssetUpdateEvent {
                update: Some(AssetDynamicUpdate {
                    pk: asset_id,
                    slot: bundle.slot,
                    leaf: None,
                    dynamic_data: Some(AssetDynamicDetails {
                        pubkey: asset_id,
                        supply: Some(Updated::new(
                            bundle.slot,
                            Some(UpdateVersion::Sequence(cl.seq)),
                            0,
                        )),
                        is_burnt: Updated::new(
                            bundle.slot,
                            Some(UpdateVersion::Sequence(cl.seq)),
                            true,
                        ),
                        seq: Some(Updated::new(
                            bundle.slot,
                            Some(UpdateVersion::Sequence(cl.seq)),
                            cl.seq,
                        )),
                        is_compressed: Updated::new(
                            bundle.slot,
                            Some(UpdateVersion::Sequence(cl.seq)),
                            true,
                        ),
                        ..Default::default()
                    }),
                }),
                ..Default::default()
            };

            return Ok(asset_update);
        }

        Err(IngesterError::ParsingError(
            "Ix not parsed correctly".to_string(),
        ))
    }

    pub fn get_mint_v1_update(
        parsing_result: &BubblegumInstruction,
        slot: u64,
    ) -> Result<(AssetUpdateEvent, Option<Task>), IngesterError> {
        if let (
            Some(le),
            Some(cl),
            Some(Payload::MintV1 {
                args,
                authority,
                tree_id,
            }),
        ) = (
            &parsing_result.leaf_update,
            &parsing_result.tree_update,
            &parsing_result.payload,
        ) {
            let mut asset_update = AssetUpdateEvent {
                ..Default::default()
            };

            let uri = args.uri.trim().replace('\0', "");
            match le.schema {
                LeafSchema::V1 {
                    id,
                    delegate,
                    owner,
                    nonce,
                    ..
                } => {
                    let chain_mutability = match args.is_mutable {
                        true => ChainMutability::Mutable,
                        false => ChainMutability::Immutable,
                    };

                    let mut chain_data = ChainDataV1 {
                        name: args.name.clone(),
                        symbol: args.symbol.clone(),
                        edition_nonce: args.edition_nonce,
                        primary_sale_happened: args.primary_sale_happened,
                        token_standard: Some(TokenStandard::NonFungible),
                        uses: args.uses.clone().map(|u| Uses {
                            use_method: use_method_from_mpl_bubblegum_state(&u.use_method),
                            remaining: u.remaining,
                            total: u.total,
                        }),
                    };
                    chain_data.sanitize();

                    let chain_data = json!(chain_data);
                    let asset_static_details = AssetStaticDetails {
                        pubkey: id,
                        specification_asset_class: SpecificationAssetClass::Nft,
                        royalty_target_type: RoyaltyTargetType::Creators,
                        created_at: slot as i64,
                        edition_address: None,
                    };
                    asset_update.static_update = Some(AssetUpdate {
                        pk: id,
                        details: asset_static_details,
                    });

                    let creators = {
                        let mut creators = vec![];
                        for creator in args.creators.iter() {
                            creators.push(Creator {
                                creator: creator.address,
                                creator_verified: creator.verified,
                                creator_share: creator.share,
                            });
                        }
                        creators
                    };
                    asset_update.update = Some(AssetDynamicUpdate {
                        pk: id,
                        slot,
                        leaf: Some(AssetLeaf {
                            pubkey: id,
                            tree_id: *tree_id,
                            leaf: Some(le.leaf_hash.to_vec()),
                            nonce: Some(nonce),
                            data_hash: Some(Hash::from(le.schema.data_hash())),
                            creator_hash: Some(Hash::from(le.schema.creator_hash())),
                            leaf_seq: Some(cl.seq),
                            slot_updated: slot,
                        }),
                        dynamic_data: Some(AssetDynamicDetails {
                            pubkey: id,
                            is_compressed: Updated::new(
                                slot,
                                Some(UpdateVersion::Sequence(cl.seq)),
                                true,
                            ),
                            is_compressible: Updated::new(
                                slot,
                                Some(UpdateVersion::Sequence(cl.seq)),
                                false,
                            ),
                            supply: Some(Updated::new(
                                slot,
                                Some(UpdateVersion::Sequence(cl.seq)),
                                1,
                            )),
                            seq: Some(Updated::new(
                                slot,
                                Some(UpdateVersion::Sequence(cl.seq)),
                                cl.seq,
                            )),
                            onchain_data: Some(Updated::new(
                                slot,
                                Some(UpdateVersion::Sequence(cl.seq)),
                                chain_data.to_string(),
                            )),
                            creators: Updated::new(
                                slot,
                                Some(UpdateVersion::Sequence(cl.seq)),
                                creators,
                            ),
                            royalty_amount: Updated::new(
                                slot,
                                Some(UpdateVersion::Sequence(cl.seq)),
                                args.seller_fee_basis_points,
                            ),
                            url: Updated::new(
                                slot,
                                Some(UpdateVersion::Sequence(cl.seq)),
                                uri.clone(),
                            ),
                            chain_mutability: Some(Updated::new(
                                slot,
                                Some(UpdateVersion::Sequence(cl.seq)),
                                chain_mutability,
                            )),
                            ..Default::default()
                        }),
                    });

                    let asset_authority = AssetAuthority {
                        pubkey: id,
                        authority: *authority,
                        slot_updated: slot,
                        write_version: None,
                    };
                    asset_update.authority_update = Some(AssetUpdate {
                        pk: id,
                        details: asset_authority,
                    });
                    let owner = AssetOwner {
                        pubkey: id,
                        owner: Updated::new(
                            slot,
                            Some(UpdateVersion::Sequence(cl.seq)),
                            Some(owner),
                        ),
                        delegate: get_delegate(delegate, owner, slot, cl.seq),
                        owner_type: Updated::new(
                            slot,
                            Some(UpdateVersion::Sequence(cl.seq)),
                            OwnerType::Single,
                        ),
                        owner_delegate_seq: Updated::new(
                            slot,
                            Some(UpdateVersion::Sequence(cl.seq)),
                            Some(cl.seq),
                        ),
                    };
                    asset_update.owner_update = Some(AssetUpdate {
                        pk: id,
                        details: owner,
                    });

                    if let Some(collection) = &args.collection {
                        let asset_collection = AssetCollection {
                            pubkey: id,
                            collection: Updated::new(
                                slot,
                                Some(UpdateVersion::Sequence(cl.seq)),
                                collection.key,
                            ),
                            is_collection_verified: Updated::new(
                                slot,
                                Some(UpdateVersion::Sequence(cl.seq)),
                                collection.verified,
                            ),
                            authority: Updated::new(
                                slot,
                                Some(UpdateVersion::Sequence(cl.seq)),
                                None,
                            ),
                        };
                        asset_update.collection_update = Some(AssetUpdate {
                            pk: id,
                            details: asset_collection,
                        });
                    }
                }
            }

            let task = if !args.uri.is_empty() {
                let url_with_status = UrlWithStatus::new(&args.uri, false);
                Some(Task {
                    ofd_metadata_url: url_with_status.metadata_url,
                    ofd_locked_until: Some(chrono::Utc::now()),
                    ofd_attempts: 0,
                    ofd_max_attempts: 10,
                    ofd_error: None,
                    ..Default::default()
                })
            } else {
                None
            };
            return Ok((asset_update, task));
        }
        Err(IngesterError::ParsingError(
            "Ix not parsed correctly".to_string(),
        ))
    }

    pub fn get_redeem_update(
        parsing_result: &BubblegumInstruction,
        bundle: &InstructionBundle,
    ) -> Result<AssetUpdateEvent, IngesterError> {
        if let Some(cl) = &parsing_result.tree_update {
            let leaf_index = cl.index;
            let (asset_id, _) = Pubkey::find_program_address(
                &[
                    "asset".as_bytes(),
                    cl.id.as_ref(),
                    Self::u32_to_u8_array(leaf_index).as_ref(),
                ],
                &mpl_bubblegum::ID,
            );

            let nonce = cl.index as u64;

            let asset_update = AssetUpdateEvent {
                update: Some(AssetDynamicUpdate {
                    pk: asset_id,
                    slot: bundle.slot,
                    leaf: Some(AssetLeaf {
                        pubkey: asset_id,
                        tree_id: cl.id,
                        leaf: Some(vec![0; 32]),
                        nonce: Some(nonce),
                        data_hash: Some(Hash::from([0; 32])),
                        creator_hash: Some(Hash::from([0; 32])),
                        leaf_seq: Some(cl.seq),
                        slot_updated: bundle.slot,
                    }),
                    dynamic_data: None,
                }),
                ..Default::default()
            };
            return Ok(asset_update);
        }

        Err(IngesterError::ParsingError(
            "Ix not parsed correctly".to_string(),
        ))
    }

    pub fn get_decompress_update(bundle: &InstructionBundle) -> AssetUpdate<AssetDynamicDetails> {
        let asset_id = bundle.keys.get(3).unwrap();
        AssetUpdate {
            pk: *asset_id,
            details: AssetDynamicDetails {
                pubkey: *asset_id,
                was_decompressed: Updated::new(bundle.slot, None, true),
                is_compressible: Updated::new(bundle.slot, None, false),
                supply: Some(Updated::new(bundle.slot, None, 1)),
                ..Default::default()
            },
        }
    }

    pub fn get_creator_verification_update(
        parsing_result: &BubblegumInstruction,
        bundle: &InstructionBundle,
    ) -> Result<AssetUpdateEvent, IngesterError> {
        if let (Some(le), Some(cl), Some(payload)) = (
            &parsing_result.leaf_update,
            &parsing_result.tree_update,
            &parsing_result.payload,
        ) {
            let updated_creators = match payload {
                Payload::CreatorVerification {
                    metadata,
                    creator,
                    verify,
                } => {
                    let updated_creators: Vec<Creator> = metadata
                        .creators
                        .iter()
                        .map(|c| {
                            let mut c = Creator {
                                creator: c.address,
                                creator_verified: c.verified,
                                creator_share: c.share,
                            };

                            if c.creator == *creator {
                                c.creator_verified = *verify
                            };
                            c
                        })
                        .collect();

                    updated_creators
                }
                _ => {
                    return Err(IngesterError::ParsingError(
                        "Ix not parsed correctly".to_string(),
                    ));
                }
            };
            let mut asset_update = AssetUpdateEvent {
                ..Default::default()
            };
            match le.schema {
                LeafSchema::V1 {
                    id,
                    owner,
                    delegate,
                    ..
                } => {
                    asset_update.update = Some(AssetDynamicUpdate {
                        pk: id,
                        slot: bundle.slot,
                        leaf: Some(AssetLeaf {
                            pubkey: id,
                            tree_id: cl.id,
                            leaf: Some(le.leaf_hash.to_vec()),
                            nonce: Some(cl.index as u64),
                            data_hash: Some(Hash::from(le.schema.data_hash())),
                            creator_hash: Some(Hash::from(le.schema.creator_hash())),
                            leaf_seq: Some(cl.seq),
                            slot_updated: bundle.slot,
                        }),
                        dynamic_data: Some(AssetDynamicDetails {
                            pubkey: id,
                            is_compressed: Updated::new(
                                bundle.slot,
                                Some(UpdateVersion::Sequence(cl.seq)),
                                true,
                            ),
                            supply: Some(Updated::new(
                                bundle.slot,
                                Some(UpdateVersion::Sequence(cl.seq)),
                                1,
                            )),
                            seq: Some(Updated::new(
                                bundle.slot,
                                Some(UpdateVersion::Sequence(cl.seq)),
                                cl.seq,
                            )),
                            creators: Updated::new(
                                bundle.slot,
                                Some(UpdateVersion::Sequence(cl.seq)),
                                updated_creators,
                            ),
                            ..Default::default()
                        }),
                    });

                    let owner = AssetOwner {
                        pubkey: id,
                        owner: Updated::new(
                            bundle.slot,
                            Some(UpdateVersion::Sequence(cl.seq)),
                            Some(owner),
                        ),
                        delegate: get_delegate(delegate, owner, bundle.slot, cl.seq),
                        owner_type: Updated::new(
                            bundle.slot,
                            Some(UpdateVersion::Sequence(cl.seq)),
                            OwnerType::Single,
                        ),
                        owner_delegate_seq: Updated::new(
                            bundle.slot,
                            Some(UpdateVersion::Sequence(cl.seq)),
                            Some(cl.seq),
                        ),
                    };
                    asset_update.owner_update = Some(AssetUpdate {
                        pk: id,
                        details: owner,
                    });
                }
            }

            return Ok(asset_update);
        }
        Err(IngesterError::ParsingError(
            "Ix not parsed correctly".to_string(),
        ))
    }

    pub fn get_collection_verification_update(
        parsing_result: &BubblegumInstruction,
        bundle: &InstructionBundle,
    ) -> Result<AssetUpdateEvent, IngesterError> {
        if let (Some(le), Some(cl), Some(payload)) = (
            &parsing_result.leaf_update,
            &parsing_result.tree_update,
            &parsing_result.payload,
        ) {
            let mut asset_update = AssetUpdateEvent {
                ..Default::default()
            };

            let (collection, verify) = match payload {
                Payload::CollectionVerification {
                    collection, verify, ..
                } => (*collection, *verify),
                _ => {
                    return Err(IngesterError::DatabaseError(
                        "Ix not parsed correctly".to_string(),
                    ));
                }
            };

            match le.schema {
                LeafSchema::V1 { id, .. } => {
                    asset_update.update = Some(AssetDynamicUpdate {
                        pk: id,
                        slot: bundle.slot,
                        leaf: Some(AssetLeaf {
                            pubkey: id,
                            tree_id: cl.id,
                            leaf: Some(le.leaf_hash.to_vec()),
                            nonce: Some(cl.index as u64),
                            data_hash: Some(Hash::from(le.schema.data_hash())),
                            creator_hash: Some(Hash::from(le.schema.creator_hash())),
                            leaf_seq: Some(cl.seq),
                            slot_updated: bundle.slot,
                        }),
                        dynamic_data: None,
                    });

                    let collection = AssetCollection {
                        pubkey: id,
                        collection: Updated::new(
                            bundle.slot,
                            Some(UpdateVersion::Sequence(cl.seq)),
                            collection,
                        ),
                        is_collection_verified: Updated::new(
                            bundle.slot,
                            Some(UpdateVersion::Sequence(cl.seq)),
                            verify,
                        ),
                        authority: Updated::new(
                            bundle.slot,
                            Some(UpdateVersion::Sequence(cl.seq)),
                            None,
                        ),
                    };

                    asset_update.collection_update = Some(AssetUpdate {
                        pk: id,
                        details: collection,
                    });
                }
            }

            return Ok(asset_update);
        };
        Err(IngesterError::ParsingError(
            "Ix not parsed correctly".to_string(),
        ))
    }

    pub fn get_update_metadata_update(
        parsing_result: &BubblegumInstruction,
        bundle: &InstructionBundle,
    ) -> Result<(AssetUpdateEvent, Option<Task>), IngesterError> {
        if let (
            Some(le),
            Some(cl),
            Some(Payload::UpdateMetadata {
                current_metadata,
                update_args,
                tree_id,
            }),
        ) = (
            &parsing_result.leaf_update,
            &parsing_result.tree_update,
            &parsing_result.payload,
        ) {
            let mut asset_update = AssetUpdateEvent {
                ..Default::default()
            };

            return match le.schema {
                LeafSchema::V1 { id, nonce, .. } => {
                    let uri = if let Some(uri) = &update_args.uri {
                        uri.replace('\0', "")
                    } else {
                        current_metadata.uri.replace('\0', "")
                    };

                    let name = if let Some(name) = update_args.name.clone() {
                        name
                    } else {
                        current_metadata.name.clone()
                    };

                    let symbol = if let Some(symbol) = update_args.symbol.clone() {
                        symbol
                    } else {
                        current_metadata.symbol.clone()
                    };

                    let primary_sale_happened =
                        if let Some(primary_sale_happened) = update_args.primary_sale_happened {
                            primary_sale_happened
                        } else {
                            current_metadata.primary_sale_happened
                        };

                    let is_mutable = if let Some(is_mutable) = update_args.is_mutable {
                        is_mutable
                    } else {
                        current_metadata.is_mutable
                    };

                    let chain_mutability = if is_mutable {
                        ChainMutability::Mutable
                    } else {
                        ChainMutability::Immutable
                    };

                    let mut chain_data = ChainDataV1 {
                        name: name.clone(),
                        symbol: symbol.clone(),
                        edition_nonce: current_metadata.edition_nonce,
                        primary_sale_happened,
                        token_standard: Some(TokenStandard::NonFungible),
                        uses: current_metadata
                            .uses
                            .clone()
                            .map(|u| {
                                Ok::<_, IngesterError>(Uses {
                                    use_method: UseMethod::from_u8(u.use_method.clone() as u8)
                                        .ok_or(IngesterError::ParsingError(format!(
                                            "Invalid use_method: {}",
                                            u.use_method as u8
                                        )))?,
                                    remaining: u.remaining,
                                    total: u.total,
                                })
                            })
                            .transpose()?,
                    };
                    chain_data.sanitize();
                    let chain_data_json = serde_json::to_value(chain_data)
                        .map_err(|e| IngesterError::DeserializationError(e.to_string()))?;

                    let seller_fee_basis_points = if let Some(seller_fee_basis_points) =
                        update_args.seller_fee_basis_points
                    {
                        seller_fee_basis_points
                    } else {
                        current_metadata.seller_fee_basis_points
                    };

                    let creators_input = if let Some(creators) = &update_args.creators {
                        creators
                    } else {
                        &current_metadata.creators
                    };

                    let creators = {
                        let mut creators = vec![];
                        for creator in creators_input.iter() {
                            creators.push(Creator {
                                creator: creator.address,
                                creator_verified: creator.verified,
                                creator_share: creator.share,
                            });
                        }
                        creators
                    };

                    asset_update.update = Some(AssetDynamicUpdate {
                        pk: id,
                        slot: bundle.slot,
                        leaf: Some(AssetLeaf {
                            pubkey: id,
                            tree_id: *tree_id,
                            leaf: Some(le.leaf_hash.to_vec()),
                            nonce: Some(nonce),
                            data_hash: Some(Hash::from(le.schema.data_hash())),
                            creator_hash: Some(Hash::from(le.schema.creator_hash())),
                            leaf_seq: Some(cl.seq),
                            slot_updated: bundle.slot,
                        }),
                        dynamic_data: Some(AssetDynamicDetails {
                            pubkey: id,
                            onchain_data: Some(Updated::new(
                                bundle.slot,
                                Some(UpdateVersion::Sequence(cl.seq)),
                                chain_data_json.to_string(),
                            )),
                            url: Updated::new(
                                bundle.slot,
                                Some(UpdateVersion::Sequence(cl.seq)),
                                uri.clone(),
                            ),
                            creators: Updated::new(
                                bundle.slot,
                                Some(UpdateVersion::Sequence(cl.seq)),
                                creators,
                            ),
                            royalty_amount: Updated::new(
                                bundle.slot,
                                Some(UpdateVersion::Sequence(cl.seq)),
                                seller_fee_basis_points,
                            ),
                            chain_mutability: Some(Updated::new(
                                bundle.slot,
                                Some(UpdateVersion::Sequence(cl.seq)),
                                chain_mutability,
                            )),
                            ..Default::default()
                        }),
                    });
                    let task = if !uri.is_empty() {
                        Some(Task {
                            ofd_metadata_url: uri.clone(),
                            ofd_locked_until: Some(chrono::Utc::now()),
                            ofd_attempts: 0,
                            ofd_max_attempts: 10,
                            ofd_error: None,
                            ..Default::default()
                        })
                    } else {
                        None
                    };

                    Ok((asset_update, task))
                }
            };
        }
        Err(IngesterError::ParsingError(
            "Ix not parsed correctly".to_string(),
        ))
    }

    pub async fn store_rollup_update(
        slot: u64,
        rollup: &Rollup,
        rocks_db: Arc<Storage>,
        signature: Signature,
    ) -> Result<(), IngesterError> {
        let mut transaction_result = TransactionResult {
            instruction_results: vec![],
            transaction_signature: Some((
                mpl_bubblegum::programs::MPL_BUBBLEGUM_ID,
                SignatureWithSlot { signature, slot },
            )),
        };
        for rolled_mint in rollup.rolled_mints.iter() {
            let seq = rolled_mint.tree_update.seq;
            let event = (&blockbuster::programs::bubblegum::ChangeLogEventV1::from(
                &rolled_mint.tree_update,
            ))
                .into();
            let (mut update, mut task_option) =
                Self::get_mint_v1_update(&rolled_mint.into(), slot)?;
            if let Some(ref mut task) = task_option {
                if let Some(metadata) = rollup.raw_metadata_map.get(&task.ofd_metadata_url) {
                    task.ofd_status = TaskStatus::Success;
                    update.offchain_data_update = Some(OffChainData {
                        url: task.ofd_metadata_url.clone(),
                        metadata: metadata.to_string(),
                    });
                }
            }

            let mut ix: InstructionResult = (update, task_option).into();
            ix.tree_update = Some(TreeUpdate {
                tree: rollup.tree_id,
                seq,
                slot,
                event,
                instruction: "".to_string(),
                tx: signature.to_string(),
            });

            transaction_result.instruction_results.push(ix);
            if transaction_result.instruction_results.len() >= ROLLUP_BATCH_FLUSH_SIZE {
                // TODO: add retry
                rocks_db
                    .store_transaction_result(&transaction_result, false)
                    .await?;
                transaction_result.instruction_results.clear();
            }
        }
        // TODO: add retry
        rocks_db
            .store_transaction_result(&transaction_result, true)
            .await?;

        Ok(())
    }
}

fn use_method_from_mpl_bubblegum_state(
    value: &mpl_bubblegum::types::UseMethod,
) -> entities::enums::UseMethod {
    match value {
        mpl_bubblegum::types::UseMethod::Burn => entities::enums::UseMethod::Burn,
        mpl_bubblegum::types::UseMethod::Multiple => entities::enums::UseMethod::Multiple,
        mpl_bubblegum::types::UseMethod::Single => entities::enums::UseMethod::Single,
    }
}

fn get_delegate(delegate: Pubkey, owner: Pubkey, slot: u64, seq: u64) -> Updated<Option<Pubkey>> {
    let delegate = if owner == delegate || delegate.to_bytes() == [0; 32] {
        None
    } else {
        Some(delegate)
    };

    Updated::new(slot, Some(UpdateVersion::Sequence(seq)), delegate)
}<|MERGE_RESOLUTION|>--- conflicted
+++ resolved
@@ -162,13 +162,9 @@
             InstructionName::PrepareTree => "PrepareTree",
             InstructionName::AddCanopy => "AddCanopy",
             InstructionName::FinalizeTreeWithRoot => "FinalizeTreeWithRoot",
-<<<<<<< HEAD
-            InstructionName::FinalizeTreeWithRootAndCollection => "FinalizeTreeWithRootAndCollection",
-=======
             InstructionName::FinalizeTreeWithRootAndCollection => {
                 "FinalizeTreeWithRootAndCollection"
             }
->>>>>>> 75f804a3
         }
     }
 
