--- conflicted
+++ resolved
@@ -466,11 +466,7 @@
                     if let Err(e) = self
                         .rocks_client
                         .asset_static_data
-<<<<<<< HEAD
-                        .put(id, asset_static_details)
-=======
                         .merge(id, &asset_static_details)
->>>>>>> 678faa8f
                     {
                         return Err(IngesterError::DatabaseError(format!(
                             "Error while saving AssetStaticDetails for cNFT: {}",
@@ -539,11 +535,7 @@
                     if let Err(e) = self
                         .rocks_client
                         .asset_authority_data
-<<<<<<< HEAD
-                        .put(id, asset_authority)
-=======
                         .merge(id, &asset_authority)
->>>>>>> 678faa8f
                     {
                         return Err(IngesterError::DatabaseError(format!(
                             "Error while saving AssetAuthority for cNFT: {}",
@@ -553,7 +545,7 @@
 
                     if let Err(e) = self.rocks_client.asset_owner_data.merge(
                         id,
-                        AssetOwner {
+                        &AssetOwner {
                             pubkey: id,
                             owner: Updated::new(bundle.slot, Some(cl.seq), owner),
                             delegate: get_delegate(delegate, owner, bundle.slot, cl.seq),
