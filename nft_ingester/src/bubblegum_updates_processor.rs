--- conflicted
+++ resolved
@@ -364,7 +364,6 @@
             self.rocks_client.asset_updated(bundle.slot, asset_id)?;
 
             let asset_data = self.rocks_client.asset_dynamic_data.get(asset_id).unwrap();
-<<<<<<< HEAD
             if let Some(current_asset_data) = asset_data {
                 let mut new_asset_data = current_asset_data.clone();
                 new_asset_data.is_burnt = (bundle.slot, true);
@@ -372,20 +371,11 @@
                 new_asset_data.seq = (bundle.slot, Some(cl.seq));
 
                 if let Some(current_seq) = current_asset_data.seq.1 {
-=======
-            if let Some(mut asset_data) = asset_data {
-                asset_data.is_burnt = true;
-                asset_data.supply = Some(0);
-                asset_data.seq = Some(cl.seq);
-                asset_data.slot_updated = bundle.slot;
-
-                if let Some(current_seq) = asset_data.seq {
->>>>>>> 5fa50fa7
                     if current_seq < cl.seq {
                         if let Err(e) = self
                             .rocks_client
                             .asset_dynamic_data
-                            .put(asset_id, &asset_data)
+                            .put(asset_id, &new_asset_data)
                         {
                             error!("Error while saving asset data for cNFT: {}", e);
                         };
@@ -393,7 +383,7 @@
                 } else if let Err(e) = self
                     .rocks_client
                     .asset_dynamic_data
-                    .put(asset_id, &asset_data)
+                    .put(asset_id, &new_asset_data)
                 {
                     error!("Error while saving asset data for cNFT: {}", e);
                 };
@@ -765,17 +755,10 @@
                     };
 
                     let asset_data = self.rocks_client.asset_dynamic_data.get(id).unwrap();
-<<<<<<< HEAD
                     if let Some(current_asset_data) = asset_data {
                         let mut new_asset_data = current_asset_data.clone();
                         new_asset_data.seq = (bundle.slot, None);
                         new_asset_data.was_decompressed = (bundle.slot, true);
-=======
-                    if let Some(mut asset_data) = asset_data {
-                        asset_data.seq = None;
-                        asset_data.was_decompressed = true;
-                        asset_data.slot_updated = bundle.slot;
->>>>>>> 5fa50fa7
 
                         if let Err(e) = self.rocks_client.asset_dynamic_data.put(id, &asset_data) {
                             error!("Error while saving asset data for cNFT: {}", e);
@@ -859,14 +842,8 @@
 
                     let asset_data = self.rocks_client.asset_dynamic_data.get(id).unwrap();
                     if let Some(current_asset_data) = asset_data {
-<<<<<<< HEAD
                         let mut new_asset_data = current_asset_data.clone();
                         new_asset_data.seq = (bundle.slot, Some(cl.seq));
-=======
-                        let mut new_asset_data = current_asset_data;
-                        new_asset_data.seq = Some(cl.seq);
-                        new_asset_data.slot_updated = bundle.slot;
->>>>>>> 5fa50fa7
 
                         for crt in new_asset_data.creators.1.iter_mut() {
                             if crt.creator == *creator {
