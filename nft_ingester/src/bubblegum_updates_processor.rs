use crate::error::IngesterError;
use crate::flatbuffer_mapper::FlatbufferMapper;
use blockbuster::programs::bubblegum::{BubblegumInstruction, Payload};
use blockbuster::{
    instruction::{order_instructions, InstructionBundle, IxPair},
    program_handler::ProgramParser,
    programs::{bubblegum::BubblegumParser, ProgramParseResult},
};
use chrono::Utc;
use entities::enums::{
    ChainMutability, OwnerType, RoyaltyTargetType, SpecificationAssetClass, TokenStandard,
    UseMethod,
};
use entities::models::{BufferedTransaction, SignatureWithSlot, Updated};
use entities::models::{ChainDataV1, Creator, Uses};
use log::{debug, error};
use metrics_utils::IngesterMetricsConfig;
use mpl_bubblegum::types::LeafSchema;
use mpl_bubblegum::InstructionName;
use num_traits::FromPrimitive;
use plerkle_serialization::{Pubkey as FBPubkey, TransactionInfo};
use rocks_db::asset::AssetOwner;
use rocks_db::asset::{
    AssetAuthority, AssetCollection, AssetDynamicDetails, AssetLeaf, AssetStaticDetails,
};
use rocks_db::transaction::{
    AssetDynamicUpdate, AssetUpdate, AssetUpdateEvent, InstructionResult, Task, TransactionResult,
    TreeUpdate,
};
use serde_json::json;
use solana_sdk::hash::Hash;
use solana_sdk::pubkey::Pubkey;
use solana_sdk::signature::Signature;
use std::collections::{HashSet, VecDeque};
use std::str::FromStr;
use std::sync::Arc;
use tokio::sync::Mutex;

pub const BUFFER_PROCESSING_COUNTER: i32 = 10;

#[derive(Clone)]
pub struct BubblegumTxProcessor {
    pub transaction_parser: Arc<FlatbufferMapper>,
    pub instruction_parser: Arc<BubblegumParser>,

    pub rocks_client: Arc<rocks_db::Storage>,

    pub json_tasks: Arc<Mutex<VecDeque<crate::db_v2::Task>>>,
    pub metrics: Arc<IngesterMetricsConfig>,
}

impl BubblegumTxProcessor {
    pub fn new(
        rocks_client: Arc<rocks_db::Storage>,
        metrics: Arc<IngesterMetricsConfig>,
        json_tasks: Arc<Mutex<VecDeque<crate::db_v2::Task>>>,
    ) -> Self {
        BubblegumTxProcessor {
            transaction_parser: Arc::new(FlatbufferMapper {}),
            instruction_parser: Arc::new(BubblegumParser {}),
            rocks_client,
            json_tasks,
            metrics,
        }
    }

    pub fn break_transaction<'i>(
        tx: &'i TransactionInfo<'i>,
    ) -> VecDeque<(IxPair<'i>, Option<Vec<IxPair<'i>>>)> {
        let mut ref_set: HashSet<&[u8]> = HashSet::new();
        let k = mpl_bubblegum::ID;
        ref_set.insert(k.as_ref());
        order_instructions(ref_set, tx)
    }

    pub async fn process_transaction(
        &self,
        data: BufferedTransaction,
    ) -> Result<(), IngesterError> {
        let result = Self::get_process_transaction_results(
            data,
            self.instruction_parser.clone(),
            self.transaction_parser.clone(),
            self.metrics.clone(),
        )?;
        self.rocks_client
            .store_transaction_result(result, true)
            .await
            .map_err(|e| IngesterError::DatabaseError(e.to_string()))?;
        Ok(())
    }

    pub fn get_process_transaction_results(
        data: BufferedTransaction,
        instruction_parser: Arc<BubblegumParser>,
        transaction_parser: Arc<FlatbufferMapper>,
        metrics: Arc<IngesterMetricsConfig>,
    ) -> Result<TransactionResult, IngesterError> {
        let seen_at = Utc::now();

        let mut transaction_info_bytes = data.transaction.clone();

        if data.map_flatbuffer {
            let tx_update =
                    utils::flatbuffer::transaction_info_generated::transaction_info::root_as_transaction_info(
                        &data.transaction,
                    ).unwrap();
            transaction_info_bytes = transaction_parser
                .map_tx_fb_bytes(tx_update, seen_at)
                .unwrap();
        }
        let transaction_info =
            plerkle_serialization::root_as_transaction_info(transaction_info_bytes.as_slice())
                .unwrap();

        Self::get_handle_transaction_results(instruction_parser, transaction_info, metrics)
    }

    fn instruction_name_to_string(ix: &InstructionName) -> &'static str {
        match ix {
            InstructionName::Unknown => "Unknown",
            InstructionName::MintV1 => "MintV1",
            InstructionName::MintToCollectionV1 => "MintToCollectionV1",
            InstructionName::Redeem => "Redeem",
            InstructionName::CancelRedeem => "CancelRedeem",
            InstructionName::Transfer => "Transfer",
            InstructionName::Delegate => "Delegate",
            InstructionName::DecompressV1 => "DecompressV1",
            InstructionName::Compress => "Compress",
            InstructionName::Burn => "Burn",
            InstructionName::CreateTree => "CreateTree",
            InstructionName::VerifyCreator => "VerifyCreator",
            InstructionName::UnverifyCreator => "UnverifyCreator",
            InstructionName::VerifyCollection => "VerifyCollection",
            InstructionName::UnverifyCollection => "UnverifyCollection",
            InstructionName::SetAndVerifyCollection => "SetAndVerifyCollection",
            InstructionName::SetDecompressibleState => "SetDecompressibleState",
            InstructionName::UpdateMetadata => "UpdateMetadata",
        }
    }

    // PDA lookup requires an 8-byte array.
    fn u32_to_u8_array(value: u32) -> [u8; 8] {
        let bytes: [u8; 4] = value.to_le_bytes();
        let mut result: [u8; 8] = [0; 8];
        result[..4].copy_from_slice(&bytes);
        result
    }

    pub fn get_handle_transaction_results(
        instruction_parser: Arc<BubblegumParser>,
        tx: TransactionInfo,
        metrics: Arc<IngesterMetricsConfig>,
    ) -> Result<TransactionResult, IngesterError> {
        let sig: Option<&str> = tx.signature();
        let instructions = Self::break_transaction(&tx);
        let accounts = tx.account_keys().unwrap_or_default();
        let slot = tx.slot();
        let txn_id = tx.signature().unwrap_or("");

        let mut keys: Vec<FBPubkey> = Vec::with_capacity(accounts.len());
        for k in accounts.into_iter() {
            keys.push(*k);
        }

        let mut transaction_result = TransactionResult {
            instruction_results: vec![],
            transaction_signature: Some((
                mpl_bubblegum::programs::MPL_BUBBLEGUM_ID,
                SignatureWithSlot {
                    signature: Signature::from_str(txn_id)?,
                    slot,
                },
            )),
        };
        for (outer_ix, inner_ix) in instructions {
            let (program, instruction) = outer_ix;
            if program.0 != mpl_bubblegum::programs::MPL_BUBBLEGUM_ID.to_bytes() {
                continue;
            }

            let ix_accounts = instruction.accounts().unwrap().iter().collect::<Vec<_>>();
            let ix_account_len = ix_accounts.len();
            let max = ix_accounts.iter().max().copied().unwrap_or(0) as usize;

            if keys.len() < max {
                return Err(IngesterError::DeserializationError(
                    "Missing Accounts in Serialized Ixn/Txn".to_string(),
                ));
            }

            let ix_accounts =
                ix_accounts
                    .iter()
                    .fold(Vec::with_capacity(ix_account_len), |mut acc, a| {
                        if let Some(key) = keys.get(*a as usize) {
                            acc.push(*key);
                        }
                        acc
                    });

            let ix = InstructionBundle {
                txn_id,
                program,
                instruction: Some(instruction),
                inner_ix,
                keys: ix_accounts.as_slice(),
                slot,
            };

            let result = instruction_parser.handle_instruction(&ix)?;
            if let ProgramParseResult::Bubblegum(parsing_result) = result.result_type() {
                metrics.inc_instructions(Self::instruction_name_to_string(
                    &parsing_result.instruction,
                ));

                let ix_parse_res = Self::get_bubblegum_instruction_update(parsing_result, &ix);

                match ix_parse_res {
                    Ok(ix_result) => {
                        transaction_result.instruction_results.push(ix_result);
                    }
                    Err(e) => {
                        // we should not persist the signature if we have unhandled instructions
                        transaction_result.transaction_signature = None;
                        error!(
                            "Failed to handle bubblegum instruction for txn {:?}: {:?}",
                            sig, e
                        );
                    }
                };
            }
        }

        metrics.set_last_processed_slot("transaction", slot as i64);

        Ok(transaction_result)
    }

    pub fn get_bubblegum_instruction_update<'c>(
        parsing_result: &'c BubblegumInstruction,
        bundle: &'c InstructionBundle<'c>,
    ) -> Result<InstructionResult, IngesterError> {
        let ix_type = &parsing_result.instruction;
        let ix_str = Self::instruction_name_to_string(ix_type);
        debug!("BGUM instruction txn={:?}: {:?}", ix_str, bundle.txn_id);

        let mut tree_update = None;
        if let Some(cl) = &parsing_result.tree_update {
            tree_update = Some(TreeUpdate {
                tree: cl.id,
                seq: cl.seq,
                slot: bundle.slot,
                event: cl.into(),
            });
        };
        let instruction: Result<InstructionResult, IngesterError> = match ix_type {
            InstructionName::Transfer
            | InstructionName::CancelRedeem
            | InstructionName::Delegate => Self::get_update_owner_update(parsing_result, bundle)
                .map(From::from)
                .map(Ok)?,
            InstructionName::Burn => Self::get_burn_update(parsing_result, bundle)
                .map(From::from)
                .map(Ok)?,
            InstructionName::MintV1 | InstructionName::MintToCollectionV1 => {
                Self::get_mint_v1_update(parsing_result, bundle)
                    .map(From::from)
                    .map(Ok)?
            }
            InstructionName::Redeem => Self::get_redeem_update(parsing_result, bundle)
                .map(From::from)
                .map(Ok)?,
            InstructionName::DecompressV1 => Ok(Self::get_decompress_update(bundle).into()), // no change log here? really?
            InstructionName::VerifyCreator | InstructionName::UnverifyCreator => {
                Self::get_creator_verification_update(parsing_result, bundle)
                    .map(From::from)
                    .map(Ok)?
            }
            InstructionName::VerifyCollection
            | InstructionName::UnverifyCollection
            | InstructionName::SetAndVerifyCollection => {
                Self::get_collection_verification_update(parsing_result, bundle)
                    .map(From::from)
                    .map(Ok)?
            }
            InstructionName::UpdateMetadata => {
                Self::get_update_metadata_update(parsing_result, bundle)
                    .map(From::from)
                    .map(Ok)?
            }
            _ => {
                debug!("Bubblegum: Not Implemented Instruction");
                Ok(InstructionResult::default())
            } // InstructionName::Unknown => todo!(),
              // InstructionName::Compress => todo!(),
              // InstructionName::CreateTree => todo!(),
              // InstructionName::SetDecompressibleState => todo!(),
        };
        let mut instruction = instruction?;
        instruction.tree_update = tree_update;
        Ok(instruction)
    }

    pub fn get_update_owner_update(
        parsing_result: &BubblegumInstruction,
        bundle: &InstructionBundle,
    ) -> Result<AssetUpdateEvent, IngesterError> {
        if let (Some(le), Some(cl)) = (&parsing_result.leaf_update, &parsing_result.tree_update) {
            match le.schema {
                LeafSchema::V1 {
                    id,
                    owner,
                    delegate,
                    ..
                } => {
                    let leaf = Some(AssetLeaf {
                        pubkey: id,
                        tree_id: cl.id,
                        leaf: Some(le.leaf_hash.to_vec()),
                        nonce: Some(cl.index as u64),
                        data_hash: Some(Hash::from(le.schema.data_hash())),
                        creator_hash: Some(Hash::from(le.schema.creator_hash())),
                        leaf_seq: Some(cl.seq),
                        slot_updated: bundle.slot,
                    });
                    let owner = AssetOwner {
                        pubkey: id,
                        owner: Updated::new(bundle.slot, Some(cl.seq), owner),
                        delegate: get_delegate(delegate, owner, bundle.slot, cl.seq),
                        owner_type: Updated::new(bundle.slot, Some(cl.seq), OwnerType::Single),
                        owner_delegate_seq: Updated::new(bundle.slot, Some(cl.seq), Some(cl.seq)),
                    };
                    let asset_update = AssetUpdateEvent {
                        update: Some(AssetDynamicUpdate {
                            pk: id,
                            slot: bundle.slot,
                            leaf,
                            dynamic_data: None,
                        }),
                        owner_update: Some(AssetUpdate {
                            pk: id,
                            details: owner,
                        }),
                        ..Default::default()
                    };
                    return Ok(asset_update);
                }
            }
        }
        Err(IngesterError::ParsingError(
            "Ix not parsed correctly".to_string(),
        ))
    }

    pub fn get_burn_update(
        parsing_result: &BubblegumInstruction,
        bundle: &InstructionBundle,
    ) -> Result<AssetUpdateEvent, IngesterError> {
        if let Some(cl) = &parsing_result.tree_update {
            let (asset_id, _) = Pubkey::find_program_address(
                &[
                    "asset".as_bytes(),
                    cl.id.as_ref(),
                    Self::u32_to_u8_array(cl.index).as_ref(),
                ],
                &mpl_bubblegum::ID,
            );

            let asset_update = AssetUpdateEvent {
                update: Some(AssetDynamicUpdate {
                    pk: asset_id,
                    slot: bundle.slot,
                    leaf: None,
                    dynamic_data: Some(AssetDynamicDetails {
                        pubkey: asset_id,
                        supply: Some(Updated::new(bundle.slot, Some(cl.seq), 0)),
                        is_burnt: Updated::new(bundle.slot, Some(cl.seq), true),
                        seq: Some(Updated::new(bundle.slot, Some(cl.seq), cl.seq)),
                        is_compressed: Updated::new(bundle.slot, Some(cl.seq), true),
                        ..Default::default()
                    }),
                }),
                ..Default::default()
            };

            return Ok(asset_update);
        }

        Err(IngesterError::ParsingError(
            "Ix not parsed correctly".to_string(),
        ))
    }

    pub fn get_mint_v1_update(
        parsing_result: &BubblegumInstruction,
        bundle: &InstructionBundle,
    ) -> Result<(AssetUpdateEvent, Option<Task>), IngesterError> {
        if let (
            Some(le),
            Some(cl),
            Some(Payload::MintV1 {
                args,
                authority,
                tree_id,
            }),
        ) = (
            &parsing_result.leaf_update,
            &parsing_result.tree_update,
            &parsing_result.payload,
        ) {
            let mut asset_update = AssetUpdateEvent {
                ..Default::default()
            };
            let tree_id = Pubkey::new_from_array(tree_id.to_owned());
            //     Pubkey::new_from_array(bundle.keys.get(3).unwrap().0.to_vec().try_into().unwrap());
            let authority = Pubkey::new_from_array(authority.to_owned());
            //     Pubkey::new_from_array(bundle.keys.get(0).unwrap().0.to_vec().try_into().unwrap());

            let uri = args.uri.trim().replace('\0', "");

            match le.schema {
                LeafSchema::V1 {
                    id,
                    delegate,
                    owner,
                    nonce,
                    ..
                } => {
                    let chain_mutability = match args.is_mutable {
                        true => ChainMutability::Mutable,
                        false => ChainMutability::Immutable,
                    };

                    let mut chain_data = ChainDataV1 {
                        name: args.name.clone(),
                        symbol: args.symbol.clone(),
                        edition_nonce: args.edition_nonce,
                        primary_sale_happened: args.primary_sale_happened,
                        token_standard: Some(TokenStandard::NonFungible),
                        uses: args.uses.clone().map(|u| Uses {
                            use_method: use_method_from_mpl_bubblegum_state(&u.use_method),
                            remaining: u.remaining,
                            total: u.total,
                        }),
                        chain_mutability: Some(chain_mutability),
                    };
                    chain_data.sanitize();

                    let chain_data = json!(chain_data);
                    let asset_static_details = AssetStaticDetails {
                        pubkey: id,
                        specification_asset_class: SpecificationAssetClass::Nft,
                        royalty_target_type: RoyaltyTargetType::Creators,
                        created_at: bundle.slot as i64,
                    };
                    asset_update.static_update = Some(AssetUpdate {
                        pk: id,
                        details: asset_static_details,
                    });

                    let creators = {
                        let mut creators = vec![];
                        for creator in args.creators.iter() {
                            creators.push(Creator {
                                creator: creator.address,
                                creator_verified: creator.verified,
                                creator_share: creator.share,
                            });
                        }
                        creators
                    };
                    asset_update.update = Some(AssetDynamicUpdate {
                        pk: id,
                        slot: bundle.slot,
                        leaf: Some(AssetLeaf {
                            pubkey: id,
                            tree_id,
                            leaf: Some(le.leaf_hash.to_vec()),
                            nonce: Some(nonce),
                            data_hash: Some(Hash::from(le.schema.data_hash())),
                            creator_hash: Some(Hash::from(le.schema.creator_hash())),
                            leaf_seq: Some(cl.seq),
                            slot_updated: bundle.slot,
                        }),
                        dynamic_data: Some(AssetDynamicDetails {
                            pubkey: id,
                            is_compressed: Updated::new(bundle.slot, Some(cl.seq), true),
                            is_compressible: Updated::new(bundle.slot, Some(cl.seq), false),
                            supply: Some(Updated::new(bundle.slot, Some(cl.seq), 1)),
                            seq: Some(Updated::new(bundle.slot, Some(cl.seq), cl.seq)),
                            onchain_data: Some(Updated::new(
                                bundle.slot,
                                Some(cl.seq),
                                chain_data.to_string(),
                            )),
                            creators: Updated::new(bundle.slot, Some(cl.seq), creators),
                            royalty_amount: Updated::new(
                                bundle.slot,
                                Some(cl.seq),
                                args.seller_fee_basis_points,
                            ),
                            url: Updated::new(bundle.slot, Some(cl.seq), uri.clone()),
                            ..Default::default()
                        }),
                    });

                    let asset_authority = AssetAuthority {
                        pubkey: id,
                        authority,
                        slot_updated: bundle.slot,
                    };
                    asset_update.authority_update = Some(AssetUpdate {
                        pk: id,
                        details: asset_authority,
                    });
                    let owner = AssetOwner {
                        pubkey: id,
                        owner: Updated::new(bundle.slot, Some(cl.seq), owner),
                        delegate: get_delegate(delegate, owner, bundle.slot, cl.seq),
                        owner_type: Updated::new(bundle.slot, Some(cl.seq), OwnerType::Single),
                        owner_delegate_seq: Updated::new(bundle.slot, Some(cl.seq), Some(cl.seq)),
                    };
                    asset_update.owner_update = Some(AssetUpdate {
                        pk: id,
                        details: owner,
                    });

                    if let Some(collection) = &args.collection {
                        let asset_collection = AssetCollection {
                            pubkey: id,
                            collection: collection.key,
                            is_collection_verified: collection.verified,
                            collection_seq: Some(cl.seq),
                            slot_updated: bundle.slot,
                        };
                        asset_update.collection_update = Some(AssetUpdate {
                            pk: id,
                            details: asset_collection,
                        });
                    }
                }
            }

<<<<<<< HEAD
            let task = Task {
                ofd_metadata_url: uri.clone(),
                ofd_locked_until: Some(chrono::Utc::now()),
                ofd_attempts: 0,
                ofd_max_attempts: 10,
                ofd_error: None,
                ..Default::default()
=======
            let task = if !args.uri.is_empty() {
                Some(Task {
                    ofd_metadata_url: args.uri.clone(),
                    ofd_locked_until: Some(chrono::Utc::now()),
                    ofd_attempts: 0,
                    ofd_max_attempts: 10,
                    ofd_error: None,
                    ..Default::default()
                })
            } else {
                None
>>>>>>> 1765b27b
            };
            return Ok((asset_update, task));
        }
        Err(IngesterError::ParsingError(
            "Ix not parsed correctly".to_string(),
        ))
    }

    pub fn get_redeem_update(
        parsing_result: &BubblegumInstruction,
        bundle: &InstructionBundle,
    ) -> Result<AssetUpdateEvent, IngesterError> {
        if let Some(cl) = &parsing_result.tree_update {
            let leaf_index = cl.index;
            let (asset_id, _) = Pubkey::find_program_address(
                &[
                    "asset".as_bytes(),
                    cl.id.as_ref(),
                    Self::u32_to_u8_array(leaf_index).as_ref(),
                ],
                &mpl_bubblegum::ID,
            );

            let nonce = cl.index as u64;

            let asset_update = AssetUpdateEvent {
                update: Some(AssetDynamicUpdate {
                    pk: asset_id,
                    slot: bundle.slot,
                    leaf: Some(AssetLeaf {
                        pubkey: asset_id,
                        tree_id: cl.id,
                        leaf: Some(vec![0; 32]),
                        nonce: Some(nonce),
                        data_hash: Some(Hash::from([0; 32])),
                        creator_hash: Some(Hash::from([0; 32])),
                        leaf_seq: Some(cl.seq),
                        slot_updated: bundle.slot,
                    }),
                    dynamic_data: None,
                }),
                ..Default::default()
            };
            return Ok(asset_update);
        }

        Err(IngesterError::ParsingError(
            "Ix not parsed correctly".to_string(),
        ))
    }

    pub fn get_decompress_update(bundle: &InstructionBundle) -> AssetUpdate<AssetDynamicDetails> {
        let id_bytes = bundle.keys.get(3).unwrap().0.as_slice();
        let asset_id = Pubkey::new_from_array(id_bytes.try_into().unwrap());
        AssetUpdate {
            pk: asset_id,
            details: AssetDynamicDetails {
                pubkey: asset_id,
                was_decompressed: Updated::new(bundle.slot, None, true),
                is_compressible: Updated::new(bundle.slot, None, false),
                supply: Some(Updated::new(bundle.slot, None, 1)),
                ..Default::default()
            },
        }
    }

    pub fn get_creator_verification_update(
        parsing_result: &BubblegumInstruction,
        bundle: &InstructionBundle,
    ) -> Result<AssetUpdateEvent, IngesterError> {
        if let (Some(le), Some(cl), Some(payload)) = (
            &parsing_result.leaf_update,
            &parsing_result.tree_update,
            &parsing_result.payload,
        ) {
            let updated_creators = match payload {
                Payload::CreatorVerification {
                    metadata,
                    creator,
                    verify,
                } => {
                    let updated_creators: Vec<Creator> = metadata
                        .creators
                        .iter()
                        .map(|c| {
                            let mut c = Creator {
                                creator: c.address,
                                creator_verified: c.verified,
                                creator_share: c.share,
                            };

                            if c.creator == *creator {
                                c.creator_verified = *verify
                            };
                            c
                        })
                        .collect();

                    updated_creators
                }
                _ => {
                    return Err(IngesterError::ParsingError(
                        "Ix not parsed correctly".to_string(),
                    ));
                }
            };
            let mut asset_update = AssetUpdateEvent {
                ..Default::default()
            };
            match le.schema {
                LeafSchema::V1 {
                    id,
                    owner,
                    delegate,
                    ..
                } => {
                    asset_update.update = Some(AssetDynamicUpdate {
                        pk: id,
                        slot: bundle.slot,
                        leaf: Some(AssetLeaf {
                            pubkey: id,
                            tree_id: cl.id,
                            leaf: Some(le.leaf_hash.to_vec()),
                            nonce: Some(cl.index as u64),
                            data_hash: Some(Hash::from(le.schema.data_hash())),
                            creator_hash: Some(Hash::from(le.schema.creator_hash())),
                            leaf_seq: Some(cl.seq),
                            slot_updated: bundle.slot,
                        }),
                        dynamic_data: Some(AssetDynamicDetails {
                            pubkey: id,
                            is_compressed: Updated::new(bundle.slot, Some(cl.seq), true),
                            supply: Some(Updated::new(bundle.slot, Some(cl.seq), 1)),
                            seq: Some(Updated::new(bundle.slot, Some(cl.seq), cl.seq)),
                            creators: Updated::new(bundle.slot, Some(cl.seq), updated_creators),
                            ..Default::default()
                        }),
                    });

                    let owner = AssetOwner {
                        pubkey: id,
                        owner: Updated::new(bundle.slot, Some(cl.seq), owner),
                        delegate: get_delegate(delegate, owner, bundle.slot, cl.seq),
                        owner_type: Updated::new(bundle.slot, Some(cl.seq), OwnerType::Single),
                        owner_delegate_seq: Updated::new(bundle.slot, Some(cl.seq), Some(cl.seq)),
                    };
                    asset_update.owner_update = Some(AssetUpdate {
                        pk: id,
                        details: owner,
                    });
                }
            }

            return Ok(asset_update);
        }
        Err(IngesterError::ParsingError(
            "Ix not parsed correctly".to_string(),
        ))
    }

    pub fn get_collection_verification_update(
        parsing_result: &BubblegumInstruction,
        bundle: &InstructionBundle,
    ) -> Result<AssetUpdateEvent, IngesterError> {
        if let (Some(le), Some(cl), Some(payload)) = (
            &parsing_result.leaf_update,
            &parsing_result.tree_update,
            &parsing_result.payload,
        ) {
            let mut asset_update = AssetUpdateEvent {
                ..Default::default()
            };

            let (collection, verify) = match payload {
                Payload::CollectionVerification {
                    collection, verify, ..
                } => (*collection, *verify),
                _ => {
                    return Err(IngesterError::DatabaseError(
                        "Ix not parsed correctly".to_string(),
                    ));
                }
            };

            match le.schema {
                LeafSchema::V1 { id, .. } => {
                    asset_update.update = Some(AssetDynamicUpdate {
                        pk: id,
                        slot: bundle.slot,
                        leaf: Some(AssetLeaf {
                            pubkey: id,
                            tree_id: cl.id,
                            leaf: Some(le.leaf_hash.to_vec()),
                            nonce: Some(cl.index as u64),
                            data_hash: Some(Hash::from(le.schema.data_hash())),
                            creator_hash: Some(Hash::from(le.schema.creator_hash())),
                            leaf_seq: Some(cl.seq),
                            slot_updated: bundle.slot,
                        }),
                        dynamic_data: None,
                    });

                    let collection = AssetCollection {
                        pubkey: id,
                        collection,
                        is_collection_verified: verify,
                        collection_seq: Some(cl.seq),
                        slot_updated: bundle.slot,
                    };

                    asset_update.collection_update = Some(AssetUpdate {
                        pk: id,
                        details: collection,
                    });
                }
            }

            return Ok(asset_update);
        };
        Err(IngesterError::ParsingError(
            "Ix not parsed correctly".to_string(),
        ))
    }

    pub fn get_update_metadata_update(
        parsing_result: &BubblegumInstruction,
        bundle: &InstructionBundle,
    ) -> Result<(AssetUpdateEvent, Option<Task>), IngesterError> {
        if let (
            Some(le),
            Some(cl),
            Some(Payload::UpdateMetadata {
                current_metadata,
                update_args,
                tree_id,
            }),
        ) = (
            &parsing_result.leaf_update,
            &parsing_result.tree_update,
            &parsing_result.payload,
        ) {
            let mut asset_update = AssetUpdateEvent {
                ..Default::default()
            };

            return match le.schema {
                LeafSchema::V1 { id, nonce, .. } => {
                    let uri = if let Some(uri) = &update_args.uri {
                        uri.replace('\0', "")
                    } else {
                        current_metadata.uri.replace('\0', "")
                    };

                    let name = if let Some(name) = update_args.name.clone() {
                        name
                    } else {
                        current_metadata.name.clone()
                    };

                    let symbol = if let Some(symbol) = update_args.symbol.clone() {
                        symbol
                    } else {
                        current_metadata.symbol.clone()
                    };

                    let primary_sale_happened =
                        if let Some(primary_sale_happened) = update_args.primary_sale_happened {
                            primary_sale_happened
                        } else {
                            current_metadata.primary_sale_happened
                        };

                    let is_mutable = if let Some(is_mutable) = update_args.is_mutable {
                        is_mutable
                    } else {
                        current_metadata.is_mutable
                    };

                    let chain_mutability = if is_mutable {
                        ChainMutability::Mutable
                    } else {
                        ChainMutability::Immutable
                    };

                    let mut chain_data = ChainDataV1 {
                        name: name.clone(),
                        symbol: symbol.clone(),
                        edition_nonce: current_metadata.edition_nonce,
                        primary_sale_happened,
                        token_standard: Some(TokenStandard::NonFungible),
                        uses: current_metadata
                            .uses
                            .clone()
                            .map(|u| {
                                Ok::<_, IngesterError>(Uses {
                                    use_method: UseMethod::from_u8(u.use_method.clone() as u8)
                                        .ok_or(IngesterError::ParsingError(format!(
                                            "Invalid use_method: {}",
                                            u.use_method as u8
                                        )))?,
                                    remaining: u.remaining,
                                    total: u.total,
                                })
                            })
                            .transpose()?,
                        chain_mutability: Some(chain_mutability),
                    };
                    chain_data.sanitize();
                    let chain_data_json = serde_json::to_value(chain_data)
                        .map_err(|e| IngesterError::DeserializationError(e.to_string()))?;

                    let seller_fee_basis_points = if let Some(seller_fee_basis_points) =
                        update_args.seller_fee_basis_points
                    {
                        seller_fee_basis_points
                    } else {
                        current_metadata.seller_fee_basis_points
                    };

                    let creators_input = if let Some(creators) = &update_args.creators {
                        creators
                    } else {
                        &current_metadata.creators
                    };

                    let creators = {
                        let mut creators = vec![];
                        for creator in creators_input.iter() {
                            creators.push(Creator {
                                creator: creator.address,
                                creator_verified: creator.verified,
                                creator_share: creator.share,
                            });
                        }
                        creators
                    };

                    asset_update.update = Some(AssetDynamicUpdate {
                        pk: id,
                        slot: bundle.slot,
                        leaf: Some(AssetLeaf {
                            pubkey: id,
                            tree_id: Pubkey::from(*tree_id),
                            leaf: Some(le.leaf_hash.to_vec()),
                            nonce: Some(nonce),
                            data_hash: Some(Hash::from(le.schema.data_hash())),
                            creator_hash: Some(Hash::from(le.schema.creator_hash())),
                            leaf_seq: Some(cl.seq),
                            slot_updated: bundle.slot,
                        }),
                        dynamic_data: Some(AssetDynamicDetails {
                            pubkey: id,
                            onchain_data: Some(Updated {
                                slot_updated: bundle.slot,
                                seq: Some(cl.seq),
                                value: chain_data_json.to_string(),
                            }),
                            url: Updated {
                                slot_updated: bundle.slot,
                                seq: Some(cl.seq),
                                value: uri.clone(),
                            },
                            creators: Updated {
                                slot_updated: bundle.slot,
                                seq: Some(cl.seq),
                                value: creators,
                            },
                            royalty_amount: Updated::new(
                                bundle.slot,
                                Some(cl.seq),
                                seller_fee_basis_points,
                            ),
                            ..Default::default()
                        }),
                    });
                    let task = if !uri.is_empty() {
                        Some(Task {
                            ofd_metadata_url: uri.clone(),
                            ofd_locked_until: Some(chrono::Utc::now()),
                            ofd_attempts: 0,
                            ofd_max_attempts: 10,
                            ofd_error: None,
                            ..Default::default()
                        })
                    } else {
                        None
                    };

                    Ok((asset_update, task))
                }
            };
        }
        Err(IngesterError::ParsingError(
            "Ix not parsed correctly".to_string(),
        ))
    }
}

fn use_method_from_mpl_bubblegum_state(
    value: &mpl_bubblegum::types::UseMethod,
) -> entities::enums::UseMethod {
    match value {
        mpl_bubblegum::types::UseMethod::Burn => entities::enums::UseMethod::Burn,
        mpl_bubblegum::types::UseMethod::Multiple => entities::enums::UseMethod::Multiple,
        mpl_bubblegum::types::UseMethod::Single => entities::enums::UseMethod::Single,
    }
}

fn get_delegate(delegate: Pubkey, owner: Pubkey, slot: u64, seq: u64) -> Updated<Option<Pubkey>> {
    let delegate = if owner == delegate || delegate.to_bytes() == [0; 32] {
        None
    } else {
        Some(delegate)
    };

    Updated::new(slot, Some(seq), delegate)
}<|MERGE_RESOLUTION|>--- conflicted
+++ resolved
@@ -542,15 +542,6 @@
                 }
             }
 
-<<<<<<< HEAD
-            let task = Task {
-                ofd_metadata_url: uri.clone(),
-                ofd_locked_until: Some(chrono::Utc::now()),
-                ofd_attempts: 0,
-                ofd_max_attempts: 10,
-                ofd_error: None,
-                ..Default::default()
-=======
             let task = if !args.uri.is_empty() {
                 Some(Task {
                     ofd_metadata_url: args.uri.clone(),
@@ -562,7 +553,6 @@
                 })
             } else {
                 None
->>>>>>> 1765b27b
             };
             return Ok((asset_update, task));
         }
