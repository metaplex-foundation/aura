use crate::error::IngesterError;
use crate::flatbuffer_mapper::FlatbufferMapper;
use blockbuster::programs::bubblegum::{BubblegumInstruction, Payload};
use blockbuster::{
    instruction::{order_instructions, InstructionBundle, IxPair},
    program_handler::ProgramParser,
    programs::{bubblegum::BubblegumParser, ProgramParseResult},
};
use chrono::Utc;
use entities::enums::{
    ChainMutability, OwnerType, RoyaltyTargetType, SpecificationAssetClass, TokenStandard,
    UseMethod,
};
use entities::models::{BufferedTransaction, SignatureWithSlot, Updated};
use entities::models::{ChainDataV1, Creator, Uses};
use log::{debug, error};
use metrics_utils::IngesterMetricsConfig;
use mpl_bubblegum::types::LeafSchema;
use mpl_bubblegum::InstructionName;
use num_traits::FromPrimitive;
use plerkle_serialization::{Pubkey as FBPubkey, TransactionInfo};
use rocks_db::asset::AssetOwner;
use rocks_db::asset::{
    AssetAuthority, AssetCollection, AssetDynamicDetails, AssetLeaf, AssetStaticDetails,
};
use rocks_db::transaction::{
    AssetDynamicUpdate, AssetUpdate, AssetUpdateEvent, InstructionResult, Task, TransactionResult,
};
use serde_json::json;
use solana_sdk::hash::Hash;
use solana_sdk::pubkey::Pubkey;
use solana_sdk::signature::Signature;
use std::collections::{HashSet, VecDeque};
use std::str::FromStr;
use std::sync::Arc;
use tokio::sync::Mutex;

pub const BUFFER_PROCESSING_COUNTER: i32 = 10;

#[derive(Clone)]
pub struct BubblegumTxProcessor {
    pub transaction_parser: Arc<FlatbufferMapper>,
    pub instruction_parser: Arc<BubblegumParser>,

    pub rocks_client: Arc<rocks_db::Storage>,

    pub json_tasks: Arc<Mutex<VecDeque<crate::db_v2::Task>>>,
    pub metrics: Arc<IngesterMetricsConfig>,
}

impl BubblegumTxProcessor {
    pub fn new(
        rocks_client: Arc<rocks_db::Storage>,
        metrics: Arc<IngesterMetricsConfig>,
        json_tasks: Arc<Mutex<VecDeque<crate::db_v2::Task>>>,
    ) -> Self {
        BubblegumTxProcessor {
            transaction_parser: Arc::new(FlatbufferMapper {}),
            instruction_parser: Arc::new(BubblegumParser {}),
            rocks_client,
            json_tasks,
            metrics,
        }
    }

    pub fn break_transaction<'i>(
        tx: &'i TransactionInfo<'i>,
    ) -> VecDeque<(IxPair<'i>, Option<Vec<IxPair<'i>>>)> {
        let mut ref_set: HashSet<&[u8]> = HashSet::new();
        let k = mpl_bubblegum::ID;
        ref_set.insert(k.as_ref());
        order_instructions(ref_set, tx)
    }

    pub async fn process_transaction(
        &self,
        data: BufferedTransaction,
    ) -> Result<(), IngesterError> {
        let result = Self::get_process_transaction_results(
            data,
            self.instruction_parser.clone(),
            self.transaction_parser.clone(),
            self.metrics.clone(),
        )?;
        self.rocks_client
            .store_transaction_result(result, true)
            .await
            .map_err(|e| IngesterError::DatabaseError(e.to_string()))?;
        Ok(())
    }

    pub fn get_process_transaction_results(
        data: BufferedTransaction,
        instruction_parser: Arc<BubblegumParser>,
        transaction_parser: Arc<FlatbufferMapper>,
        metrics: Arc<IngesterMetricsConfig>,
    ) -> Result<TransactionResult, IngesterError> {
        let seen_at = Utc::now();

        let mut transaction_info_bytes = data.transaction.clone();

        if data.map_flatbuffer {
            let tx_update =
                    utils::flatbuffer::transaction_info_generated::transaction_info::root_as_transaction_info(
                        &data.transaction,
                    ).unwrap();
            transaction_info_bytes = transaction_parser
                .map_tx_fb_bytes(tx_update, seen_at)
                .unwrap();
        }
        let transaction_info =
            plerkle_serialization::root_as_transaction_info(transaction_info_bytes.as_slice())
                .unwrap();

        Self::get_handle_transaction_results(instruction_parser, transaction_info, metrics)
    }

    fn instruction_name_to_string(ix: &InstructionName) -> &'static str {
        match ix {
            InstructionName::Unknown => "Unknown",
            InstructionName::MintV1 => "MintV1",
            InstructionName::MintToCollectionV1 => "MintToCollectionV1",
            InstructionName::Redeem => "Redeem",
            InstructionName::CancelRedeem => "CancelRedeem",
            InstructionName::Transfer => "Transfer",
            InstructionName::Delegate => "Delegate",
            InstructionName::DecompressV1 => "DecompressV1",
            InstructionName::Compress => "Compress",
            InstructionName::Burn => "Burn",
            InstructionName::CreateTree => "CreateTree",
            InstructionName::VerifyCreator => "VerifyCreator",
            InstructionName::UnverifyCreator => "UnverifyCreator",
            InstructionName::VerifyCollection => "VerifyCollection",
            InstructionName::UnverifyCollection => "UnverifyCollection",
            InstructionName::SetAndVerifyCollection => "SetAndVerifyCollection",
            InstructionName::SetDecompressibleState => "SetDecompressibleState",
            InstructionName::UpdateMetadata => "UpdateMetadata",
        }
    }

    // PDA lookup requires an 8-byte array.
    fn u32_to_u8_array(value: u32) -> [u8; 8] {
        let bytes: [u8; 4] = value.to_le_bytes();
        let mut result: [u8; 8] = [0; 8];
        result[..4].copy_from_slice(&bytes);
        result
    }

    pub fn get_handle_transaction_results(
        instruction_parser: Arc<BubblegumParser>,
        tx: TransactionInfo,
        metrics: Arc<IngesterMetricsConfig>,
    ) -> Result<TransactionResult, IngesterError> {
        let sig: Option<&str> = tx.signature();
        let instructions = Self::break_transaction(&tx);
        let accounts = tx.account_keys().unwrap_or_default();
        let slot = tx.slot();
        let txn_id = tx.signature().unwrap_or("");

        let mut keys: Vec<FBPubkey> = Vec::with_capacity(accounts.len());
        for k in accounts.into_iter() {
            keys.push(*k);
        }

        let mut transaction_result = TransactionResult {
            instruction_results: vec![],
            transaction_signature: Some((
                mpl_bubblegum::programs::MPL_BUBBLEGUM_ID,
                SignatureWithSlot {
                    signature: Signature::from_str(txn_id)?,
                    slot,
                },
            )),
        };
        for (outer_ix, inner_ix) in instructions {
            let (program, instruction) = outer_ix;
            if program.0 != mpl_bubblegum::programs::MPL_BUBBLEGUM_ID.to_bytes() {
                continue;
            }

            let ix_accounts = instruction.accounts().unwrap().iter().collect::<Vec<_>>();
            let ix_account_len = ix_accounts.len();
            let max = ix_accounts.iter().max().copied().unwrap_or(0) as usize;

            if keys.len() < max {
                return Err(IngesterError::DeserializationError(
                    "Missing Accounts in Serialized Ixn/Txn".to_string(),
                ));
            }

            let ix_accounts =
                ix_accounts
                    .iter()
                    .fold(Vec::with_capacity(ix_account_len), |mut acc, a| {
                        if let Some(key) = keys.get(*a as usize) {
                            acc.push(*key);
                        }
                        acc
                    });

            let ix = InstructionBundle {
                txn_id,
                program,
                instruction: Some(instruction),
                inner_ix,
                keys: ix_accounts.as_slice(),
                slot,
            };

            let result = instruction_parser.handle_instruction(&ix)?;
            if let ProgramParseResult::Bubblegum(parsing_result) = result.result_type() {
                metrics.inc_instructions(Self::instruction_name_to_string(
                    &parsing_result.instruction,
                ));

                let ix_parse_res = Self::get_bubblegum_instruction_update(parsing_result, &ix);

                match ix_parse_res {
                    Ok(ix_result) => {
                        transaction_result.instruction_results.push(ix_result);
                    }
                    Err(e) => {
                        // we should not persist the signature if we have unhandled instructions
                        transaction_result.transaction_signature = None;
                        error!(
                            "Failed to handle bubblegum instruction for txn {:?}: {:?}",
                            sig, e
                        );
                    }
                };
            }
        }

        metrics.set_last_processed_slot("transaction", slot as i64);

        Ok(transaction_result)
    }

    pub fn get_bubblegum_instruction_update<'c>(
        parsing_result: &'c BubblegumInstruction,
        bundle: &'c InstructionBundle<'c>,
    ) -> Result<InstructionResult, IngesterError> {
        let ix_type = &parsing_result.instruction;
        let ix_str = Self::instruction_name_to_string(ix_type);
        debug!("BGUM instruction txn={:?}: {:?}", ix_str, bundle.txn_id);

        match ix_type {
            InstructionName::Transfer
            | InstructionName::CancelRedeem
            | InstructionName::Delegate => Self::get_update_owner_update(parsing_result, bundle)
                .map(From::from)
                .map(Ok)?,
            InstructionName::Burn => Self::get_burn_update(parsing_result, bundle)
                .map(From::from)
                .map(Ok)?,
            InstructionName::MintV1 | InstructionName::MintToCollectionV1 => {
                Self::get_mint_v1_update(parsing_result, bundle)
                    .map(From::from)
                    .map(Ok)?
            }

            InstructionName::Redeem => Self::get_redeem_update(parsing_result, bundle)
                .map(From::from)
                .map(Ok)?,
            InstructionName::DecompressV1 => Ok(Self::get_decompress_update(bundle).into()),
            InstructionName::VerifyCreator | InstructionName::UnverifyCreator => {
                Self::get_creator_verification_update(parsing_result, bundle)
                    .map(From::from)
                    .map(Ok)?
            }

            InstructionName::VerifyCollection
            | InstructionName::UnverifyCollection
            | InstructionName::SetAndVerifyCollection => {
                Self::get_collection_verification_update(parsing_result, bundle)
                    .map(From::from)
                    .map(Ok)?
            }

            InstructionName::UpdateMetadata => {
                Self::get_update_metadata_update(parsing_result, bundle)
                    .map(From::from)
                    .map(Ok)?
            }

            _ => {
                debug!("Bubblegum: Not Implemented Instruction");
                Ok(InstructionResult::default())
            }
        }
    }

    pub fn get_update_owner_update(
        parsing_result: &BubblegumInstruction,
        bundle: &InstructionBundle,
    ) -> Result<AssetUpdateEvent, IngesterError> {
        if let (Some(le), Some(cl)) = (&parsing_result.leaf_update, &parsing_result.tree_update) {
            let mut asset_update = AssetUpdateEvent {
                event: cl.into(),
                slot: bundle.slot,
                ..Default::default()
            };
            match le.schema {
                LeafSchema::V1 {
                    id,
                    owner,
                    delegate,
                    ..
                } => {
                    let leaf = Some(AssetLeaf {
                        pubkey: id,
                        tree_id: cl.id,
                        leaf: Some(le.leaf_hash.to_vec()),
                        nonce: Some(cl.index as u64),
                        data_hash: Some(Hash::from(le.schema.data_hash())),
                        creator_hash: Some(Hash::from(le.schema.creator_hash())),
                        leaf_seq: Some(cl.seq),
                        slot_updated: bundle.slot,
                    });
                    let owner = AssetOwner {
                        pubkey: id,
                        owner: Updated::new(bundle.slot, Some(cl.seq), owner),
                        delegate: get_delegate(delegate, owner, bundle.slot, cl.seq),
                        owner_type: Updated::new(bundle.slot, Some(cl.seq), OwnerType::Single),
                        owner_delegate_seq: Some(Updated::new(bundle.slot, Some(cl.seq), cl.seq)),
                    };
                    asset_update.update = Some(AssetDynamicUpdate {
                        pk: id,
                        slot: bundle.slot,
                        leaf,
                        dynamic_data: None,
                    });
                    asset_update.owner_update = Some(AssetUpdate {
                        pk: id,
                        details: owner,
                    });
                }
            }
            return Ok(asset_update);
        }
        Err(IngesterError::ParsingError(
            "Ix not parsed correctly".to_string(),
        ))
    }

    pub fn get_burn_update(
        parsing_result: &BubblegumInstruction,
        bundle: &InstructionBundle,
    ) -> Result<AssetUpdateEvent, IngesterError> {
        if let Some(cl) = &parsing_result.tree_update {
            let (asset_id, _) = Pubkey::find_program_address(
                &[
                    "asset".as_bytes(),
                    cl.id.as_ref(),
                    Self::u32_to_u8_array(cl.index).as_ref(),
                ],
                &mpl_bubblegum::ID,
            );

            let asset_update = AssetUpdateEvent {
                event: cl.into(),
                slot: bundle.slot,
                update: Some(AssetDynamicUpdate {
                    pk: asset_id,
                    slot: bundle.slot,
                    leaf: None,
                    dynamic_data: Some(AssetDynamicDetails {
                        pubkey: asset_id,
                        supply: Some(Updated::new(bundle.slot, Some(cl.seq), 0)),
                        is_burnt: Updated::new(bundle.slot, Some(cl.seq), true),
                        seq: Some(Updated::new(bundle.slot, Some(cl.seq), cl.seq)),
                        is_compressed: Updated::new(bundle.slot, Some(cl.seq), true),
                        ..Default::default()
                    }),
                }),
                ..Default::default()
            };

            return Ok(asset_update);
        }

        Err(IngesterError::ParsingError(
            "Ix not parsed correctly".to_string(),
        ))
    }

    pub fn get_mint_v1_update(
        parsing_result: &BubblegumInstruction,
        bundle: &InstructionBundle,
    ) -> Result<(AssetUpdateEvent, Task), IngesterError> {
        if let (
            Some(le),
            Some(cl),
            Some(Payload::MintV1 {
                args,
                authority,
                tree_id,
            }),
        ) = (
            &parsing_result.leaf_update,
            &parsing_result.tree_update,
            &parsing_result.payload,
        ) {
            let mut asset_update = AssetUpdateEvent {
                event: cl.into(),
                slot: bundle.slot,
                ..Default::default()
            };

            let tree_id = Pubkey::new_from_array(tree_id.to_owned());
            //     Pubkey::new_from_array(bundle.keys.get(3).unwrap().0.to_vec().try_into().unwrap());
            let authority = Pubkey::new_from_array(authority.to_owned());
            //     Pubkey::new_from_array(bundle.keys.get(0).unwrap().0.to_vec().try_into().unwrap());

            match le.schema {
                LeafSchema::V1 {
                    id,
                    delegate,
                    owner,
                    nonce,
                    ..
                } => {
                    let chain_mutability = match args.is_mutable {
                        true => ChainMutability::Mutable,
                        false => ChainMutability::Immutable,
                    };

                    let mut chain_data = ChainDataV1 {
                        name: args.name.clone(),
                        symbol: args.symbol.clone(),
                        edition_nonce: args.edition_nonce,
                        primary_sale_happened: args.primary_sale_happened,
                        token_standard: Some(TokenStandard::NonFungible),
                        uses: args.uses.clone().map(|u| Uses {
                            use_method: use_method_from_mpl_bubblegum_state(&u.use_method),
                            remaining: u.remaining,
                            total: u.total,
                        }),
                        chain_mutability: Some(chain_mutability),
                    };
                    chain_data.sanitize();

                    let chain_data = json!(chain_data);
                    let asset_static_details = AssetStaticDetails {
                        pubkey: id,
                        specification_asset_class: SpecificationAssetClass::Nft,
                        royalty_target_type: RoyaltyTargetType::Creators,
                        created_at: bundle.slot as i64,
                    };
                    asset_update.static_update = Some(AssetUpdate {
                        pk: id,
                        details: asset_static_details,
                    });

                    let creators = {
                        let mut creators = vec![];
                        for creator in args.creators.iter() {
                            creators.push(Creator {
                                creator: creator.address,
                                creator_verified: creator.verified,
                                creator_share: creator.share,
                            });
                        }
                        creators
                    };
                    asset_update.update = Some(AssetDynamicUpdate {
                        pk: id,
                        slot: bundle.slot,
                        leaf: Some(AssetLeaf {
                            pubkey: id,
                            tree_id,
                            leaf: Some(le.leaf_hash.to_vec()),
                            nonce: Some(nonce),
                            data_hash: Some(Hash::from(le.schema.data_hash())),
                            creator_hash: Some(Hash::from(le.schema.creator_hash())),
                            leaf_seq: Some(cl.seq),
                            slot_updated: bundle.slot,
                        }),
                        dynamic_data: Some(AssetDynamicDetails {
                            pubkey: id,
                            is_compressed: Updated::new(bundle.slot, Some(cl.seq), true),
                            is_compressible: Updated::new(bundle.slot, Some(cl.seq), false),
                            supply: Some(Updated::new(bundle.slot, Some(cl.seq), 1)),
                            seq: Some(Updated::new(bundle.slot, Some(cl.seq), cl.seq)),
                            onchain_data: Some(Updated::new(
                                bundle.slot,
                                Some(cl.seq),
                                chain_data.to_string(),
                            )),
                            creators: Updated::new(bundle.slot, Some(cl.seq), creators),
                            royalty_amount: Updated::new(
                                bundle.slot,
                                Some(cl.seq),
                                args.seller_fee_basis_points,
                            ),
                            url: Updated::new(bundle.slot, Some(cl.seq), args.uri.clone()),
                            ..Default::default()
                        }),
                    });

                    let asset_authority = AssetAuthority {
                        pubkey: id,
                        authority,
                        slot_updated: bundle.slot,
                    };
                    asset_update.authority_update = Some(AssetUpdate {
                        pk: id,
                        details: asset_authority,
                    });
                    let owner = AssetOwner {
                        pubkey: id,
                        owner: Updated::new(bundle.slot, Some(cl.seq), owner),
                        delegate: get_delegate(delegate, owner, bundle.slot, cl.seq),
                        owner_type: Updated::new(bundle.slot, Some(cl.seq), OwnerType::Single),
                        owner_delegate_seq: Some(Updated::new(bundle.slot, Some(cl.seq), cl.seq)),
                    };
                    asset_update.owner_update = Some(AssetUpdate {
                        pk: id,
                        details: owner,
                    });

                    if let Some(collection) = &args.collection {
                        let asset_collection = AssetCollection {
                            pubkey: id,
                            collection: collection.key,
                            is_collection_verified: collection.verified,
                            collection_seq: Some(cl.seq),
                            slot_updated: bundle.slot,
                        };
                        asset_update.collection_update = Some(AssetUpdate {
                            pk: id,
                            details: asset_collection,
                        });
                    }
                }
            }

            let task = Task {
                ofd_metadata_url: args.uri.clone(),
                ofd_locked_until: Some(chrono::Utc::now()),
                ofd_attempts: 0,
                ofd_max_attempts: 10,
                ofd_error: None,
                ..Default::default()
            };

            return Ok((asset_update, task));
        }
        Err(IngesterError::ParsingError(
            "Ix not parsed correctly".to_string(),
        ))
    }

    pub fn get_redeem_update(
        parsing_result: &BubblegumInstruction,
        bundle: &InstructionBundle,
    ) -> Result<AssetUpdateEvent, IngesterError> {
        if let Some(cl) = &parsing_result.tree_update {
            let mut asset_update = AssetUpdateEvent {
                event: cl.into(),
                slot: bundle.slot,
                ..Default::default()
            };

            let leaf_index = cl.index;
            let (asset_id, _) = Pubkey::find_program_address(
                &[
                    "asset".as_bytes(),
                    cl.id.as_ref(),
                    Self::u32_to_u8_array(leaf_index).as_ref(),
                ],
                &mpl_bubblegum::ID,
            );

            let nonce = cl.index as u64;

            asset_update.update = Some(AssetDynamicUpdate {
                pk: asset_id,
                slot: bundle.slot,
                leaf: Some(AssetLeaf {
                    pubkey: asset_id,
                    tree_id: cl.id,
                    leaf: Some(vec![0; 32]),
                    nonce: Some(nonce),
                    data_hash: Some(Hash::from([0; 32])),
                    creator_hash: Some(Hash::from([0; 32])),
                    leaf_seq: Some(cl.seq),
                    slot_updated: bundle.slot,
                }),
                dynamic_data: None,
            });
            return Ok(asset_update);
        }

        Err(IngesterError::ParsingError(
            "Ix not parsed correctly".to_string(),
        ))
    }

    pub fn get_decompress_update(bundle: &InstructionBundle) -> AssetUpdate<AssetDynamicDetails> {
        let id_bytes = bundle.keys.get(3).unwrap().0.as_slice();
        let asset_id = Pubkey::new_from_array(id_bytes.try_into().unwrap());
        AssetUpdate {
            pk: asset_id,
            details: AssetDynamicDetails {
                pubkey: asset_id,
                was_decompressed: Updated::new(bundle.slot, None, true),
                is_compressible: Updated::new(bundle.slot, None, true), // TODO
                supply: Some(Updated::new(bundle.slot, None, 1)),
                ..Default::default()
            },
        }
    }

    pub fn get_creator_verification_update(
        parsing_result: &BubblegumInstruction,
        bundle: &InstructionBundle,
    ) -> Result<AssetUpdateEvent, IngesterError> {
        if let (Some(le), Some(cl), Some(payload)) = (
            &parsing_result.leaf_update,
            &parsing_result.tree_update,
            &parsing_result.payload,
        ) {
            let mut asset_update = AssetUpdateEvent {
                event: cl.into(),
                slot: bundle.slot,
                ..Default::default()
            };

            let updated_creators = match payload {
                Payload::CreatorVerification {
                    metadata,
                    creator,
                    verify,
                } => {
                    let updated_creators: Vec<Creator> = metadata
                        .creators
                        .iter()
                        .map(|c| {
                            let mut c = Creator {
                                creator: c.address,
                                creator_verified: c.verified,
                                creator_share: c.share,
                            };

                            if c.creator == *creator {
                                c.creator_verified = *verify
                            };
                            c
                        })
                        .collect();

                    updated_creators
                }
                _ => {
                    return Err(IngesterError::ParsingError(
                        "Ix not parsed correctly".to_string(),
                    ));
                }
            };

            match le.schema {
                LeafSchema::V1 {
                    id,
                    owner,
                    delegate,
                    ..
                } => {
                    asset_update.update = Some(AssetDynamicUpdate {
                        pk: id,
                        slot: bundle.slot,
                        leaf: Some(AssetLeaf {
                            pubkey: id,
                            tree_id: cl.id,
                            leaf: Some(le.leaf_hash.to_vec()),
                            nonce: Some(cl.index as u64),
                            data_hash: Some(Hash::from(le.schema.data_hash())),
                            creator_hash: Some(Hash::from(le.schema.creator_hash())),
                            leaf_seq: Some(cl.seq),
                            slot_updated: bundle.slot,
                        }),
                        dynamic_data: Some(AssetDynamicDetails {
                            pubkey: id,
                            is_compressed: Updated::new(bundle.slot, Some(cl.seq), true),
                            supply: Some(Updated::new(bundle.slot, Some(cl.seq), 1)),
                            seq: Some(Updated::new(bundle.slot, Some(cl.seq), cl.seq)),
                            creators: Updated::new(bundle.slot, Some(cl.seq), updated_creators),
                            ..Default::default()
                        }),
                    });

                    let owner = AssetOwner {
                        pubkey: id,
                        owner: Updated::new(bundle.slot, Some(cl.seq), owner),
                        delegate: get_delegate(delegate, owner, bundle.slot, cl.seq),
                        owner_type: Updated::new(bundle.slot, Some(cl.seq), OwnerType::Single),
                        owner_delegate_seq: Some(Updated::new(bundle.slot, Some(cl.seq), cl.seq)),
                    };
                    asset_update.owner_update = Some(AssetUpdate {
                        pk: id,
                        details: owner,
                    });
                }
            }

            return Ok(asset_update);
        }
        Err(IngesterError::ParsingError(
            "Ix not parsed correctly".to_string(),
        ))
    }

    pub fn get_collection_verification_update(
        parsing_result: &BubblegumInstruction,
        bundle: &InstructionBundle,
    ) -> Result<AssetUpdateEvent, IngesterError> {
        if let (Some(le), Some(cl), Some(payload)) = (
            &parsing_result.leaf_update,
            &parsing_result.tree_update,
            &parsing_result.payload,
        ) {
            let mut asset_update = AssetUpdateEvent {
                event: cl.into(),
                slot: bundle.slot,
                ..Default::default()
            };

            let (collection, verify) = match payload {
                Payload::CollectionVerification {
                    collection, verify, ..
                } => (*collection, *verify),
                _ => {
                    return Err(IngesterError::DatabaseError(
                        "Ix not parsed correctly".to_string(),
                    ));
                }
            };

            match le.schema {
                LeafSchema::V1 { id, .. } => {
                    asset_update.update = Some(AssetDynamicUpdate {
                        pk: id,
                        slot: bundle.slot,
                        leaf: Some(AssetLeaf {
                            pubkey: id,
                            tree_id: cl.id,
                            leaf: Some(le.leaf_hash.to_vec()),
                            nonce: Some(cl.index as u64),
                            data_hash: Some(Hash::from(le.schema.data_hash())),
                            creator_hash: Some(Hash::from(le.schema.creator_hash())),
                            leaf_seq: Some(cl.seq),
                            slot_updated: bundle.slot,
                        }),
                        dynamic_data: None,
                    });

                    let collection = AssetCollection {
                        pubkey: id,
                        collection,
                        is_collection_verified: verify,
                        collection_seq: Some(cl.seq),
                        slot_updated: bundle.slot,
                    };

                    asset_update.collection_update = Some(AssetUpdate {
                        pk: id,
                        details: collection,
                    });
                }
            }

            return Ok(asset_update);
        };
        Err(IngesterError::ParsingError(
            "Ix not parsed correctly".to_string(),
        ))
    }

    pub fn get_update_metadata_update(
        parsing_result: &BubblegumInstruction,
        bundle: &InstructionBundle,
    ) -> Result<(AssetUpdateEvent, Task), IngesterError> {
        if let (
            Some(le),
            Some(cl),
            Some(Payload::UpdateMetadata {
                current_metadata,
                update_args,
                tree_id,
            }),
        ) = (
            &parsing_result.leaf_update,
            &parsing_result.tree_update,
            &parsing_result.payload,
        ) {
            let mut asset_update = AssetUpdateEvent {
                event: cl.into(),
                slot: bundle.slot,
                ..Default::default()
            };

            return match le.schema {
                LeafSchema::V1 { id, nonce, .. } => {
                    let uri = if let Some(uri) = &update_args.uri {
                        uri.replace('\0', "")
                    } else {
                        current_metadata.uri.replace('\0', "")
                    };
                    if uri.is_empty() {
                        return Err(IngesterError::DeserializationError(
                            "URI is empty".to_string(),
                        ));
                    }

                    let name = if let Some(name) = update_args.name.clone() {
                        name
                    } else {
                        current_metadata.name.clone()
                    };

                    let symbol = if let Some(symbol) = update_args.symbol.clone() {
                        symbol
                    } else {
                        current_metadata.symbol.clone()
                    };

                    let primary_sale_happened =
                        if let Some(primary_sale_happened) = update_args.primary_sale_happened {
                            primary_sale_happened
                        } else {
                            current_metadata.primary_sale_happened
                        };

                    let is_mutable = if let Some(is_mutable) = update_args.is_mutable {
                        is_mutable
                    } else {
                        current_metadata.is_mutable
                    };

                    let chain_mutability = if is_mutable {
                        ChainMutability::Mutable
                    } else {
                        ChainMutability::Immutable
                    };

                    let mut chain_data = ChainDataV1 {
                        name: name.clone(),
                        symbol: symbol.clone(),
                        edition_nonce: current_metadata.edition_nonce,
                        primary_sale_happened,
                        token_standard: Some(TokenStandard::NonFungible),
                        uses: current_metadata
                            .uses
                            .clone()
                            .map(|u| {
                                Ok::<_, IngesterError>(Uses {
                                    use_method: UseMethod::from_u8(u.use_method.clone() as u8)
                                        .ok_or(IngesterError::ParsingError(format!(
                                            "Invalid use_method: {}",
                                            u.use_method as u8
                                        )))?,
                                    remaining: u.remaining,
                                    total: u.total,
                                })
                            })
                            .transpose()?,
                        chain_mutability: Some(chain_mutability),
                    };
                    chain_data.sanitize();
                    let chain_data_json = serde_json::to_value(chain_data)
                        .map_err(|e| IngesterError::DeserializationError(e.to_string()))?;

                    let seller_fee_basis_points = if let Some(seller_fee_basis_points) =
                        update_args.seller_fee_basis_points
                    {
                        seller_fee_basis_points
                    } else {
                        current_metadata.seller_fee_basis_points
                    };

                    let creators_input = if let Some(creators) = &update_args.creators {
                        creators
                    } else {
                        &current_metadata.creators
                    };

                    let creators = {
                        let mut creators = vec![];
                        for creator in creators_input.iter() {
                            creators.push(Creator {
                                creator: creator.address,
                                creator_verified: creator.verified,
                                creator_share: creator.share,
                            });
                        }
                        creators
                    };

                    asset_update.update = Some(AssetDynamicUpdate {
                        pk: id,
                        slot: bundle.slot,
                        leaf: Some(AssetLeaf {
                            pubkey: id,
                            tree_id: Pubkey::from(*tree_id),
                            leaf: Some(le.leaf_hash.to_vec()),
                            nonce: Some(nonce),
                            data_hash: Some(Hash::from(le.schema.data_hash())),
                            creator_hash: Some(Hash::from(le.schema.creator_hash())),
                            leaf_seq: Some(cl.seq),
                            slot_updated: bundle.slot,
                        }),
                        dynamic_data: Some(AssetDynamicDetails {
                            pubkey: id,
                            onchain_data: Some(Updated {
                                slot_updated: bundle.slot,
                                seq: Some(cl.seq),
                                value: chain_data_json.to_string(),
                            }),
                            url: Updated {
                                slot_updated: bundle.slot,
                                seq: Some(cl.seq),
                                value: uri.clone(),
                            },
                            creators: Updated {
                                slot_updated: bundle.slot,
                                seq: Some(cl.seq),
                                value: creators,
                            },
                            royalty_amount: Updated::new(
                                bundle.slot,
                                Some(cl.seq),
                                seller_fee_basis_points,
                            ),
                            ..Default::default()
                        }),
                    });
                    let task = Task {
                        ofd_metadata_url: uri.clone(),
                        ofd_locked_until: Some(chrono::Utc::now()),
                        ofd_attempts: 0,
                        ofd_max_attempts: 10,
                        ofd_error: None,
<<<<<<< HEAD
                    };
=======
                        ..Default::default()
                    });
>>>>>>> 79f24852

                    Ok((asset_update, task))
                }
            };
        }
        Err(IngesterError::ParsingError(
            "Ix not parsed correctly".to_string(),
        ))
    }
}

fn use_method_from_mpl_bubblegum_state(
    value: &mpl_bubblegum::types::UseMethod,
) -> entities::enums::UseMethod {
    match value {
        mpl_bubblegum::types::UseMethod::Burn => entities::enums::UseMethod::Burn,
        mpl_bubblegum::types::UseMethod::Multiple => entities::enums::UseMethod::Multiple,
        mpl_bubblegum::types::UseMethod::Single => entities::enums::UseMethod::Single,
    }
}

fn get_delegate(delegate: Pubkey, owner: Pubkey, slot: u64, seq: u64) -> Option<Updated<Pubkey>> {
    let delegate = if owner == delegate || delegate.to_bytes() == [0; 32] {
        None
    } else {
        Some(delegate)
    };

    delegate.map(|delegate| Updated::new(slot, Some(seq), delegate))
}<|MERGE_RESOLUTION|>--- conflicted
+++ resolved
@@ -940,12 +940,8 @@
                         ofd_attempts: 0,
                         ofd_max_attempts: 10,
                         ofd_error: None,
-<<<<<<< HEAD
-                    };
-=======
                         ..Default::default()
-                    });
->>>>>>> 79f24852
+                    };
 
                     Ok((asset_update, task))
                 }
