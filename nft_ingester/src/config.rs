--- conflicted
+++ resolved
@@ -182,17 +182,14 @@
     pub check_proofs_commitment: CommitmentLevel,
     #[serde(default)]
     pub backfiller_source_mode: BackfillerSourceMode,
-<<<<<<< HEAD
     #[serde(default)]
     pub migrate_columns: bool,
-=======
     #[serde(default = "default_synchronizer_parallel_tasks")]
     pub synchronizer_parallel_tasks: usize,
 }
 
 const fn default_synchronizer_parallel_tasks() -> usize {
     20
->>>>>>> a89c9035
 }
 
 const fn default_dump_sync_threshold() -> i64 {
