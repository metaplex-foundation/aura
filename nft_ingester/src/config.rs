--- conflicted
+++ resolved
@@ -142,11 +142,9 @@
     pub profiling_file_path_container: Option<String>,
     pub store_db_backups: Option<bool>,
     #[serde(default)]
-<<<<<<< HEAD
+    pub rpc_retry_interval_millis: u64,
+    #[serde(default)]
     pub run_sequence_consistent_checker: bool,
-=======
-    pub rpc_retry_interval_millis: u64,
->>>>>>> f1a525d5
 }
 
 #[derive(Deserialize, PartialEq, Debug, Clone)]
