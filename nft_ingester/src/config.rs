use core::time;
use std::{
    env,
    net::{SocketAddr, ToSocketAddrs},
};

use figment::{providers::Env, Figment};
use interface::asset_streaming_and_discovery::PeerDiscovery;
use serde::Deserialize;
use tracing_subscriber::fmt;

use crate::{backfiller::BBG_KEY, error::IngesterError};

const INGESTER_CONSUMERS_COUNT: usize = 2;
pub const INGESTER_BACKUP_NAME: &str = "snapshot.tar.lz4";

pub const INGESTER_CONFIG_PREFIX: &str = "INGESTER_";
pub const JSON_MIGRATOR_CONFIG_PREFIX: &str = "JSON_MIGRATOR_";
pub const TREE_BACKFILLER_CONFIG_PREFIX: &str = "TREE_BACKFILLER_";
pub const COMPARER_CONFIG_PREFIX: &str = "COMPARER_";

#[derive(Deserialize, PartialEq, Debug, Clone)]
pub struct BackgroundTaskRunnerConfig {
    pub delete_interval: Option<u64>,
    pub retry_interval: Option<u64>,
    pub purge_time: Option<u64>,
    pub batch_size: Option<u64>,
    pub lock_duration: Option<i64>,
    pub max_attempts: Option<i16>,
    pub timeout: Option<u64>,
}

#[derive(Deserialize, PartialEq, Debug, Clone)]
pub struct TreeBackfillerConfig {
    pub rust_log: Option<String>,
    pub source_rocks: String,
    pub target_rocks: String,
    pub target_tree_key: String,
    pub metrics_port: u16,
}

impl TreeBackfillerConfig {
    pub fn get_log_level(&self) -> String {
        self.rust_log.clone().unwrap_or("warn".to_string())
    }
}

impl Default for BackgroundTaskRunnerConfig {
    fn default() -> Self {
        BackgroundTaskRunnerConfig {
            delete_interval: Some(5),
            retry_interval: Some(5),
            purge_time: Some(5),
            batch_size: Some(5),
            lock_duration: Some(5),
            max_attempts: Some(5),
            timeout: Some(3),
        }
    }
}

#[derive(Deserialize, PartialEq, Debug, Clone)]
pub struct BackgroundTaskConfig {
    pub background_task_runner_config: Option<BackgroundTaskRunnerConfig>,
    pub database_config: DatabaseConfig,
    pub bg_task_runner_metrics_port: Option<u16>,
}

#[derive(Deserialize, PartialEq, Debug, Clone)]
pub struct BackfillerConfig {
    pub big_table_config: BigTableConfig,
    pub slot_until: Option<u64>,
    pub slot_start_from: u64,
    #[serde(default)]
    pub backfiller_mode: BackfillerMode,
    #[serde(default = "default_workers_count")]
    pub workers_count: usize,
    #[serde(default = "default_chunk_size")]
    pub chunk_size: usize,
    #[serde(default = "default_permitted_tasks")]
    pub permitted_tasks: usize,
    #[serde(default = "default_wait_period_sec")]
    pub wait_period_sec: u64,
    #[serde(default)]
    pub should_reingest: bool,
    #[serde(default = "default_lookup_key")]
    pub lookup_key: String,
}
fn default_wait_period_sec() -> u64 {
    60
}

fn default_workers_count() -> usize {
    100
}

fn default_chunk_size() -> usize {
    5
}

fn default_permitted_tasks() -> usize {
    500
}

// by default backfiller will collect and parse transactions which are related to Bubblegum program
fn default_lookup_key() -> String {
    BBG_KEY.to_string()
}

impl BackfillerConfig {
    pub fn get_slot_until(&self) -> u64 {
        self.slot_until.unwrap_or_default()
    }
}

#[derive(Deserialize, Default, PartialEq, Debug, Clone)]
pub enum BackfillerMode {
    None,
    Persist,
    PersistAndIngest,
    IngestPersisted,
    #[default]
    IngestDirectly,
}

#[derive(Deserialize, PartialEq, Debug, Clone)]
pub struct RawBackfillConfig {
    #[serde(default = "default_log_level")]
    pub log_level: String,
    pub metrics_port: Option<u16>,
    pub rocks_db_path_container: Option<String>,
    #[serde(default)]
    pub run_profiling: bool,
    pub profiling_file_path_container: Option<String>,
}
#[derive(Deserialize, PartialEq, Debug, Clone)]
pub struct IngesterConfig {
    pub database_config: DatabaseConfig,
    pub old_database_config: Option<DatabaseConfig>,
    pub tcp_config: TcpConfig,
    pub tx_background_savers: u32,
    pub backfill_background_savers: u32,
    pub mplx_buffer_size: usize,
    pub mplx_workers: u32,
    pub spl_buffer_size: usize,
    pub spl_workers: u32,
    pub env: Option<String>,
    pub metrics_port_first_consumer: Option<u16>,
    pub metrics_port_second_consumer: Option<u16>,
    pub backfill_consumer_metrics_port: Option<u16>,
    pub background_task_runner_config: Option<BackgroundTaskRunnerConfig>,
    pub is_snapshot: Option<bool>,
    pub consumer_number: Option<usize>,
    pub migration_batch_size: Option<u32>,
    pub migrator_workers: Option<u32>,
    pub rocks_db_path_container: Option<String>,
    pub rocks_backup_url: String,
    pub rocks_backup_archives_dir: String,
    pub rocks_backup_dir: String,
    pub run_bubblegum_backfiller: bool,
    pub synchronizer_batch_size: usize,
    pub gapfiller_peer_addr: String,
    pub peer_grpc_port: u16,
    pub peer_grpc_max_gap_slots: u64,
    pub rust_log: Option<String>,
    pub backfill_rpc_address: String,
    pub run_profiling: Option<bool>,
    pub profiling_file_path_container: Option<String>,
    pub store_db_backups: Option<bool>,
    #[serde(default)]
    pub rpc_retry_interval_millis: u64,
    #[serde(default)]
    pub run_sequence_consistent_checker: bool,
<<<<<<< HEAD
    #[serde(default)]
    pub debug_target_tree: Option<String>,
=======
    #[serde(default = "default_sequence_consistent_checker_wait_period_sec")]
    pub sequence_consistent_checker_wait_period_sec: u64,
}

fn default_sequence_consistent_checker_wait_period_sec() -> u64 {
    60
>>>>>>> b3d9c1b4
}

#[derive(Deserialize, PartialEq, Debug, Clone)]
pub struct JsonMigratorConfig {
    pub rust_log: Option<String>,
    pub json_source_db: String,
    pub json_target_db: String,
    pub database_config: DatabaseConfig,
    pub metrics_port: u16,
    pub work_mode: JsonMigratorMode,
}

#[derive(Deserialize, Default, PartialEq, Debug, Clone)]
pub enum JsonMigratorMode {
    #[default]
    Full,
    JsonsOnly,
    TasksOnly,
}

impl JsonMigratorConfig {
    pub fn get_log_level(&self) -> String {
        self.rust_log.clone().unwrap_or("warn".to_string())
    }
}

fn default_log_level() -> String {
    "warn".to_string()
}

impl IngesterConfig {
    pub fn get_metrics_port(
        &self,
        consumer_number: Option<usize>,
    ) -> Result<Option<u16>, IngesterError> {
        let consumer_number = match consumer_number {
            Some(consumer_number) => consumer_number,
            None => {
                return Err(IngesterError::ConfigurationError {
                    msg: "missing consumer number".to_string(),
                });
            }
        };

        match consumer_number {
            0 => Ok(self.metrics_port_first_consumer),
            1 => Ok(self.metrics_port_second_consumer),
            _ => Err(IngesterError::ConfigurationError {
                msg: format!(
                    "invalid consumer number: {}, expected to be lower than: {}",
                    consumer_number, INGESTER_CONSUMERS_COUNT
                ),
            }),
        }
    }

    pub fn get_is_snapshot(&self) -> bool {
        self.is_snapshot.unwrap_or_default()
    }

    pub fn get_log_level(&self) -> String {
        self.rust_log.clone().unwrap_or("warn".to_string())
    }

    pub fn get_is_run_profiling(&self) -> bool {
        self.run_profiling.unwrap_or_default()
    }
    pub fn store_db_backups(&self) -> bool {
        self.store_db_backups.unwrap_or_default()
    }
}

// Types and constants used for Figment configuration items.
#[derive(Deserialize, PartialEq, Debug, Clone)]
pub struct DatabaseConfig(figment::value::Dict);

pub const DATABASE_URL_KEY: &str = "url";
pub const MAX_POSTGRES_CONNECTIONS: &str = "max_postgres_connections";

impl DatabaseConfig {
    pub fn get_database_url(&self) -> Result<String, IngesterError> {
        self.0
            .get(DATABASE_URL_KEY)
            .and_then(|u| u.clone().into_string())
            .ok_or(IngesterError::ConfigurationError {
                msg: format!("Database connection string missing: {}", DATABASE_URL_KEY),
            })
    }

    pub fn get_max_postgres_connections(&self) -> Option<u32> {
        self.0
            .get(MAX_POSTGRES_CONNECTIONS)
            .and_then(|a| a.to_u128().map(|res| res as u32))
    }
}

#[derive(Deserialize, PartialEq, Debug, Clone)]
pub struct BigTableConfig(figment::value::Dict);

pub const BIG_TABLE_CREDS_KEY: &str = "creds";
pub const BIG_TABLE_TIMEOUT_KEY: &str = "timeout";

impl BigTableConfig {
    pub fn get_big_table_creds_key(&self) -> Result<String, IngesterError> {
        Ok(self
            .0
            .get(BIG_TABLE_CREDS_KEY)
            .and_then(|v| v.as_str())
            .ok_or(IngesterError::ConfigurationError {
                msg: "BIG_TABLE_CREDS_KEY missing".to_string(),
            })?
            .to_string())
    }

    pub fn get_big_table_timeout_key(&self) -> Result<u32, IngesterError> {
        Ok(self
            .0
            .get(BIG_TABLE_TIMEOUT_KEY)
            .and_then(|v| v.to_u128())
            .ok_or(IngesterError::ConfigurationError {
                msg: "BIG_TABLE_TIMEOUT_KEY missing".to_string(),
            })? as u32)
    }
}

#[derive(Deserialize, PartialEq, Debug, Clone)]
pub struct MetricsConfig(figment::value::Dict);

pub const METRICS_HOST_KEY: &str = "metrics_host";
pub const METRICS_PORT_KEY: &str = "metrics_port";

impl MetricsConfig {
    pub fn get_metrics_port(&self) -> Result<u16, IngesterError> {
        self.0
            .get(METRICS_PORT_KEY)
            .and_then(|a| a.to_u128().map(|res| res as u16))
            .ok_or(IngesterError::ConfigurationError {
                msg: format!("get_metrics_port missing: {}", METRICS_PORT_KEY),
            })
    }

    pub fn get_metrics_host(&self) -> Result<String, IngesterError> {
        self.0
            .get(METRICS_HOST_KEY)
            .and_then(|a| a.clone().into_string())
            .ok_or(IngesterError::ConfigurationError {
                msg: format!("get_metrics_host missing: {}", METRICS_HOST_KEY),
            })
    }
}

pub const CODE_VERSION: &str = env!("CARGO_PKG_VERSION");

#[derive(Deserialize, PartialEq, Debug, Clone)]
pub struct TcpConfig(figment::value::Dict);

pub const TCP_RECEIVER_ADDR: &str = "receiver_addr";
pub const TCP_RECEIVER_RECONNECT_INTERVAL: &str = "receiver_reconnect_interval";

pub const TCP_RECEIVER_BACKFILLER_ADDR: &str = "backfiller_receiver_addr";
pub const BACKFILLER_RECONNECT_INTERVAL: &str = "backfiller_receiver_reconnect_interval";
pub const TCP_SENDER_BACKFILLER_PORT: &str = "backfiller_sender_port";
pub const TCP_SENDER_BACKFILLER_BATCH_MAX_BYTES: &str = "backfiller_sender_batch_max_bytes";
pub const TCP_SENDER_BACKFILLER_BUFFER_SIZE: &str = "backfiller_sender_buffer_size";

pub const TCP_SNAPSHOT_RECEIVER_ADDR: &str = "snapshot_receiver_addr";

impl TcpConfig {
    pub fn get_tcp_receiver_reconnect_interval(&self) -> Result<time::Duration, IngesterError> {
        self.get_duration(TCP_RECEIVER_RECONNECT_INTERVAL)
    }

    pub fn get_backfiller_reconnect_interval(&self) -> Result<time::Duration, IngesterError> {
        self.get_duration(BACKFILLER_RECONNECT_INTERVAL)
    }

    pub fn get_tcp_receiver_addr_backfiller(&self) -> Result<SocketAddr, IngesterError> {
        self.get_addr(TCP_RECEIVER_BACKFILLER_ADDR)
    }

    pub fn get_tcp_receiver_addr_ingester(
        &self,
        consumer_number: Option<usize>,
    ) -> Result<SocketAddr, IngesterError> {
        let tcp_senders = self.get_addrs(TCP_RECEIVER_ADDR)?;
        if tcp_senders.len() != INGESTER_CONSUMERS_COUNT {
            return Err(IngesterError::ConfigurationError {
                msg: format!(
                    "invalid len of tcp_senders: {}, expected: {}",
                    tcp_senders.len(),
                    INGESTER_CONSUMERS_COUNT
                ),
            });
        };
        let consumer_number = match consumer_number {
            Some(consumer_number) => consumer_number,
            None => {
                return Err(IngesterError::ConfigurationError {
                    msg: "missing consumer number".to_string(),
                });
            }
        };
        if consumer_number >= INGESTER_CONSUMERS_COUNT {
            return Err(IngesterError::ConfigurationError {
                msg: format!(
                    "invalid consumer number: {}, expected to be lower than: {}",
                    consumer_number, INGESTER_CONSUMERS_COUNT
                ),
            });
        };

        Ok(tcp_senders[consumer_number])
    }

    pub fn get_snapshot_addr_ingester(&self) -> Result<SocketAddr, IngesterError> {
        self.get_addr(TCP_SNAPSHOT_RECEIVER_ADDR)
    }

    fn get_duration(&self, key: &str) -> Result<time::Duration, IngesterError> {
        Ok(time::Duration::from_secs(
            self.0
                .get(key)
                .and_then(|a| a.to_u128())
                .ok_or(IngesterError::ConfigurationError {
                    msg: format!("Config key is missing: {}", key),
                })? as u64,
        ))
    }

    fn get_addr(&self, key: &str) -> Result<SocketAddr, IngesterError> {
        self.0
            .get(key)
            .and_then(|a| a.as_str())
            .ok_or(IngesterError::ConfigurationError {
                msg: format!("TCP receiver address missing: {}", key),
            })?
            .to_socket_addrs()?
            .next()
            .ok_or(IngesterError::ConfigurationError {
                msg: "SocketAddr".to_string(),
            })
    }

    fn get_addrs(&self, key: &str) -> Result<Vec<SocketAddr>, IngesterError> {
        self.0
            .get(key)
            .and_then(|a| a.as_array())
            .ok_or(IngesterError::ConfigurationError {
                msg: format!("TCP receiver address missing: {}", key),
            })?
            .iter()
            .map(|a| {
                a.as_str()
                    .ok_or(IngesterError::ConfigurationError {
                        msg: format!("TCP receiver address missing: {}", key),
                    })?
                    .to_socket_addrs()?
                    .next()
                    .ok_or(IngesterError::ConfigurationError {
                        msg: "SocketAddr".to_string(),
                    })
            })
            .collect()
    }

    pub fn get_tcp_sender_backfiller_port(&self) -> Result<u16, IngesterError> {
        Ok(self
            .0
            .get(TCP_SENDER_BACKFILLER_PORT)
            .and_then(|a| a.to_u128())
            .ok_or(IngesterError::ConfigurationError {
                msg: format!(
                    "TCP sender port for backfiller missing: {}",
                    TCP_SENDER_BACKFILLER_PORT
                ),
            })? as u16)
    }

    pub fn get_tcp_sender_backfiller_buffer_size(&self) -> Result<usize, IngesterError> {
        Ok(self
            .0
            .get(TCP_SENDER_BACKFILLER_BUFFER_SIZE)
            .and_then(|a| a.to_u128())
            .ok_or(IngesterError::ConfigurationError {
                msg: format!(
                    "TCP sender buffer size for backfiller missing: {}",
                    TCP_SENDER_BACKFILLER_BUFFER_SIZE
                ),
            })? as usize)
    }

    pub fn get_tcp_sender_backfiller_batch_max_bytes(&self) -> Result<usize, IngesterError> {
        Ok(self
            .0
            .get(TCP_SENDER_BACKFILLER_BATCH_MAX_BYTES)
            .and_then(|a| a.to_u128())
            .ok_or(IngesterError::ConfigurationError {
                msg: format!(
                    "TCP sender batch max bytes for backfiller missing: {}",
                    TCP_SENDER_BACKFILLER_BATCH_MAX_BYTES
                ),
            })? as usize)
    }
}

impl PeerDiscovery for IngesterConfig {
    fn get_gapfiller_peer_addr(&self) -> String {
        self.gapfiller_peer_addr.clone()
    }
}

pub fn setup_config<'a, T: Deserialize<'a>>(config_prefix: &str) -> T {
    let figment = Figment::new()
        .join(Env::prefixed(config_prefix))
        .join(Env::raw());

    figment
        .extract()
        .map_err(|config_error| IngesterError::ConfigurationError {
            msg: format!("{}", config_error),
        })
        .unwrap()
}

pub fn init_logger(log_level: &str) {
    let t = tracing_subscriber::fmt().with_env_filter(log_level);
    t.event_format(fmt::format::json()).init();
}

#[cfg(test)]
mod tests {
    use super::*;
    use lazy_static::lazy_static;
    use std::sync::Mutex;

    lazy_static! {
        static ref ENV_MUTEX: Mutex<()> = Mutex::new(());
    }

    #[test]
    fn test_setup_default_backfiller_config() {
        let _guard = ENV_MUTEX.lock().unwrap();
        std::env::set_var("INGESTER_DATABASE_CONFIG", "{}");
        std::env::set_var("INGESTER_TCP_CONFIG", "{}");
        std::env::set_var("INGESTER_BIG_TABLE_CONFIG", "{}");
        std::env::set_var("INGESTER_SLOT_START_FROM", "0");
        let config: BackfillerConfig = setup_config(INGESTER_CONFIG_PREFIX);
        assert_eq!(
            config,
            BackfillerConfig {
                big_table_config: BigTableConfig(figment::value::Dict::new()),
                slot_until: None,
                slot_start_from: 0,
                backfiller_mode: BackfillerMode::IngestDirectly,
                workers_count: 100,
                chunk_size: 5,
                permitted_tasks: 500,
                wait_period_sec: 60,
                should_reingest: false,
                lookup_key: BBG_KEY.to_string(),
            }
        );
        std::env::remove_var("INGESTER_DATABASE_CONFIG");
        std::env::remove_var("INGESTER_TCP_CONFIG");
        std::env::remove_var("INGESTER_BIG_TABLE_CONFIG");
        std::env::remove_var("INGESTER_SLOT_START_FROM");
    }

    #[test]
    fn test_setup_backfiller_config_backfill_mode() {
        let _guard = ENV_MUTEX.lock().unwrap();
        std::env::set_var("INGESTER_DATABASE_CONFIG", "{}");
        std::env::set_var("INGESTER_TCP_CONFIG", "{}");
        std::env::set_var("INGESTER_BIG_TABLE_CONFIG", "{}");
        std::env::set_var("INGESTER_SLOT_START_FROM", "0");
        std::env::set_var("INGESTER_BACKFILLER_MODE", "Persist");
        let config: BackfillerConfig = setup_config(INGESTER_CONFIG_PREFIX);
        assert_eq!(
            config,
            BackfillerConfig {
                big_table_config: BigTableConfig(figment::value::Dict::new()),
                slot_until: None,
                slot_start_from: 0,
                backfiller_mode: BackfillerMode::Persist,
                workers_count: 100,
                chunk_size: 5,
                permitted_tasks: 500,
                wait_period_sec: 60,
                should_reingest: false,
                lookup_key: BBG_KEY.to_string(),
            }
        );
        std::env::remove_var("INGESTER_DATABASE_CONFIG");
        std::env::remove_var("INGESTER_TCP_CONFIG");
        std::env::remove_var("INGESTER_BIG_TABLE_CONFIG");
        std::env::remove_var("INGESTER_SLOT_START_FROM");
        std::env::remove_var("INGESTER_BACKFILLER_MODE");
    }
}<|MERGE_RESOLUTION|>--- conflicted
+++ resolved
@@ -171,17 +171,14 @@
     pub rpc_retry_interval_millis: u64,
     #[serde(default)]
     pub run_sequence_consistent_checker: bool,
-<<<<<<< HEAD
     #[serde(default)]
     pub debug_target_tree: Option<String>,
-=======
     #[serde(default = "default_sequence_consistent_checker_wait_period_sec")]
     pub sequence_consistent_checker_wait_period_sec: u64,
 }
 
 fn default_sequence_consistent_checker_wait_period_sec() -> u64 {
     60
->>>>>>> b3d9c1b4
 }
 
 #[derive(Deserialize, PartialEq, Debug, Clone)]
