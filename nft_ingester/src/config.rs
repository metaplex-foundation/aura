--- conflicted
+++ resolved
@@ -277,15 +277,12 @@
     pub archives_dir: String,
     #[serde(default = "default_synchronization_api_threshold")]
     pub consistence_synchronization_api_threshold: u64,
-<<<<<<< HEAD
     #[serde(default)]
     pub binary: String,
     #[serde(default)]
     pub heap_path: String,
-=======
     #[serde(default = "default_consistence_backfilling_slots_threshold")]
     pub consistence_backfilling_slots_threshold: u64,
->>>>>>> 56767d2e
 }
 
 const fn default_synchronization_api_threshold() -> u64 {
