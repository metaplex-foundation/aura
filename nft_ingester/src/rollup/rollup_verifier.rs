--- conflicted
+++ resolved
@@ -25,7 +25,6 @@
             }
         };
         leaf_hashes.push(leaf_hash);
-<<<<<<< HEAD
         if let Some(ref collection) = asset.mint_args.collection {
             match collection_mint {
                 None => {
@@ -45,14 +44,12 @@
                 }
             }
         }
-=======
 
         verify_creators_signatures(
             &rollup.tree_id,
             asset,
             asset.creator_signature.clone().unwrap_or_default(),
         )?;
->>>>>>> 61cc2ae7
     }
 
     usecase::merkle_tree::validate_change_logs(
