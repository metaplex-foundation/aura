--- conflicted
+++ resolved
@@ -41,19 +41,11 @@
 )]
 struct Args {
     /// Path to the target RocksDB instance with slots
-<<<<<<< HEAD
-    #[arg(short, long, env="ASSETS_ROCKS_DB_PATH")]
-    target_db_path: PathBuf,
-
-    /// RPC host
-    #[arg(short, long, env="SOLANA_RPC")]
-=======
     #[arg(short, long, env = "SLOTS_DB_PRIMARY_PATH")]
     target_db_path: PathBuf,
 
     /// RPC host
     #[arg(short, long, env = "RPC_HOST")]
->>>>>>> 99b362fc
     rpc_host: String,
 
     /// Optional starting slot number, this will override the last saved slot in the RocksDB
@@ -61,11 +53,7 @@
     start_slot: Option<u64>,
 
     /// Big table credentials file path
-<<<<<<< HEAD
-    #[arg(short, long, env="BIG_TABLE_CREDENTIALS")]
-=======
     #[arg(short, long, env = "BIG_TABLE_CREDENTIALS")]
->>>>>>> 99b362fc
     big_table_credentials: Option<String>,
 
     /// Optional big table timeout (default: 1000)
@@ -74,11 +62,7 @@
 
     /// Metrics port
     /// Default: 9090
-<<<<<<< HEAD
-    #[arg(short, long, env="SLOT_PERSISTER_METRICS_PORT", default_value = "9090")]
-=======
     #[arg(short, long, default_value = "9090", env = "METRICS_PORT")]
->>>>>>> 99b362fc
     metrics_port: u16,
 
     /// Number of slots to process in each batch
