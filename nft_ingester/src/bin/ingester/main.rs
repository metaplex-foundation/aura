use arweave_rs::consts::ARWEAVE_BASE_URL;
use arweave_rs::Arweave;
use async_trait::async_trait;
use std::path::PathBuf;
use std::str::FromStr;
use std::sync::atomic::{AtomicBool, AtomicU64, Ordering};
use std::sync::Arc;
use std::time::Duration;

use clap::Parser;
use futures::FutureExt;
use grpc::gapfiller::gap_filler_service_server::GapFillerServiceServer;
use log::{error, info, warn};
use nft_ingester::{backfiller, config, json_worker, transaction_ingester};
use rocks_db::bubblegum_slots::{BubblegumSlotGetter, IngestableSlotGetter};
use solana_client::nonblocking::rpc_client::RpcClient;
use solana_program::pubkey::Pubkey;
use solana_transaction_status::UiConfirmedBlock;
use tokio::sync::{broadcast, Mutex};
use tokio::task::JoinSet;
use tokio::time::Instant;

use backfill_rpc::rpc::BackfillRPC;
use grpc::client::Client;
use interface::error::{StorageError, UsecaseError};
use interface::signature_persistence::{BlockProducer, ProcessingDataGetter};
use metrics_utils::utils::start_metrics;
use metrics_utils::{BackfillerMetricsConfig, MetricState, MetricStatus, MetricsTrait};
use nft_ingester::api::service::start_api;
use nft_ingester::bubblegum_updates_processor::BubblegumTxProcessor;
use nft_ingester::buffer::Buffer;
use nft_ingester::config::{
    setup_config, ApiConfig, BackfillerConfig, BackfillerSourceMode, IngesterConfig,
    INGESTER_BACKUP_NAME, INGESTER_CONFIG_PREFIX,
};
use nft_ingester::index_syncronizer::Synchronizer;
use nft_ingester::init::graceful_stop;
use nft_ingester::json_worker::JsonWorker;
use nft_ingester::message_handler::MessageHandler;
use nft_ingester::mplx_updates_processor::MplxAccsProcessor;
use nft_ingester::tcp_receiver::TcpReceiver;
use nft_ingester::token_updates_processor::TokenAccsProcessor;
use nft_ingester::{config::init_logger, error::IngesterError};
use postgre_client::PgClient;
use rocks_db::backup_service::BackupService;
use rocks_db::errors::BackupServiceError;
use rocks_db::storage_traits::AssetSlotStorage;
use rocks_db::{backup_service, Storage};
use tonic::transport::Server;

use nft_ingester::backfiller::{
    connect_new_bigtable_from_config, DirectBlockParser, ForceReingestableSlotGetter,
    TransactionsParser,
};
use nft_ingester::fork_cleaner::ForkCleaner;
use nft_ingester::gapfiller::process_asset_details_stream;
use nft_ingester::mpl_core_processor::MplCoreProcessor;
use nft_ingester::rollup_processor::{NoopRollupTxSender, RollupProcessor};
use nft_ingester::sequence_consistent::SequenceConsistentGapfiller;
use usecase::bigtable::BigTableClient;
use usecase::proofs::MaybeProofChecker;
use usecase::slots_collector::{SlotsCollector, SlotsGetter};

#[cfg(feature = "profiling")]
#[global_allocator]
static GLOBAL: jemallocator::Jemalloc = jemallocator::Jemalloc;

pub const DEFAULT_ROCKSDB_PATH: &str = "./my_rocksdb";
pub const PG_MIGRATIONS_PATH: &str = "./migrations";
pub const ARWEAVE_WALLET_PATH: &str = "./arweave_wallet.json";
pub const DEFAULT_MIN_POSTGRES_CONNECTIONS: u32 = 100;
pub const DEFAULT_MAX_POSTGRES_CONNECTIONS: u32 = 100;

#[derive(Parser, Debug)]
struct Args {
    #[arg(short, long)]
    restore_rocks_db: bool,
}

enum BackfillSource {
    Bigtable(Arc<BigTableClient>),
    Rpc(Arc<BackfillRPC>),
}

impl BackfillSource {
    async fn new(ingester_config: &IngesterConfig, backfiller_config: &BackfillerConfig) -> Self {
        match ingester_config.backfiller_source_mode {
            BackfillerSourceMode::Bigtable => Self::Bigtable(Arc::new(
                connect_new_bigtable_from_config(backfiller_config.clone())
                    .await
                    .unwrap(),
            )),
            BackfillerSourceMode::RPC => Self::Rpc(Arc::new(BackfillRPC::connect(
                ingester_config.backfill_rpc_address.clone(),
            ))),
        }
    }
}

#[async_trait]
impl SlotsGetter for BackfillSource {
    async fn get_slots(
        &self,
        collected_key: &Pubkey,
        start_at: u64,
        rows_limit: i64,
    ) -> Result<Vec<u64>, UsecaseError> {
        match self {
            BackfillSource::Bigtable(bigtable) => {
                bigtable
                    .big_table_inner_client
                    .get_slots(collected_key, start_at, rows_limit)
                    .await
            }
            BackfillSource::Rpc(rpc) => rpc.get_slots(collected_key, start_at, rows_limit).await,
        }
    }
}

#[async_trait]
impl BlockProducer for BackfillSource {
    async fn get_block(
        &self,
        slot: u64,
        backup_provider: Option<Arc<impl BlockProducer>>,
    ) -> Result<UiConfirmedBlock, StorageError> {
        match self {
            BackfillSource::Bigtable(bigtable) => bigtable.get_block(slot, backup_provider).await,
            BackfillSource::Rpc(rpc) => rpc.get_block(slot, backup_provider).await,
        }
    }
}

#[tokio::main(flavor = "multi_thread")]
pub async fn main() -> Result<(), IngesterError> {
    info!("Starting Ingester");
    let args = Args::parse();

    let config: IngesterConfig = setup_config(INGESTER_CONFIG_PREFIX);
    init_logger(&config.get_log_level());

    let guard = if config.get_is_run_profiling() {
        Some(
            pprof::ProfilerGuardBuilder::default()
                .frequency(100)
                .build()
                .unwrap(),
        )
    } else {
        None
    };

    let mut metrics_state = MetricState::new();
    metrics_state.register_metrics();

    // try to restore rocksDB first
    if args.restore_rocks_db {
        restore_rocksdb(&config).await?;
    }

    let max_postgre_connections = config
        .database_config
        .get_max_postgres_connections()
        .unwrap_or(DEFAULT_MAX_POSTGRES_CONNECTIONS);

    let index_storage = Arc::new(
        PgClient::new(
            &config.database_config.get_database_url().unwrap(),
            DEFAULT_MIN_POSTGRES_CONNECTIONS,
            max_postgre_connections,
            metrics_state.red_metrics.clone(),
        )
        .await?,
    );

    index_storage
        .run_migration(PG_MIGRATIONS_PATH)
        .await
        .map_err(IngesterError::SqlxError)?;

    let tasks = JoinSet::new();

    let mutexed_tasks = Arc::new(Mutex::new(tasks));
    // start parsers
    let storage = Storage::open(
        &config
            .rocks_db_path_container
            .clone()
            .unwrap_or(DEFAULT_ROCKSDB_PATH.to_string()),
        mutexed_tasks.clone(),
        metrics_state.red_metrics.clone(),
    )
    .unwrap();

    let rocks_storage = Arc::new(storage);
    let last_saved_slot = rocks_storage.last_saved_slot()?.unwrap_or_default();
    let synchronizer = Synchronizer::new(
        rocks_storage.clone(),
        index_storage.clone(),
        index_storage.clone(),
        config.dump_synchronizer_batch_size,
        config.dump_path.to_string(),
        metrics_state.synchronizer_metrics.clone(),
        config.synchronizer_parallel_tasks,
        config.run_temp_sync_during_dump,
    );
    let (shutdown_tx, shutdown_rx) = broadcast::channel::<()>(1);

    if config.run_dump_synchronize_on_start {
        tracing::info!("Running dump synchronizer on start");
        synchronizer
            .full_syncronize(&shutdown_rx.resubscribe())
            .await
            .unwrap();
    }
    // setup buffer
    let buffer = Arc::new(Buffer::new());

    // setup receiver
    let message_handler = Arc::new(MessageHandler::new(buffer.clone()));

    let geyser_tcp_receiver = TcpReceiver::new(
        message_handler.clone(),
        config.tcp_config.get_tcp_receiver_reconnect_interval()?,
    );
    let snapshot_tcp_receiver = TcpReceiver::new(
        message_handler.clone(),
        config.tcp_config.get_tcp_receiver_reconnect_interval()? * 2,
    );

    let snapshot_addr = config.tcp_config.get_snapshot_addr_ingester()?;
    let geyser_addr = config
        .tcp_config
        .get_tcp_receiver_addr_ingester(config.consumer_number)?;
    let keep_running = Arc::new(AtomicBool::new(true));
    let cloned_keep_running = keep_running.clone();

    mutexed_tasks.lock().await.spawn(async move {
        let geyser_tcp_receiver = Arc::new(geyser_tcp_receiver);
        while cloned_keep_running.load(Ordering::SeqCst) {
            let geyser_tcp_receiver_clone = geyser_tcp_receiver.clone();
            let cloned_keep_running = cloned_keep_running.clone();
            if let Err(e) = tokio::spawn(async move {
                geyser_tcp_receiver_clone
                    .connect(geyser_addr, cloned_keep_running)
                    .await
                    .unwrap()
            })
            .await
            {
                error!("geyser_tcp_receiver panic: {:?}", e);
            }
        }
        Ok(())
    });
    let cloned_keep_running = keep_running.clone();
    mutexed_tasks.lock().await.spawn(async move {
        let snapshot_tcp_receiver = Arc::new(snapshot_tcp_receiver);
        while cloned_keep_running.load(Ordering::SeqCst) {
            let snapshot_tcp_receiver_clone = snapshot_tcp_receiver.clone();
            let cloned_keep_running = cloned_keep_running.clone();
            if let Err(e) = tokio::spawn(async move {
                snapshot_tcp_receiver_clone
                    .connect(snapshot_addr, cloned_keep_running)
                    .await
                    .unwrap()
            })
            .await
            {
                error!("snapshot_tcp_receiver panic: {:?}", e);
            }
        }
        Ok(())
    });

    let cloned_buffer = buffer.clone();
    let cloned_keep_running = keep_running.clone();
    let cloned_metrics = metrics_state.ingester_metrics.clone();
    mutexed_tasks.lock().await.spawn(tokio::spawn(async move {
        while cloned_keep_running.load(Ordering::SeqCst) {
            cloned_buffer.debug().await;
            cloned_buffer.capture_metrics(&cloned_metrics).await;
            tokio::time::sleep(Duration::from_secs(5)).await;
        }
    }));

    // start backup service
    let backup_cfg = backup_service::load_config()?;
    let mut backup_service = BackupService::new(rocks_storage.db.clone(), &backup_cfg)?;
    let cloned_metrics = metrics_state.ingester_metrics.clone();

    if config.store_db_backups() {
        let cloned_keep_running = keep_running.clone();
        mutexed_tasks.lock().await.spawn(tokio::spawn(async move {
            backup_service.perform_backup(cloned_metrics, cloned_keep_running)
        }));
    }

    let mplx_accs_parser = MplxAccsProcessor::new(
        config.mplx_buffer_size,
        buffer.clone(),
        index_storage.clone(),
        rocks_storage.clone(),
        metrics_state.ingester_metrics.clone(),
    );

    let token_accs_parser = TokenAccsProcessor::new(
        rocks_storage.clone(),
        buffer.clone(),
        metrics_state.ingester_metrics.clone(),
        config.spl_buffer_size,
    );
    let mpl_core_parser = MplCoreProcessor::new(
        rocks_storage.clone(),
        index_storage.clone(),
        buffer.clone(),
        metrics_state.ingester_metrics.clone(),
        config.mpl_core_buffer_size,
    );

    for _ in 0..config.mplx_workers {
        let mut cloned_mplx_parser = mplx_accs_parser.clone();

        let cloned_keep_running = keep_running.clone();
        mutexed_tasks.lock().await.spawn(tokio::spawn(async move {
            cloned_mplx_parser
                .process_metadata_accs(cloned_keep_running)
                .await;
        }));

        let mut cloned_token_parser = token_accs_parser.clone();

        let cloned_keep_running = keep_running.clone();
        mutexed_tasks.lock().await.spawn(tokio::spawn(async move {
            cloned_token_parser
                .process_token_accs(cloned_keep_running)
                .await;
        }));
        let mut cloned_mplx_parser = mplx_accs_parser.clone();
        let cloned_keep_running = keep_running.clone();
        mutexed_tasks.lock().await.spawn(tokio::spawn(async move {
            cloned_mplx_parser
                .process_burnt_accs(cloned_keep_running)
                .await;
        }));

        let mut cloned_token_parser = token_accs_parser.clone();

        let cloned_keep_running = keep_running.clone();
        mutexed_tasks.lock().await.spawn(tokio::spawn(async move {
            cloned_token_parser
                .process_mint_accs(cloned_keep_running)
                .await;
        }));

        let mut cloned_mplx_parser = mplx_accs_parser.clone();
        let cloned_keep_running = keep_running.clone();
        mutexed_tasks.lock().await.spawn(tokio::spawn(async move {
            cloned_mplx_parser
                .process_edition_accs(cloned_keep_running)
                .await;
        }));

        let mut cloned_core_parser = mpl_core_parser.clone();
        let cloned_keep_running = keep_running.clone();
        mutexed_tasks.lock().await.spawn(tokio::spawn(async move {
            cloned_core_parser
                .process_mpl_assets(cloned_keep_running)
                .await;
        }));

        let mut cloned_core_parser = mpl_core_parser.clone();
        let cloned_keep_running = keep_running.clone();
        mutexed_tasks.lock().await.spawn(tokio::spawn(async move {
            cloned_core_parser
                .process_mpl_asset_burn(cloned_keep_running)
                .await;
        }));
    }

    let first_processed_slot = Arc::new(AtomicU64::new(0));
    let first_processed_slot_clone = first_processed_slot.clone();
    let cloned_rocks_storage = rocks_storage.clone();
    let cloned_keep_running = keep_running.clone();
    mutexed_tasks.lock().await.spawn(tokio::spawn(async move {
        while cloned_keep_running.load(Ordering::SeqCst) {
            let slot = cloned_rocks_storage.last_saved_slot();

            match slot {
                Ok(slot) => {
                    if let Some(slot) = slot {
                        if slot != last_saved_slot {
                            first_processed_slot_clone.store(slot, Ordering::SeqCst);
                            break;
                        }
                    }
                }
                Err(e) => {
                    // If error returned from DB - stop all services
                    error!("Error while getting last saved slot: {}", e);
                    cloned_keep_running.store(false, Ordering::SeqCst);
                    break;
                }
            }

            tokio::time::sleep(Duration::from_millis(100)).await;
        }
    }));

    let json_processor = Arc::new(
        JsonWorker::new(
            index_storage.clone(),
            rocks_storage.clone(),
            metrics_state.json_downloader_metrics.clone(),
        )
        .await,
    );

    match Client::connect(config.clone()).await {
        Ok(gaped_data_client) => {
            while first_processed_slot.load(Ordering::SeqCst) == 0
                && keep_running.load(Ordering::SeqCst)
            {
                tokio::time::sleep(Duration::from_millis(100)).await
            }
            if keep_running.load(Ordering::SeqCst) {
                let cloned_keep_running = keep_running.clone();
                let cloned_rocks_storage = rocks_storage.clone();
                mutexed_tasks.lock().await.spawn(async move {
                    info!(
                        "Processed {} gaped assets",
                        process_asset_details_stream(
                            cloned_keep_running,
                            cloned_rocks_storage,
                            last_saved_slot,
                            first_processed_slot.load(Ordering::SeqCst),
                            gaped_data_client,
                        )
                        .await
                    );
                    Ok(())
                });
            }
        }
        Err(e) => error!("GRPC Client new: {}", e),
    };

    let cloned_rocks_storage = rocks_storage.clone();
    let cloned_api_metrics = metrics_state.api_metrics.clone();
    let proof_checker = config.rpc_host.clone().map(|host| {
        Arc::new(MaybeProofChecker::new(
            Arc::new(RpcClient::new(host)),
            config.check_proofs_probability,
            config.check_proofs_commitment,
        ))
    });
    let tasks_clone = mutexed_tasks.clone();
    let cloned_rx = shutdown_rx.resubscribe();

    let middleware_json_downloader = config
        .json_middleware_config
        .as_ref()
        .filter(|conf| conf.is_enabled)
        .map(|_| json_processor.clone());

    let api_config: ApiConfig = setup_config(INGESTER_CONFIG_PREFIX);

    let cloned_index_storage = index_storage.clone();
    let file_storage_path = api_config.file_storage_path_container.clone();
    mutexed_tasks.lock().await.spawn(tokio::spawn(async move {
        match start_api(
            cloned_index_storage,
            cloned_rocks_storage.clone(),
            cloned_rx,
            cloned_api_metrics,
            api_config.server_port,
            proof_checker,
            api_config.max_page_limit,
            middleware_json_downloader.clone(),
            middleware_json_downloader,
            api_config.json_middleware_config,
            tasks_clone,
            &api_config.archives_dir,
            api_config.consistence_synchronization_api_threshold,
            api_config.consistence_backfilling_slots_threshold,
            api_config.batch_mint_service_port,
            api_config.file_storage_path_container.as_str(),
        )
        .await
        {
            Ok(_) => {}
            Err(e) => {
                error!("Start API: {}", e);
            }
        };
    }));

    let geyser_bubblegum_updates_processor = Arc::new(BubblegumTxProcessor::new(
        rocks_storage.clone(),
        metrics_state.ingester_metrics.clone(),
        buffer.json_tasks.clone(),
    ));

    let cloned_keep_running = keep_running.clone();
    let buffer_clone = buffer.clone();
    mutexed_tasks.lock().await.spawn(tokio::spawn(async move {
        while cloned_keep_running.load(Ordering::SeqCst) {
            if let Some(tx) = buffer_clone.get_processing_transaction().await {
                if let Err(e) = geyser_bubblegum_updates_processor
                    .process_transaction(tx)
                    .await
                {
                    if e != IngesterError::NotImplemented {
                        error!("Background saver could not process received data: {}", e);
                    }
                }
            }
        }
    }));

    let cloned_keep_running = keep_running.clone();
    let cloned_js = json_processor.clone();
    mutexed_tasks.lock().await.spawn(tokio::spawn(async move {
        json_worker::run(cloned_js, cloned_keep_running).await;
    }));

    let backfill_bubblegum_updates_processor = Arc::new(BubblegumTxProcessor::new(
        rocks_storage.clone(),
        metrics_state.ingester_metrics.clone(),
        buffer.json_tasks.clone(),
    ));
    let tx_ingester = Arc::new(transaction_ingester::BackfillTransactionIngester::new(
        backfill_bubblegum_updates_processor.clone(),
    ));
    let backfiller_config: BackfillerConfig = setup_config(INGESTER_CONFIG_PREFIX);
    let backfiller_source = Arc::new(BackfillSource::new(&config, &backfiller_config).await);
    let backfiller = Arc::new(backfiller::Backfiller::new(
        rocks_storage.clone(),
        backfiller_source.clone(),
        backfiller_config.clone(),
    ));

    let rpc_backfiller = Arc::new(BackfillRPC::connect(config.backfill_rpc_address.clone()));
    if config.run_bubblegum_backfiller {
        if backfiller_config.should_reingest {
            warn!("reingest flag is set, deleting last fetched slot");
            rocks_storage
                .delete_parameter::<u64>(rocks_db::parameters::Parameter::LastFetchedSlot)
                .await?;
        }

        match backfiller_config.backfiller_mode {
            config::BackfillerMode::IngestDirectly => {
                let consumer = Arc::new(DirectBlockParser::new(
                    tx_ingester.clone(),
                    rocks_storage.clone(),
                    metrics_state.backfiller_metrics.clone(),
                ));
                backfiller
                    .start_backfill(
                        mutexed_tasks.clone(),
                        shutdown_rx.resubscribe(),
                        metrics_state.backfiller_metrics.clone(),
                        consumer,
                        backfiller_source.clone(),
                    )
                    .await
                    .unwrap();
                info!("running backfiller directly from bigtable to ingester");
            }
            config::BackfillerMode::Persist => {
                let consumer = rocks_storage.clone();
                backfiller
                    .start_backfill(
                        mutexed_tasks.clone(),
                        shutdown_rx.resubscribe(),
                        metrics_state.backfiller_metrics.clone(),
                        consumer,
                        backfiller_source.clone(),
                    )
                    .await
                    .unwrap();
                info!("running backfiller to persist raw data");
            }
            config::BackfillerMode::IngestPersisted => {
                let consumer = Arc::new(DirectBlockParser::new(
                    tx_ingester.clone(),
                    rocks_storage.clone(),
                    metrics_state.backfiller_metrics.clone(),
                ));
                let producer = rocks_storage.clone();

                let transactions_parser = Arc::new(TransactionsParser::new(
                    rocks_storage.clone(),
                    Arc::new(BubblegumSlotGetter::new(rocks_storage.clone())),
                    consumer,
                    producer,
                    metrics_state.backfiller_metrics.clone(),
                    backfiller_config.workers_count,
                    backfiller_config.chunk_size,
                ));

                let cloned_rx = shutdown_rx.resubscribe();
                mutexed_tasks.lock().await.spawn(tokio::spawn(async move {
                    info!("Running transactions parser...");

                    transactions_parser
                        .parse_raw_transactions(
                            cloned_rx,
                            backfiller_config.permitted_tasks,
                            backfiller_config.slot_until,
                        )
                        .await;
                }));

                info!("running backfiller on persisted raw data");
            }
            config::BackfillerMode::PersistAndIngest => {
                let rx = shutdown_rx.resubscribe();
                let metrics = Arc::new(BackfillerMetricsConfig::new());
                metrics.register_with_prefix(&mut metrics_state.registry, "slot_fetcher_");
                let backfiller_clone = backfiller.clone();
                let rpc_backfiller_clone = rpc_backfiller.clone();
                mutexed_tasks.lock().await.spawn(tokio::spawn(async move {
                    info!("Running slot fetcher...");
                    if let Err(e) = backfiller_clone
                        .run_perpetual_slot_collection(
                            metrics,
                            Duration::from_secs(backfiller_config.wait_period_sec),
                            rpc_backfiller_clone,
                            rx,
                        )
                        .await
                    {
                        error!("Error while running perpetual slot fetcher: {}", e);
                    }
                    info!("Slot fetcher finished working");
                }));

                // run perpetual slot persister
                let rx = shutdown_rx.resubscribe();
                let consumer = rocks_storage.clone();
                let producer = backfiller_source.clone();
                let metrics: Arc<BackfillerMetricsConfig> =
                    Arc::new(BackfillerMetricsConfig::new());
                metrics.register_with_prefix(&mut metrics_state.registry, "slot_persister_");
                let slot_getter = Arc::new(BubblegumSlotGetter::new(rocks_storage.clone()));
                let backfiller_clone = backfiller.clone();
                mutexed_tasks.lock().await.spawn(tokio::spawn(async move {
                    info!("Running slot persister...");
                    let none: Option<Arc<Storage>> = None;
                    if let Err(e) = backfiller_clone
                        .run_perpetual_slot_processing(
                            metrics,
                            slot_getter,
                            consumer,
                            producer,
                            Duration::from_secs(backfiller_config.wait_period_sec),
                            rx,
                            none,
                        )
                        .await
                    {
                        error!("Error while running perpetual slot persister: {}", e);
                    }
                    info!("Slot persister finished working");
                }));
                // run perpetual ingester
                let rx = shutdown_rx.resubscribe();
                let consumer = Arc::new(DirectBlockParser::new(
                    tx_ingester.clone(),
                    rocks_storage.clone(),
                    metrics_state.backfiller_metrics.clone(),
                ));
                let producer = rocks_storage.clone();
                let metrics = Arc::new(BackfillerMetricsConfig::new());
                metrics.register_with_prefix(&mut metrics_state.registry, "slot_ingester_");
                let slot_getter = Arc::new(IngestableSlotGetter::new(rocks_storage.clone()));
                let backfiller_clone = backfiller.clone();
                let backup = backfiller_source.clone();
                mutexed_tasks.lock().await.spawn(tokio::spawn(async move {
                    info!("Running slot ingester...");
                    if let Err(e) = backfiller_clone
                        .run_perpetual_slot_processing(
                            metrics,
                            slot_getter,
                            consumer,
                            producer,
                            Duration::from_secs(backfiller_config.wait_period_sec),
                            rx,
                            Some(backup),
                        )
                        .await
                    {
                        error!("Error while running perpetual slot ingester: {}", e);
                    }
                    info!("Slot ingester finished working");
                }));
            }
            config::BackfillerMode::None => {
                info!("not running backfiller");
            }
        };
    }

    if !config.disable_synchronizer {
        let rx = shutdown_rx.resubscribe();
        mutexed_tasks.lock().await.spawn(tokio::spawn(async move {
            synchronizer
                .run(
                    &rx,
                    config.dump_sync_threshold,
                    tokio::time::Duration::from_secs(5),
                )
                .await;
        }));
    }
    // setup dependencies for grpc server
    let uc = usecase::asset_streamer::AssetStreamer::new(
        config.peer_grpc_max_gap_slots,
        rocks_storage.clone(),
    );
    let serv = grpc::service::PeerGapFillerServiceImpl::new(Arc::new(uc));
    let addr = format!("0.0.0.0:{}", config.peer_grpc_port).parse()?;
    // Spawn the gRPC server task and add to JoinSet
    let mut rx = shutdown_rx.resubscribe();
    mutexed_tasks.lock().await.spawn(async move {
        if let Err(e) = Server::builder()
            .add_service(GapFillerServiceServer::new(serv))
            .serve_with_shutdown(addr, rx.recv().map(|_| ()))
            .await
        {
            eprintln!("Server error: {}", e);
        }
        Ok(())
    });

    let rocks_clone = rocks_storage.clone();
    let signature_fetcher = usecase::signature_fetcher::SignatureFetcher::new(
        rocks_clone,
        rpc_backfiller.clone(),
        tx_ingester.clone(),
        metrics_state.rpc_backfiller_metrics.clone(),
    );
    let cloned_keep_running = keep_running.clone();

    let metrics_clone = metrics_state.rpc_backfiller_metrics.clone();
    mutexed_tasks.lock().await.spawn(tokio::spawn(async move {
        let program_id = mpl_bubblegum::programs::MPL_BUBBLEGUM_ID;
        while cloned_keep_running.load(Ordering::SeqCst) {
            let res = signature_fetcher
                .fetch_signatures(program_id, config.rpc_retry_interval_millis)
                .await;
            match res {
                Ok(_) => {
                    metrics_clone
                        .inc_run_fetch_signatures("fetch_signatures", MetricStatus::SUCCESS);
                    info!(
                        "signatures sync finished successfully for program_id: {}",
                        program_id
                    );
                }
                Err(e) => {
                    metrics_clone
                        .inc_run_fetch_signatures("fetch_signatures", MetricStatus::FAILURE);
                    error!(
                        "signatures sync failed: {:?} for program_id: {}",
                        e, program_id
                    );
                }
            }
            tokio::time::sleep(Duration::from_secs(60)).await;
        }
    }));

    if config.run_sequence_consistent_checker {
        let force_reingestable_slot_processor = Arc::new(ForceReingestableSlotGetter::new(
            rocks_storage.clone(),
            Arc::new(DirectBlockParser::new(
                tx_ingester.clone(),
                rocks_storage.clone(),
                metrics_state.backfiller_metrics.clone(),
            )),
        ));

        let slots_collector = SlotsCollector::new(
            force_reingestable_slot_processor.clone(),
            backfiller_source.clone(),
            metrics_state.backfiller_metrics.clone(),
        );
        let sequence_consistent_gapfiller = SequenceConsistentGapfiller::new(
            rocks_storage.clone(),
            slots_collector,
            metrics_state.sequence_consistent_gapfill_metrics.clone(),
            rpc_backfiller.clone(),
        );
        let mut rx = shutdown_rx.resubscribe();
        let metrics = metrics_state.sequence_consistent_gapfill_metrics.clone();
        mutexed_tasks.lock().await.spawn(tokio::spawn(async move {
            info!("Start collecting sequences gaps...");
            loop {
                let start = Instant::now();
                sequence_consistent_gapfiller
                    .collect_sequences_gaps(rx.resubscribe())
                    .await;
                metrics.set_scans_latency(start.elapsed().as_secs_f64());
                metrics.inc_total_scans();
                tokio::select! {
                    _ = tokio::time::sleep(Duration::from_secs(config.sequence_consistent_checker_wait_period_sec)) => {},
                    _ = rx.recv() => {
                        info!("Received stop signal, stopping collecting sequences gaps");
                        return;
                    }
                };
            }
        }));

        // run an additional direct slot persister
        let rx = shutdown_rx.resubscribe();
        let producer = backfiller_source.clone();
        let metrics = Arc::new(BackfillerMetricsConfig::new());
        metrics.register_with_prefix(&mut metrics_state.registry, "force_slot_persister_");

        let transactions_parser = Arc::new(TransactionsParser::new(
            rocks_storage.clone(),
            force_reingestable_slot_processor.clone(),
            force_reingestable_slot_processor.clone(),
            producer.clone(),
            metrics.clone(),
            backfiller_config.workers_count,
            backfiller_config.chunk_size,
        ));

        mutexed_tasks.lock().await.spawn(tokio::spawn(async move {
            info!("Running slot force persister...");
            transactions_parser.parse_transactions(rx).await;
            info!("Force slot persister finished working");
        }));

        let fork_cleaner = ForkCleaner::new(
            rocks_storage.clone(),
            rocks_storage.clone(),
            metrics_state.fork_cleaner_metrics.clone(),
        );
        let mut rx = shutdown_rx.resubscribe();
        let metrics = metrics_state.fork_cleaner_metrics.clone();
        mutexed_tasks.lock().await.spawn(tokio::spawn(async move {
            info!("Start cleaning forks...");
            loop {
                let start = Instant::now();
                fork_cleaner
                    .clean_forks(rx.resubscribe())
                    .await;
                metrics.set_scans_latency(start.elapsed().as_secs_f64());
                metrics.inc_total_scans();
                tokio::select! {
                    _ = tokio::time::sleep(Duration::from_secs(config.sequence_consistent_checker_wait_period_sec)) => {},
                    _ = rx.recv() => {
                        info!("Received stop signal, stopping cleaning forks");
                        return;
                    }
                };
            }
        }));
    }

<<<<<<< HEAD
    let rollup_processor = Arc::new(RollupProcessor::new(
        index_storage.clone(),
        rocks_storage.clone(),
        Arc::new(NoopRollupTxSender {}),
        ARWEAVE_WALLET_PATH,
    ));
    let rx = shutdown_rx.resubscribe();
    let processor_clone = rollup_processor.clone();
    let rollup_metrics = metrics_state.rollup_processor_metrics.clone();
    mutexed_tasks.lock().await.spawn(tokio::spawn(async move {
        info!("Start processing rollups...");
        processor_clone.process_rollups(rx, rollup_metrics).await;
        info!("Finish processing rollups...");
    }));
    let rx = shutdown_rx.resubscribe();
    let processor_clone = rollup_processor.clone();
    let rollup_metrics = metrics_state.rollup_processor_metrics.clone();
    mutexed_tasks.lock().await.spawn(tokio::spawn(async move {
        info!("Start moving rollups to storage...");
        processor_clone
            .move_rollups_to_storage(rx, rollup_metrics)
            .await;
        info!("Finish moving rollups to storage...");
    }));
=======
    if let Ok(arweave) = Arweave::from_keypair_path(
        PathBuf::from_str(ARWEAVE_WALLET_PATH).unwrap(),
        ARWEAVE_BASE_URL.parse().unwrap(),
    ) {
        let arweave = Arc::new(arweave);
        let rollup_processor = Arc::new(RollupProcessor::new(
            index_storage.clone(),
            Arc::new(NoopRollupTxSender {}),
            arweave,
            file_storage_path,
        ));
        let rx = shutdown_rx.resubscribe();
        let processor_clone = rollup_processor.clone();
        mutexed_tasks.lock().await.spawn(tokio::spawn(async move {
            info!("Start processing rollups...");
            processor_clone.process_rollups(rx).await;
            info!("Finish processing rollups...");
        }));
    }
>>>>>>> 60a5dd8b

    start_metrics(
        metrics_state.registry,
        config.get_metrics_port(config.consumer_number)?,
    )
    .await;

    // --stop
    graceful_stop(
        mutexed_tasks,
        keep_running.clone(),
        shutdown_tx,
        guard,
        config.profiling_file_path_container,
        &config.heap_path,
    )
    .await;

    Ok(())
}

async fn restore_rocksdb(config: &IngesterConfig) -> Result<(), BackupServiceError> {
    std::fs::create_dir_all(config.rocks_backup_archives_dir.as_str())?;
    let backup_path = format!(
        "{}/{}",
        config.rocks_backup_archives_dir, INGESTER_BACKUP_NAME
    );

    backup_service::download_backup_archive(config.rocks_backup_url.as_str(), backup_path.as_str())
        .await?;
    backup_service::unpack_backup_archive(
        backup_path.as_str(),
        config.rocks_backup_archives_dir.as_str(),
    )?;

    let unpacked_archive = format!(
        "{}/{}",
        config.rocks_backup_archives_dir,
        backup_service::get_backup_dir_name(config.rocks_backup_dir.as_str())
    );
    backup_service::restore_external_backup(
        unpacked_archive.as_str(),
        config
            .rocks_db_path_container
            .clone()
            .unwrap_or("./my_rocksdb".to_string())
            .as_str(),
    )?;

    // remove unpacked files
    std::fs::remove_dir_all(unpacked_archive)?;

    info!("restore_rocksdb fin");
    Ok(())
}<|MERGE_RESOLUTION|>--- conflicted
+++ resolved
@@ -864,32 +864,6 @@
         }));
     }
 
-<<<<<<< HEAD
-    let rollup_processor = Arc::new(RollupProcessor::new(
-        index_storage.clone(),
-        rocks_storage.clone(),
-        Arc::new(NoopRollupTxSender {}),
-        ARWEAVE_WALLET_PATH,
-    ));
-    let rx = shutdown_rx.resubscribe();
-    let processor_clone = rollup_processor.clone();
-    let rollup_metrics = metrics_state.rollup_processor_metrics.clone();
-    mutexed_tasks.lock().await.spawn(tokio::spawn(async move {
-        info!("Start processing rollups...");
-        processor_clone.process_rollups(rx, rollup_metrics).await;
-        info!("Finish processing rollups...");
-    }));
-    let rx = shutdown_rx.resubscribe();
-    let processor_clone = rollup_processor.clone();
-    let rollup_metrics = metrics_state.rollup_processor_metrics.clone();
-    mutexed_tasks.lock().await.spawn(tokio::spawn(async move {
-        info!("Start moving rollups to storage...");
-        processor_clone
-            .move_rollups_to_storage(rx, rollup_metrics)
-            .await;
-        info!("Finish moving rollups to storage...");
-    }));
-=======
     if let Ok(arweave) = Arweave::from_keypair_path(
         PathBuf::from_str(ARWEAVE_WALLET_PATH).unwrap(),
         ARWEAVE_BASE_URL.parse().unwrap(),
@@ -909,7 +883,6 @@
             info!("Finish processing rollups...");
         }));
     }
->>>>>>> 60a5dd8b
 
     start_metrics(
         metrics_state.registry,
