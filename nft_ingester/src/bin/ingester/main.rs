use async_trait::async_trait;
use std::sync::atomic::{AtomicBool, AtomicU64, Ordering};
use std::sync::Arc;
use std::time::Duration;

use clap::Parser;
use futures::FutureExt;
use grpc::gapfiller::gap_filler_service_server::GapFillerServiceServer;
use log::{error, info, warn};
use nft_ingester::{backfiller, config, json_worker, transaction_ingester};
use rocks_db::bubblegum_slots::{BubblegumSlotGetter, IngestableSlotGetter};
use solana_client::nonblocking::rpc_client::RpcClient;
use solana_program::pubkey::Pubkey;
use solana_transaction_status::UiConfirmedBlock;
use tokio::sync::{broadcast, Mutex};
use tokio::task::JoinSet;
use tokio::time::Instant;

use backfill_rpc::rpc::BackfillRPC;
use interface::error::{StorageError, UsecaseError};
use interface::signature_persistence::{BlockProducer, ProcessingDataGetter};
use metrics_utils::utils::start_metrics;
use metrics_utils::{BackfillerMetricsConfig, MetricState, MetricStatus, MetricsTrait};
use nft_ingester::api::service::start_api;
use nft_ingester::bubblegum_updates_processor::BubblegumTxProcessor;
use nft_ingester::buffer::Buffer;
use nft_ingester::config::{
    setup_config, BackfillerConfig, BackfillerSourceMode, IngesterConfig, INGESTER_BACKUP_NAME,
    INGESTER_CONFIG_PREFIX,
};
use nft_ingester::index_syncronizer::Synchronizer;
use nft_ingester::init::graceful_stop;
use nft_ingester::json_worker::JsonWorker;
use nft_ingester::message_handler::MessageHandler;
use nft_ingester::mplx_updates_processor::MplxAccsProcessor;
use nft_ingester::tcp_receiver::TcpReceiver;
use nft_ingester::token_updates_processor::TokenAccsProcessor;
use nft_ingester::{config::init_logger, error::IngesterError};
use postgre_client::PgClient;
use rocks_db::backup_service::BackupService;
use rocks_db::errors::BackupServiceError;
use rocks_db::storage_traits::AssetSlotStorage;
use rocks_db::{backup_service, Storage};
use tonic::transport::Server;

use nft_ingester::backfiller::{
    connect_new_bigtable_from_config, DirectBlockParser, ForceReingestableSlotGetter,
    TransactionsParser,
};
use nft_ingester::fork_cleaner::ForkCleaner;
use nft_ingester::mpl_core_processor::MplCoreProcessor;
use nft_ingester::sequence_consistent::SequenceConsistentGapfiller;
use usecase::bigtable::BigTableClient;
use usecase::proofs::MaybeProofChecker;
use usecase::slots_collector::{SlotsCollector, SlotsGetter};

pub const DEFAULT_ROCKSDB_PATH: &str = "./my_rocksdb";
pub const PG_MIGRATIONS_PATH: &str = "./migrations";
pub const DEFAULT_MIN_POSTGRES_CONNECTIONS: u32 = 100;
pub const DEFAULT_MAX_POSTGRES_CONNECTIONS: u32 = 100;

#[derive(Parser, Debug)]
struct Args {
    #[arg(short, long)]
    restore_rocks_db: bool,
}

enum BackfillSource {
    Bigtable(Arc<BigTableClient>),
    Rpc(Arc<BackfillRPC>),
}

impl BackfillSource {
    async fn new(ingester_config: &IngesterConfig, backfiller_config: &BackfillerConfig) -> Self {
        match ingester_config.backfiller_source_mode {
            BackfillerSourceMode::Bigtable => Self::Bigtable(Arc::new(
                connect_new_bigtable_from_config(backfiller_config.clone())
                    .await
                    .unwrap(),
            )),
            BackfillerSourceMode::RPC => Self::Rpc(Arc::new(BackfillRPC::connect(
                ingester_config.backfill_rpc_address.clone(),
            ))),
        }
    }
}

#[async_trait]
impl SlotsGetter for BackfillSource {
    async fn get_slots(
        &self,
        collected_key: &Pubkey,
        start_at: u64,
        rows_limit: i64,
    ) -> Result<Vec<u64>, UsecaseError> {
        match self {
            BackfillSource::Bigtable(bigtable) => {
                bigtable
                    .big_table_inner_client
                    .get_slots(collected_key, start_at, rows_limit)
                    .await
            }
            BackfillSource::Rpc(rpc) => rpc.get_slots(collected_key, start_at, rows_limit).await,
        }
    }
}

#[async_trait]
impl BlockProducer for BackfillSource {
    async fn get_block(
        &self,
        slot: u64,
        backup_provider: Option<Arc<impl BlockProducer>>,
    ) -> Result<UiConfirmedBlock, StorageError> {
        match self {
            BackfillSource::Bigtable(bigtable) => bigtable.get_block(slot, backup_provider).await,
            BackfillSource::Rpc(rpc) => rpc.get_block(slot, backup_provider).await,
        }
    }
}

#[tokio::main(flavor = "multi_thread")]
pub async fn main() -> Result<(), IngesterError> {
    info!("Starting Ingester");
    let args = Args::parse();

    let config: IngesterConfig = setup_config(INGESTER_CONFIG_PREFIX);
    init_logger(&config.get_log_level());

    let guard = if config.get_is_run_profiling() {
        Some(
            pprof::ProfilerGuardBuilder::default()
                .frequency(100)
                .build()
                .unwrap(),
        )
    } else {
        None
    };

    let mut metrics_state = MetricState::new();
    metrics_state.register_metrics();

    // try to restore rocksDB first
    if args.restore_rocks_db {
        restore_rocksdb(&config).await?;
    }

    let max_postgre_connections = config
        .database_config
        .get_max_postgres_connections()
        .unwrap_or(DEFAULT_MAX_POSTGRES_CONNECTIONS);

    let index_storage = Arc::new(
        PgClient::new(
            &config.database_config.get_database_url().unwrap(),
            DEFAULT_MIN_POSTGRES_CONNECTIONS,
            max_postgre_connections,
            metrics_state.red_metrics.clone(),
        )
        .await?,
    );

    index_storage
        .run_migration(PG_MIGRATIONS_PATH)
        .await
        .map_err(IngesterError::SqlxError)?;

    let tasks = JoinSet::new();

    let mutexed_tasks = Arc::new(Mutex::new(tasks));
    // start parsers
    let storage = Storage::open(
        &config
            .rocks_db_path_container
            .clone()
            .unwrap_or(DEFAULT_ROCKSDB_PATH.to_string()),
        mutexed_tasks.clone(),
        metrics_state.red_metrics.clone(),
    )
    .unwrap();

    let rocks_storage = Arc::new(storage);
    let synchronizer = Synchronizer::new(
        rocks_storage.clone(),
        index_storage.clone(),
        index_storage.clone(),
        config.dump_synchronizer_batch_size,
        config.dump_path.to_string(),
        metrics_state.synchronizer_metrics.clone(),
        config.synchronizer_parallel_tasks,
        config.run_temp_sync_during_dump,
    );
    let (shutdown_tx, shutdown_rx) = broadcast::channel::<()>(1);

    if config.run_dump_synchronize_on_start {
        tracing::info!("Running dump synchronizer on start");
        synchronizer
            .full_syncronize(&shutdown_rx.resubscribe())
            .await
            .unwrap();
    }
    // setup buffer
    let buffer = Arc::new(Buffer::new());

    // setup receiver
    let message_handler = Arc::new(MessageHandler::new(buffer.clone()));

    let geyser_tcp_receiver = TcpReceiver::new(
        message_handler.clone(),
        config.tcp_config.get_tcp_receiver_reconnect_interval()?,
    );
    let snapshot_tcp_receiver = TcpReceiver::new(
        message_handler.clone(),
        config.tcp_config.get_tcp_receiver_reconnect_interval()? * 2,
    );

    let snapshot_addr = config.tcp_config.get_snapshot_addr_ingester()?;
    let geyser_addr = config
        .tcp_config
        .get_tcp_receiver_addr_ingester(config.consumer_number)?;
    let keep_running = Arc::new(AtomicBool::new(true));
    let cloned_keep_running = keep_running.clone();

    mutexed_tasks.lock().await.spawn(tokio::spawn(async move {
        geyser_tcp_receiver
            .connect(geyser_addr, cloned_keep_running)
            .await
            .unwrap()
    }));
    let cloned_keep_running = keep_running.clone();
    mutexed_tasks.lock().await.spawn(tokio::spawn(async move {
        snapshot_tcp_receiver
            .connect(snapshot_addr, cloned_keep_running)
            .await
            .unwrap()
    }));

    let cloned_buffer = buffer.clone();
    let cloned_keep_running = keep_running.clone();
    let cloned_metrics = metrics_state.ingester_metrics.clone();
    mutexed_tasks.lock().await.spawn(tokio::spawn(async move {
        while cloned_keep_running.load(Ordering::SeqCst) {
            cloned_buffer.debug().await;
            cloned_buffer.capture_metrics(&cloned_metrics).await;
            tokio::time::sleep(Duration::from_secs(5)).await;
        }
    }));

    let newest_restored_slot = rocks_storage.last_saved_slot()?.unwrap_or(0);

    // start backup service
    let backup_cfg = backup_service::load_config()?;
    let mut backup_service = BackupService::new(rocks_storage.db.clone(), &backup_cfg)?;
    let cloned_metrics = metrics_state.ingester_metrics.clone();

    if config.store_db_backups() {
        let cloned_keep_running = keep_running.clone();
        mutexed_tasks.lock().await.spawn(tokio::spawn(async move {
            backup_service.perform_backup(cloned_metrics, cloned_keep_running)
        }));
    }

    let mplx_accs_parser = MplxAccsProcessor::new(
        config.mplx_buffer_size,
        buffer.clone(),
        index_storage.clone(),
        rocks_storage.clone(),
        metrics_state.ingester_metrics.clone(),
    );

    let token_accs_parser = TokenAccsProcessor::new(
        rocks_storage.clone(),
        buffer.clone(),
        metrics_state.ingester_metrics.clone(),
        config.spl_buffer_size,
    );
    let mpl_core_parser = MplCoreProcessor::new(
        rocks_storage.clone(),
        index_storage.clone(),
        buffer.clone(),
        metrics_state.ingester_metrics.clone(),
        config.mpl_core_buffer_size,
    );

    for _ in 0..config.mplx_workers {
        let mut cloned_mplx_parser = mplx_accs_parser.clone();

        let cloned_keep_running = keep_running.clone();
        mutexed_tasks.lock().await.spawn(tokio::spawn(async move {
            cloned_mplx_parser
                .process_metadata_accs(cloned_keep_running)
                .await;
        }));

        let mut cloned_token_parser = token_accs_parser.clone();

        let cloned_keep_running = keep_running.clone();
        mutexed_tasks.lock().await.spawn(tokio::spawn(async move {
            cloned_token_parser
                .process_token_accs(cloned_keep_running)
                .await;
        }));
        let mut cloned_mplx_parser = mplx_accs_parser.clone();
        let cloned_keep_running = keep_running.clone();
        mutexed_tasks.lock().await.spawn(tokio::spawn(async move {
            cloned_mplx_parser
                .process_burnt_accs(cloned_keep_running)
                .await;
        }));

        let mut cloned_token_parser = token_accs_parser.clone();

        let cloned_keep_running = keep_running.clone();
        mutexed_tasks.lock().await.spawn(tokio::spawn(async move {
            cloned_token_parser
                .process_mint_accs(cloned_keep_running)
                .await;
        }));

        let mut cloned_mplx_parser = mplx_accs_parser.clone();
        let cloned_keep_running = keep_running.clone();
        mutexed_tasks.lock().await.spawn(tokio::spawn(async move {
            cloned_mplx_parser
                .process_edition_accs(cloned_keep_running)
                .await;
        }));

        let mut cloned_core_parser = mpl_core_parser.clone();
        let cloned_keep_running = keep_running.clone();
        mutexed_tasks.lock().await.spawn(tokio::spawn(async move {
            cloned_core_parser
                .process_mpl_assets(cloned_keep_running)
                .await;
        }));

        let mut cloned_core_parser = mpl_core_parser.clone();
        let cloned_keep_running = keep_running.clone();
        mutexed_tasks.lock().await.spawn(tokio::spawn(async move {
            cloned_core_parser
                .process_mpl_asset_burn(cloned_keep_running)
                .await;
        }));
    }

    let first_processed_slot = Arc::new(AtomicU64::new(0));
    let first_processed_slot_clone = first_processed_slot.clone();
    let cloned_rocks_storage = rocks_storage.clone();
    let cloned_keep_running = keep_running.clone();
    mutexed_tasks.lock().await.spawn(tokio::spawn(async move {
        while cloned_keep_running.load(Ordering::SeqCst) {
            let slot = cloned_rocks_storage.last_saved_slot();

            match slot {
                Ok(slot) => {
                    if let Some(slot) = slot {
                        if slot != newest_restored_slot {
                            first_processed_slot_clone.store(slot, Ordering::SeqCst);
                            break;
                        }
                    }
                }
                Err(e) => {
                    // If error returned from DB - stop all services
                    error!("Error while getting last saved slot: {}", e);
                    cloned_keep_running.store(false, Ordering::SeqCst);
                    break;
                }
            }

            tokio::time::sleep(Duration::from_millis(100)).await;
        }
    }));

    let json_processor = Arc::new(
        JsonWorker::new(
            index_storage.clone(),
            rocks_storage.clone(),
            metrics_state.json_downloader_metrics.clone(),
        )
        .await,
    );

    let cloned_keep_running = keep_running.clone();
    let cloned_rocks_storage = rocks_storage.clone();
    let cloned_red_metrics = metrics_state.red_metrics.clone();

    let proof_checker = config.rpc_host.clone().map(|host| {
        Arc::new(MaybeProofChecker::new(
            Arc::new(RpcClient::new(host)),
            config.check_proofs_probability,
            config.check_proofs_commitment,
        ))
    });
<<<<<<< HEAD

    let middleware_json_downloader = config
        .json_middleware_config
        .as_ref()
        .filter(|conf| conf.is_enabled)
        .map(|_| json_processor.clone());

=======
    let tasks_clone = mutexed_tasks.clone();
    let cloned_rx = shutdown_rx.resubscribe();
>>>>>>> ec1c1774
    mutexed_tasks.lock().await.spawn(tokio::spawn(async move {
        match start_api(
            cloned_rocks_storage.clone(),
            cloned_keep_running,
            cloned_rx,
            metrics_state.api_metrics.clone(),
            cloned_red_metrics,
            proof_checker,
<<<<<<< HEAD
            middleware_json_downloader.clone(),
            middleware_json_downloader,
=======
            tasks_clone,
>>>>>>> ec1c1774
        )
        .await
        {
            Ok(_) => {}
            Err(e) => {
                error!("Start API: {}", e);
            }
        };
    }));

    let geyser_bubblegum_updates_processor = Arc::new(BubblegumTxProcessor::new(
        rocks_storage.clone(),
        metrics_state.ingester_metrics.clone(),
        buffer.json_tasks.clone(),
    ));

    let cloned_keep_running = keep_running.clone();
    let buffer_clone = buffer.clone();
    mutexed_tasks.lock().await.spawn(tokio::spawn(async move {
        while cloned_keep_running.load(Ordering::SeqCst) {
            if let Some(tx) = buffer_clone.get_processing_transaction().await {
                if let Err(e) = geyser_bubblegum_updates_processor
                    .process_transaction(tx)
                    .await
                {
                    if e != IngesterError::NotImplemented {
                        error!("Background saver could not process received data: {}", e);
                    }
                }
            }
        }
    }));

    let cloned_keep_running = keep_running.clone();
    let cloned_js = json_processor.clone();
    mutexed_tasks.lock().await.spawn(tokio::spawn(async move {
        json_worker::run(cloned_js, cloned_keep_running).await;
    }));

    let backfill_bubblegum_updates_processor = Arc::new(BubblegumTxProcessor::new(
        rocks_storage.clone(),
        metrics_state.ingester_metrics.clone(),
        buffer.json_tasks.clone(),
    ));
    let tx_ingester = Arc::new(transaction_ingester::BackfillTransactionIngester::new(
        backfill_bubblegum_updates_processor.clone(),
    ));
    let backfiller_config: BackfillerConfig = setup_config(INGESTER_CONFIG_PREFIX);
    let backfiller_source = Arc::new(BackfillSource::new(&config, &backfiller_config).await);
    let backfiller = Arc::new(backfiller::Backfiller::new(
        rocks_storage.clone(),
        backfiller_source.clone(),
        backfiller_config.clone(),
    ));

    let rpc_backfiller = Arc::new(BackfillRPC::connect(config.backfill_rpc_address.clone()));
    if config.run_bubblegum_backfiller {
        if backfiller_config.should_reingest {
            warn!("reingest flag is set, deleting last fetched slot");
            rocks_storage
                .delete_parameter::<u64>(rocks_db::parameters::Parameter::LastFetchedSlot)
                .await?;
        }

        match backfiller_config.backfiller_mode {
            config::BackfillerMode::IngestDirectly => {
                let consumer = Arc::new(DirectBlockParser::new(
                    tx_ingester.clone(),
                    rocks_storage.clone(),
                    metrics_state.backfiller_metrics.clone(),
                ));
                backfiller
                    .start_backfill(
                        mutexed_tasks.clone(),
                        shutdown_rx.resubscribe(),
                        metrics_state.backfiller_metrics.clone(),
                        consumer,
                        backfiller_source.clone(),
                    )
                    .await
                    .unwrap();
                info!("running backfiller directly from bigtable to ingester");
            }
            config::BackfillerMode::Persist => {
                let consumer = rocks_storage.clone();
                backfiller
                    .start_backfill(
                        mutexed_tasks.clone(),
                        shutdown_rx.resubscribe(),
                        metrics_state.backfiller_metrics.clone(),
                        consumer,
                        backfiller_source.clone(),
                    )
                    .await
                    .unwrap();
                info!("running backfiller to persist raw data");
            }
            config::BackfillerMode::IngestPersisted => {
                let consumer = Arc::new(DirectBlockParser::new(
                    tx_ingester.clone(),
                    rocks_storage.clone(),
                    metrics_state.backfiller_metrics.clone(),
                ));
                let producer = rocks_storage.clone();

                let transactions_parser = Arc::new(TransactionsParser::new(
                    rocks_storage.clone(),
                    Arc::new(BubblegumSlotGetter::new(rocks_storage.clone())),
                    consumer,
                    producer,
                    metrics_state.backfiller_metrics.clone(),
                    backfiller_config.workers_count,
                    backfiller_config.chunk_size,
                ));

                let cloned_rx = shutdown_rx.resubscribe();
                mutexed_tasks.lock().await.spawn(tokio::spawn(async move {
                    info!("Running transactions parser...");

                    transactions_parser
                        .parse_raw_transactions(
                            cloned_rx,
                            backfiller_config.permitted_tasks,
                            backfiller_config.slot_until,
                        )
                        .await;
                }));

                info!("running backfiller on persisted raw data");
            }
            config::BackfillerMode::PersistAndIngest => {
                let rx = shutdown_rx.resubscribe();
                let metrics = Arc::new(BackfillerMetricsConfig::new());
                metrics.register_with_prefix(&mut metrics_state.registry, "slot_fetcher_");
                let backfiller_clone = backfiller.clone();
                let rpc_backfiller_clone = rpc_backfiller.clone();
                mutexed_tasks.lock().await.spawn(tokio::spawn(async move {
                    info!("Running slot fetcher...");
                    if let Err(e) = backfiller_clone
                        .run_perpetual_slot_collection(
                            metrics,
                            Duration::from_secs(backfiller_config.wait_period_sec),
                            rpc_backfiller_clone,
                            rx,
                        )
                        .await
                    {
                        error!("Error while running perpetual slot fetcher: {}", e);
                    }
                    info!("Slot fetcher finished working");
                }));

                // run perpetual slot persister
                let rx = shutdown_rx.resubscribe();
                let consumer = rocks_storage.clone();
                let producer = backfiller_source.clone();
                let metrics: Arc<BackfillerMetricsConfig> =
                    Arc::new(BackfillerMetricsConfig::new());
                metrics.register_with_prefix(&mut metrics_state.registry, "slot_persister_");
                let slot_getter = Arc::new(BubblegumSlotGetter::new(rocks_storage.clone()));
                let backfiller_clone = backfiller.clone();
                mutexed_tasks.lock().await.spawn(tokio::spawn(async move {
                    info!("Running slot persister...");
                    let none: Option<Arc<Storage>> = None;
                    if let Err(e) = backfiller_clone
                        .run_perpetual_slot_processing(
                            metrics,
                            slot_getter,
                            consumer,
                            producer,
                            Duration::from_secs(backfiller_config.wait_period_sec),
                            rx,
                            none,
                        )
                        .await
                    {
                        error!("Error while running perpetual slot persister: {}", e);
                    }
                    info!("Slot persister finished working");
                }));
                // run perpetual ingester
                let rx = shutdown_rx.resubscribe();
                let consumer = Arc::new(DirectBlockParser::new(
                    tx_ingester.clone(),
                    rocks_storage.clone(),
                    metrics_state.backfiller_metrics.clone(),
                ));
                let producer = rocks_storage.clone();
                let metrics = Arc::new(BackfillerMetricsConfig::new());
                metrics.register_with_prefix(&mut metrics_state.registry, "slot_ingester_");
                let slot_getter = Arc::new(IngestableSlotGetter::new(rocks_storage.clone()));
                let backfiller_clone = backfiller.clone();
                let backup = backfiller_source.clone();
                mutexed_tasks.lock().await.spawn(tokio::spawn(async move {
                    info!("Running slot ingester...");
                    if let Err(e) = backfiller_clone
                        .run_perpetual_slot_processing(
                            metrics,
                            slot_getter,
                            consumer,
                            producer,
                            Duration::from_secs(backfiller_config.wait_period_sec),
                            rx,
                            Some(backup),
                        )
                        .await
                    {
                        error!("Error while running perpetual slot ingester: {}", e);
                    }
                    info!("Slot ingester finished working");
                }));
            }
            config::BackfillerMode::None => {
                info!("not running backfiller");
            }
        };
    }

    if !config.disable_synchronizer {
        let rx = shutdown_rx.resubscribe();
        mutexed_tasks.lock().await.spawn(tokio::spawn(async move {
            synchronizer
                .run(
                    &rx,
                    config.dump_sync_threshold,
                    tokio::time::Duration::from_secs(5),
                )
                .await;
        }));
    }
    // setup dependencies for grpc server
    let uc = usecase::asset_streamer::AssetStreamer::new(
        config.peer_grpc_max_gap_slots,
        rocks_storage.clone(),
    );
    let serv = grpc::service::PeerGapFillerServiceImpl::new(Arc::new(uc));
    let addr = format!("0.0.0.0:{}", config.peer_grpc_port).parse()?;
    // Spawn the gRPC server task and add to JoinSet
    let mut rx = shutdown_rx.resubscribe();
    mutexed_tasks.lock().await.spawn(async move {
        if let Err(e) = Server::builder()
            .add_service(GapFillerServiceServer::new(serv))
            .serve_with_shutdown(addr, rx.recv().map(|_| ()))
            .await
        {
            eprintln!("Server error: {}", e);
        }
        Ok(())
    });

    let rocks_clone = rocks_storage.clone();
    let signature_fetcher = usecase::signature_fetcher::SignatureFetcher::new(
        rocks_clone,
        rpc_backfiller.clone(),
        tx_ingester.clone(),
        metrics_state.rpc_backfiller_metrics.clone(),
    );
    let cloned_keep_running = keep_running.clone();

    let metrics_clone = metrics_state.rpc_backfiller_metrics.clone();
    mutexed_tasks.lock().await.spawn(tokio::spawn(async move {
        let program_id = mpl_bubblegum::programs::MPL_BUBBLEGUM_ID;
        while cloned_keep_running.load(Ordering::SeqCst) {
            let res = signature_fetcher
                .fetch_signatures(program_id, config.rpc_retry_interval_millis)
                .await;
            match res {
                Ok(_) => {
                    metrics_clone
                        .inc_run_fetch_signatures("fetch_signatures", MetricStatus::SUCCESS);
                    info!(
                        "signatures sync finished successfully for program_id: {}",
                        program_id
                    );
                }
                Err(e) => {
                    metrics_clone
                        .inc_run_fetch_signatures("fetch_signatures", MetricStatus::FAILURE);
                    error!(
                        "signatures sync failed: {:?} for program_id: {}",
                        e, program_id
                    );
                }
            }
            tokio::time::sleep(Duration::from_secs(60)).await;
        }
    }));

    if config.run_sequence_consistent_checker {
        let force_reingestable_slot_processor = Arc::new(ForceReingestableSlotGetter::new(
            rocks_storage.clone(),
            Arc::new(DirectBlockParser::new(
                tx_ingester.clone(),
                rocks_storage.clone(),
                metrics_state.backfiller_metrics.clone(),
            )),
        ));

        let slots_collector = SlotsCollector::new(
            force_reingestable_slot_processor.clone(),
            backfiller_source.clone(),
            metrics_state.backfiller_metrics.clone(),
        );
        let sequence_consistent_gapfiller = SequenceConsistentGapfiller::new(
            rocks_storage.clone(),
            slots_collector,
            metrics_state.sequence_consistent_gapfill_metrics.clone(),
            rpc_backfiller.clone(),
        );
        let mut rx = shutdown_rx.resubscribe();
        let metrics = metrics_state.sequence_consistent_gapfill_metrics.clone();
        mutexed_tasks.lock().await.spawn(tokio::spawn(async move {
            info!("Start collecting sequences gaps...");
            loop {
                let start = Instant::now();
                sequence_consistent_gapfiller
                    .collect_sequences_gaps(rx.resubscribe())
                    .await;
                metrics.set_scans_latency(start.elapsed().as_secs_f64());
                metrics.inc_total_scans();
                tokio::select! {
                    _ = tokio::time::sleep(Duration::from_secs(config.sequence_consistent_checker_wait_period_sec)) => {},
                    _ = rx.recv() => {
                        info!("Received stop signal, stopping collecting sequences gaps");
                        return;
                    }
                };
            }
        }));

        // run an additional direct slot persister
        let rx = shutdown_rx.resubscribe();
        let producer = backfiller_source.clone();
        let metrics = Arc::new(BackfillerMetricsConfig::new());
        metrics.register_with_prefix(&mut metrics_state.registry, "force_slot_persister_");

        let transactions_parser = Arc::new(TransactionsParser::new(
            rocks_storage.clone(),
            force_reingestable_slot_processor.clone(),
            force_reingestable_slot_processor.clone(),
            producer.clone(),
            metrics.clone(),
            backfiller_config.workers_count,
            backfiller_config.chunk_size,
        ));

        mutexed_tasks.lock().await.spawn(tokio::spawn(async move {
            info!("Running slot force persister...");
            transactions_parser.parse_transactions(rx).await;
            info!("Force slot persister finished working");
        }));

        let fork_cleaner = ForkCleaner::new(
            rocks_storage.clone(),
            rocks_storage.clone(),
            metrics_state.fork_cleaner_metrics.clone(),
        );
        let mut rx = shutdown_rx.resubscribe();
        let metrics = metrics_state.fork_cleaner_metrics.clone();
        mutexed_tasks.lock().await.spawn(tokio::spawn(async move {
            info!("Start cleaning forks...");
            loop {
                let start = Instant::now();
                fork_cleaner
                    .clean_forks(rx.resubscribe())
                    .await;
                metrics.set_scans_latency(start.elapsed().as_secs_f64());
                metrics.inc_total_scans();
                tokio::select! {
                    _ = tokio::time::sleep(Duration::from_secs(config.sequence_consistent_checker_wait_period_sec)) => {},
                    _ = rx.recv() => {
                        info!("Received stop signal, stopping cleaning forks");
                        return;
                    }
                };
            }
        }));
    }

    start_metrics(
        metrics_state.registry,
        config.get_metrics_port(config.consumer_number)?,
    )
    .await;

    // --stop
    graceful_stop(
        mutexed_tasks,
        keep_running.clone(),
        shutdown_tx,
        guard,
        config.profiling_file_path_container,
    )
    .await;

    Ok(())
}

async fn restore_rocksdb(config: &IngesterConfig) -> Result<(), BackupServiceError> {
    std::fs::create_dir_all(config.rocks_backup_archives_dir.as_str())?;
    let backup_path = format!(
        "{}/{}",
        config.rocks_backup_archives_dir, INGESTER_BACKUP_NAME
    );

    backup_service::download_backup_archive(config.rocks_backup_url.as_str(), backup_path.as_str())
        .await?;
    backup_service::unpack_backup_archive(
        backup_path.as_str(),
        config.rocks_backup_archives_dir.as_str(),
    )?;

    let unpacked_archive = format!(
        "{}/{}",
        config.rocks_backup_archives_dir,
        backup_service::get_backup_dir_name(config.rocks_backup_dir.as_str())
    );
    backup_service::restore_external_backup(
        unpacked_archive.as_str(),
        config
            .rocks_db_path_container
            .clone()
            .unwrap_or("./my_rocksdb".to_string())
            .as_str(),
    )?;

    // remove unpacked files
    std::fs::remove_dir_all(unpacked_archive)?;

    info!("restore_rocksdb fin");
    Ok(())
}<|MERGE_RESOLUTION|>--- conflicted
+++ resolved
@@ -392,7 +392,9 @@
             config.check_proofs_commitment,
         ))
     });
-<<<<<<< HEAD
+
+    let tasks_clone = mutexed_tasks.clone();
+    let cloned_rx = shutdown_rx.resubscribe();
 
     let middleware_json_downloader = config
         .json_middleware_config
@@ -400,10 +402,6 @@
         .filter(|conf| conf.is_enabled)
         .map(|_| json_processor.clone());
 
-=======
-    let tasks_clone = mutexed_tasks.clone();
-    let cloned_rx = shutdown_rx.resubscribe();
->>>>>>> ec1c1774
     mutexed_tasks.lock().await.spawn(tokio::spawn(async move {
         match start_api(
             cloned_rocks_storage.clone(),
@@ -412,12 +410,9 @@
             metrics_state.api_metrics.clone(),
             cloned_red_metrics,
             proof_checker,
-<<<<<<< HEAD
             middleware_json_downloader.clone(),
             middleware_json_downloader,
-=======
             tasks_clone,
->>>>>>> ec1c1774
         )
         .await
         {
