use std::sync::atomic::{AtomicBool, AtomicU64, Ordering};
use std::sync::Arc;
use std::time::Duration;

use clap::Parser;
use grpc::gapfiller::gap_filler_service_server::GapFillerServiceServer;
use log::{error, info};
use nft_ingester::transaction_ingester;
use tokio::sync::oneshot;
use tokio::sync::Mutex;
use tokio::task::JoinSet;

use backfill_rpc::rpc::BackfillRPC;
use interface::signature_persistence::ProcessingDataGetter;
use metrics_utils::utils::start_metrics;
use metrics_utils::{
    ApiMetricsConfig, BackfillerMetricsConfig, IngesterMetricsConfig, JsonDownloaderMetricsConfig,
    MetricState, MetricStatus, MetricsTrait, RpcBackfillerMetricsConfig, SynchronizerMetricsConfig,
};
use nft_ingester::api::service::start_api;
use nft_ingester::bubblegum_updates_processor::BubblegumTxProcessor;
use nft_ingester::buffer::Buffer;
use nft_ingester::config::{setup_config, BackfillerConfig, IngesterConfig, INGESTER_BACKUP_NAME};
use nft_ingester::db_v2::DBClient as DBClientV2;
use nft_ingester::index_syncronizer::Synchronizer;
use nft_ingester::init::graceful_stop;
use nft_ingester::json_downloader::JsonDownloader;
use nft_ingester::message_handler::MessageHandler;
use nft_ingester::mplx_updates_processor::MplxAccsProcessor;
use nft_ingester::tcp_receiver::TcpReceiver;
use nft_ingester::token_updates_processor::TokenAccsProcessor;
use nft_ingester::{config::init_logger, error::IngesterError};
use postgre_client::PgClient;
use rocks_db::backup_service::BackupService;
use rocks_db::errors::BackupServiceError;
use rocks_db::storage_traits::AssetSlotStorage;
use rocks_db::{backup_service, Storage};
use tonic::transport::Server;

mod backfiller;

pub const DEFAULT_ROCKSDB_PATH: &str = "./my_rocksdb";

#[derive(Parser, Debug)]
struct Args {
    #[arg(short, long)]
    restore_rocks_db: bool,
}

#[tokio::main(flavor = "multi_thread")]
pub async fn main() -> Result<(), IngesterError> {
    info!("Starting Ingester");
    let args = Args::parse();

    let config: IngesterConfig = setup_config();
    init_logger(&config.get_log_level());
    let bg_tasks_config = config
        .clone()
        .background_task_runner_config
        .unwrap_or_default();

    let mut guard = None;
    if config.get_is_run_profiling() {
        guard = Some(
            pprof::ProfilerGuardBuilder::default()
                .frequency(100)
                .build()
                .unwrap(),
        );
    }

    let mut metrics_state = MetricState::new(
        IngesterMetricsConfig::new(),
        ApiMetricsConfig::new(),
        JsonDownloaderMetricsConfig::new(),
        BackfillerMetricsConfig::new(),
        RpcBackfillerMetricsConfig::new(),
        SynchronizerMetricsConfig::new(),
    );
    metrics_state.register_metrics();
    start_metrics(
        metrics_state.registry,
        config.get_metrics_port(config.consumer_number)?,
    )
    .await;

    // try to restore rocksDB first
    if args.restore_rocks_db {
        restore_rocksdb(&config).await?;
    }

    let db_client_v2 = Arc::new(DBClientV2::new(&config.database_config).await?);

    let mut tasks = JoinSet::new();

    // setup buffer
    let buffer = Arc::new(Buffer::new());

    // setup receiver
    let message_handler = Arc::new(MessageHandler::new(buffer.clone()));

    let geyser_tcp_receiver = TcpReceiver::new(
        message_handler.clone(),
        config.tcp_config.get_tcp_receiver_reconnect_interval()?,
    );
    let snapshot_tcp_receiver = TcpReceiver::new(
        message_handler.clone(),
        config.tcp_config.get_tcp_receiver_reconnect_interval()? * 2,
    );

    let snapshot_addr = config.tcp_config.get_snapshot_addr_ingester()?;
    let geyser_addr = config
        .tcp_config
        .get_tcp_receiver_addr_ingester(config.consumer_number)?;
    let keep_running = Arc::new(AtomicBool::new(true));
    let cloned_keep_running = keep_running.clone();

    tasks.spawn(tokio::spawn(async move {
        geyser_tcp_receiver
            .connect(geyser_addr, cloned_keep_running)
            .await
            .unwrap()
    }));
    let cloned_keep_running = keep_running.clone();
    tasks.spawn(tokio::spawn(async move {
        snapshot_tcp_receiver
            .connect(snapshot_addr, cloned_keep_running)
            .await
            .unwrap()
    }));

    let cloned_buffer = buffer.clone();
    let cloned_keep_running = keep_running.clone();
    let cloned_metrics = metrics_state.ingester_metrics.clone();
    tasks.spawn(tokio::spawn(async move {
        while cloned_keep_running.load(Ordering::SeqCst) {
            cloned_buffer.debug().await;
            cloned_buffer.capture_metrics(&cloned_metrics).await;
            tokio::time::sleep(tokio::time::Duration::from_secs(5)).await;
        }
    }));

    let mutexed_tasks = Arc::new(Mutex::new(tasks));
    // start parsers
    let storage = Storage::open(
        &config
            .rocks_db_path_container
            .clone()
            .unwrap_or(DEFAULT_ROCKSDB_PATH.to_string()),
        mutexed_tasks.clone(),
    )
    .unwrap();

    let rocks_storage = Arc::new(storage);
    let newest_restored_slot = rocks_storage.last_saved_slot()?.unwrap_or(0);

    // start backup service
    let backup_cfg = backup_service::load_config()?;
    let mut backup_service = BackupService::new(rocks_storage.db.clone(), &backup_cfg)?;
    let cloned_metrics = metrics_state.ingester_metrics.clone();

    let cloned_keep_running = keep_running.clone();
    mutexed_tasks.lock().await.spawn(tokio::spawn(async move {
        backup_service.perform_backup(cloned_metrics, cloned_keep_running)
    }));

    let mplx_accs_parser = MplxAccsProcessor::new(
        config.mplx_buffer_size,
        bg_tasks_config.max_attempts.unwrap(),
        buffer.clone(),
        db_client_v2.clone(),
        rocks_storage.clone(),
        metrics_state.ingester_metrics.clone(),
    );

    let token_accs_parser = TokenAccsProcessor::new(
        rocks_storage.clone(),
        db_client_v2.clone(),
        buffer.clone(),
        metrics_state.ingester_metrics.clone(),
        config.spl_buffer_size,
    );

    for _ in 0..config.mplx_workers {
        let cloned_mplx_parser = mplx_accs_parser.clone();

        let cloned_keep_running = keep_running.clone();
        mutexed_tasks.lock().await.spawn(tokio::spawn(async move {
            cloned_mplx_parser
                .process_metadata_accs(cloned_keep_running)
                .await;
        }));

        let cloned_token_parser = token_accs_parser.clone();

        let cloned_keep_running = keep_running.clone();
        mutexed_tasks.lock().await.spawn(tokio::spawn(async move {
            cloned_token_parser
                .process_token_accs(cloned_keep_running)
                .await;
        }));

        let cloned_token_parser = token_accs_parser.clone();

        let cloned_keep_running = keep_running.clone();
        mutexed_tasks.lock().await.spawn(tokio::spawn(async move {
            cloned_token_parser
                .process_mint_accs(cloned_keep_running)
                .await;
        }));
    }

    let first_processed_slot = Arc::new(AtomicU64::new(0));
    let first_processed_slot_clone = first_processed_slot.clone();
    let cloned_rocks_storage = rocks_storage.clone();
    let cloned_keep_running = keep_running.clone();
    mutexed_tasks.lock().await.spawn(tokio::spawn(async move {
        while cloned_keep_running.load(Ordering::SeqCst) {
            let slot = cloned_rocks_storage.last_saved_slot();

            match slot {
                Ok(slot) => {
                    if let Some(slot) = slot {
                        if slot != newest_restored_slot {
                            first_processed_slot_clone.store(slot, Ordering::SeqCst);
                            break;
                        }
                    }
                }
                Err(e) => {
                    // If error returned from DB - stop all services
                    error!("Error while getting last saved slot: {}", e);
                    cloned_keep_running.store(false, Ordering::SeqCst);
                    break;
                }
            }

            tokio::time::sleep(Duration::from_millis(100)).await;
        }
    }));

    let cloned_keep_running = keep_running.clone();
    let cloned_rocks_storage = rocks_storage.clone();
    mutexed_tasks.lock().await.spawn(tokio::spawn(async move {
        match start_api(
            cloned_rocks_storage.clone(),
            cloned_keep_running,
            metrics_state.api_metrics.clone(),
        )
        .await
        {
            Ok(_) => {}
            Err(e) => {
                error!("Start API: {}", e);
            }
        };
    }));

    let bubblegum_updates_processor = Arc::new(BubblegumTxProcessor::new(
        rocks_storage.clone(),
        metrics_state.ingester_metrics.clone(),
        buffer.json_tasks.clone(),
    ));

    let cloned_keep_running = keep_running.clone();
    let buffer_clone = buffer.clone();
    let bubblegum_updates_processor_clone = bubblegum_updates_processor.clone();
    mutexed_tasks.lock().await.spawn(tokio::spawn(async move {
        while cloned_keep_running.load(Ordering::SeqCst) {
            if let Some(tx) = buffer_clone.get_processing_transaction().await {
                if let Err(e) = bubblegum_updates_processor_clone
                    .process_transaction(tx)
                    .await
                {
                    if e != IngesterError::NotImplemented {
                        error!("Background saver could not process received data: {}", e);
                    }
                }
            }
        }
    }));

    let json_downloader = JsonDownloader::new(
        rocks_storage.clone(),
        metrics_state.json_downloader_metrics.clone(),
    )
    .await;

    let cloned_keep_running = keep_running.clone();
    mutexed_tasks.lock().await.spawn(tokio::spawn(async move {
        json_downloader.run(cloned_keep_running).await;
    }));

    if config.run_bubblegum_backfiller {
        let config: BackfillerConfig = setup_config();

        let backfiller = backfiller::Backfiller::new(rocks_storage.clone(), buffer.clone(), config)
            .await
            .unwrap();

        backfiller
            .start_backfill(
                mutexed_tasks.clone(),
                keep_running.clone(),
                metrics_state.backfiller_metrics.clone(),
            )
            .await
            .unwrap();
    }

    let max_postgre_connections = config
        .database_config
        .get_max_postgres_connections()
        .unwrap_or(100);

    let index_storage = Arc::new(
        PgClient::new(
            &config.database_config.get_database_url().unwrap(),
            &config.get_sql_log_level(),
            100,
            max_postgre_connections,
        )
        .await,
    );

    let synchronizer = Synchronizer::new(
        rocks_storage.clone(),
        index_storage.clone(),
        config.synchronizer_batch_size,
        metrics_state.synchronizer_metrics.clone(),
    );

    let cloned_keep_running = keep_running.clone();
    mutexed_tasks.lock().await.spawn(tokio::spawn(async move {
        while cloned_keep_running.load(Ordering::SeqCst) {
            let res = synchronizer
                .synchronize_asset_indexes(cloned_keep_running.clone())
                .await;
            match res {
                Ok(_) => {
                    info!("Synchronization finished successfully");
                }
                Err(e) => {
                    error!("Synchronization failed: {:?}", e);
                }
            }
            tokio::time::sleep(tokio::time::Duration::from_secs(5)).await;
        }
    }));

    let (shutdown_tx, shutdown_rx) = oneshot::channel::<()>();

    // setup dependencies for grpc server
    let uc = usecase::asset_streamer::AssetStreamer::new(
        config.peer_grpc_max_gap_slots,
        rocks_storage.clone(),
    );
    let serv = grpc::service::PeerGapFillerServiceImpl::new(Arc::new(uc));
    let addr = format!("0.0.0.0:{}", config.peer_grpc_port).parse()?;
    // Spawn the gRPC server task and add to JoinSet
    mutexed_tasks.lock().await.spawn(async move {
        if let Err(e) = Server::builder()
            .add_service(GapFillerServiceServer::new(serv))
            .serve_with_shutdown(addr, async {
                shutdown_rx.await.ok();
            })
            .await
        {
            eprintln!("Server error: {}", e);
        }
        Ok(())
    });

    let transactions_getter = Arc::new(BackfillRPC::connect(config.backfill_rpc_address));
    let tx_ingester = Arc::new(transaction_ingester::BackfillTransactionIngester::new(
        bubblegum_updates_processor.clone(),
    ));
    let signature_fetcher = usecase::signature_fetcher::SignatureFetcher::new(
        rocks_storage,
        transactions_getter,
        tx_ingester,
        metrics_state.rpc_backfiller_metrics.clone(),
    );
    let cloned_keep_running = keep_running.clone();

    let metrics_clone = metrics_state.rpc_backfiller_metrics.clone();
    mutexed_tasks.lock().await.spawn(tokio::spawn(async move {
        let program_id = mpl_bubblegum::programs::MPL_BUBBLEGUM_ID;
        while cloned_keep_running.load(Ordering::SeqCst) {
            let res = signature_fetcher.fetch_signatures(program_id).await;
            match res {
                Ok(_) => {
                    metrics_clone
                        .inc_run_fetch_signatures("fetch_signatures", MetricStatus::SUCCESS);
                    info!(
                        "signatures sync finished successfully for program_id: {}",
                        program_id
                    );
                }
                Err(e) => {
                    metrics_clone
                        .inc_run_fetch_signatures("fetch_signatures", MetricStatus::FAILURE);
                    error!(
                        "signatures sync failed: {:?} for program_id: {}",
                        e, program_id
                    );
                }
            }
            tokio::time::sleep(tokio::time::Duration::from_secs(60)).await;
        }
    }));

    // --stop
<<<<<<< HEAD
    graceful_stop(mutexed_tasks, keep_running.clone(), shutdown_tx).await;
=======
    graceful_stop(
        mutexed_tasks,
        true,
        keep_running.clone(),
        shutdown_tx,
        guard,
        config.profiling_file_path_container,
    )
    .await;
>>>>>>> f13e6522

    Ok(())
}

async fn restore_rocksdb(config: &IngesterConfig) -> Result<(), BackupServiceError> {
    std::fs::create_dir_all(config.rocks_backup_archives_dir.as_str())?;
    let backup_path = format!(
        "{}/{}",
        config.rocks_backup_archives_dir, INGESTER_BACKUP_NAME
    );

    backup_service::download_backup_archive(config.rocks_backup_url.as_str(), backup_path.as_str())
        .await?;
    backup_service::unpack_backup_archive(
        backup_path.as_str(),
        config.rocks_backup_archives_dir.as_str(),
    )?;

    let unpacked_archive = format!(
        "{}/{}",
        config.rocks_backup_archives_dir,
        backup_service::get_backup_dir_name(config.rocks_backup_dir.as_str())
    );
    backup_service::restore_external_backup(
        unpacked_archive.as_str(),
        config
            .rocks_db_path_container
            .clone()
            .unwrap_or("./my_rocksdb".to_string())
            .as_str(),
    )?;

    // remove unpacked files
    std::fs::remove_dir_all(unpacked_archive)?;

    info!("restore_rocksdb fin");
    Ok(())
}<|MERGE_RESOLUTION|>--- conflicted
+++ resolved
@@ -411,19 +411,14 @@
     }));
 
     // --stop
-<<<<<<< HEAD
-    graceful_stop(mutexed_tasks, keep_running.clone(), shutdown_tx).await;
-=======
     graceful_stop(
         mutexed_tasks,
-        true,
         keep_running.clone(),
         shutdown_tx,
         guard,
         config.profiling_file_path_container,
     )
     .await;
->>>>>>> f13e6522
 
     Ok(())
 }
