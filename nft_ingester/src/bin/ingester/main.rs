--- conflicted
+++ resolved
@@ -63,11 +63,7 @@
     info!("Starting Ingester");
     let args = Args::parse();
 
-<<<<<<< HEAD
-    let config: IngesterConfig = setup_config("INGESTER_");
-=======
     let config: IngesterConfig = setup_config(INGESTER_CONFIG_PREFIX);
->>>>>>> 9ed4466d
     init_logger(&config.get_log_level());
 
     let mut guard = None;
@@ -321,27 +317,12 @@
     );
 
     if config.run_bubblegum_backfiller {
-<<<<<<< HEAD
-        let config: BackfillerConfig = setup_config("INGESTER_");
-
-        let big_table_client = Arc::new(
-            backfiller::BigTableClient::connect_new_from_config(config.clone())
-                .await
-                .unwrap(),
-        );
-        let backfiller = backfiller::Backfiller::new(
-            rocks_storage.clone(),
-            big_table_client.clone(),
-            config.clone(),
-        );
-=======
         if backfiller_config.should_reingest {
             warn!("reingest flag is set, deleting last fetched slot");
             rocks_storage
                 .delete_parameter::<u64>(rocks_db::parameters::Parameter::LastFetchedSlot)
                 .await?;
         }
->>>>>>> 9ed4466d
 
         match backfiller_config.backfiller_mode {
             config::BackfillerMode::IngestDirectly => {
