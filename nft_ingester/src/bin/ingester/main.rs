--- conflicted
+++ resolved
@@ -108,6 +108,7 @@
             .clone()
             .unwrap_or(DEFAULT_ROCKSDB_PATH.to_string()),
         mutexed_tasks.clone(),
+        metrics_state.red_metrics.clone(),
     )
     .unwrap();
 
@@ -177,22 +178,6 @@
         }
     }));
 
-<<<<<<< HEAD
-=======
-    let mutexed_tasks = Arc::new(Mutex::new(tasks));
-    // start parsers
-    let storage = Storage::open(
-        &config
-            .rocks_db_path_container
-            .clone()
-            .unwrap_or(DEFAULT_ROCKSDB_PATH.to_string()),
-        mutexed_tasks.clone(),
-        metrics_state.red_metrics.clone(),
-    )
-    .unwrap();
-
-    let rocks_storage = Arc::new(storage);
->>>>>>> 4c29ca88
     let newest_restored_slot = rocks_storage.last_saved_slot()?.unwrap_or(0);
 
     // start backup service
