--- conflicted
+++ resolved
@@ -23,16 +23,12 @@
 
 #[tokio::main(flavor = "multi_thread")]
 pub async fn main() -> Result<(), IngesterError> {
-<<<<<<< HEAD
-    let config: IngesterConfig = setup_config("INGESTER_");
-=======
     let config: JsonMigratorConfig = setup_config(JSON_MIGRATOR_CONFIG_PREFIX);
 
     init_logger(&config.get_log_level());
 
     info!("Started...");
 
->>>>>>> 9ed4466d
     let database_pool = DBClient::new(&config.database_config.clone()).await?;
     let pg_client = Arc::new(database_pool);
 
