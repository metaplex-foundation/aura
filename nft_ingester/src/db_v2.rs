--- conflicted
+++ resolved
@@ -12,32 +12,7 @@
     pub pool: PgPool,
 }
 
-<<<<<<< HEAD
-#[derive(
-    serde_derive::Deserialize,
-    serde_derive::Serialize,
-    PartialEq,
-    Debug,
-    Eq,
-    Hash,
-    sqlx::Type,
-    Copy,
-    Clone,
-    Default,
-)]
-#[sqlx(type_name = "task_status", rename_all = "lowercase")]
-pub enum TaskStatus {
-    #[default]
-    Pending,
-    Running,
-    Success,
-    Failed,
-}
-
-#[derive(Debug, Clone, Default)]
-=======
 #[derive(Debug, Clone)]
->>>>>>> 7ce6892f
 pub struct Task {
     pub ofd_metadata_url: String,
     pub ofd_locked_until: Option<chrono::DateTime<chrono::Utc>>,
@@ -47,18 +22,6 @@
     pub ofd_status: TaskStatus,
 }
 
-<<<<<<< HEAD
-pub struct TaskForInsert {
-    pub ofd_metadata_url: i64,
-    pub ofd_locked_until: Option<chrono::DateTime<chrono::Utc>>,
-    pub ofd_attempts: i32,
-    pub ofd_max_attempts: i32,
-    pub ofd_error: Option<String>,
-    pub ofd_status: TaskStatus,
-}
-
-=======
->>>>>>> 7ce6892f
 #[derive(Debug, Clone)]
 pub struct JsonDownloadTask {
     pub metadata_url: String,
@@ -165,64 +128,8 @@
         Ok(tasks)
     }
 
-<<<<<<< HEAD
-    pub async fn insert_metadata(
-        &self,
-        urls: &Vec<&str>,
-    ) -> Result<HashMap<String, i64>, IngesterError> {
-        let mut query_builder: QueryBuilder<'_, Postgres> =
-            QueryBuilder::new("INSERT INTO metadata (mtd_url)");
-
-        query_builder.push_values(urls, |mut b, key| {
-            b.push_bind(key);
-        });
-
-        query_builder.push("ON CONFLICT (mtd_url) DO NOTHING RETURNING mtd_id, mtd_url;");
-
-        let query = query_builder.build();
-        let rows = query
-            .fetch_all(&self.pool)
-            .await
-            .map_err(|err| IngesterError::DatabaseError(format!("Insert one metadata: {}", err)))?;
-
-        let res: HashMap<String, i64> = rows
-            .iter()
-            .map(|row| (row.get("mtd_url"), row.get("mtd_id")))
-            .collect();
-
-        Ok(res)
-    }
-
-    pub async fn insert_tasks(&self, data: &Vec<Task>) -> Result<(), IngesterError> {
-        let mut keys = HashSet::new();
-        for off_d in data {
-            keys.insert(off_d.ofd_metadata_url.as_str());
-        }
-
-        let keys = keys.into_iter().collect::<Vec<_>>();
-        let ids_keys = self.insert_metadata(&keys).await?;
-
-        let mut offchain_data_to_insert = Vec::new();
-
-        for offchain_d in data.iter() {
-            // save tasks only for those links which are new
-            if let Some(id) = ids_keys.get(&offchain_d.ofd_metadata_url) {
-                offchain_data_to_insert.push(TaskForInsert {
-                    ofd_metadata_url: *id,
-                    ofd_locked_until: offchain_d.ofd_locked_until,
-                    ofd_attempts: offchain_d.ofd_attempts,
-                    ofd_max_attempts: offchain_d.ofd_max_attempts,
-                    ofd_error: offchain_d.ofd_error.clone(),
-                    ofd_status: offchain_d.ofd_status,
-                });
-            }
-        }
-
-        offchain_data_to_insert.sort_by(|a, b| a.ofd_metadata_url.cmp(&b.ofd_metadata_url));
-=======
     pub async fn insert_tasks(&self, data: &mut Vec<Task>) -> Result<(), IngesterError> {
         data.sort_by(|a, b| a.ofd_metadata_url.cmp(&b.ofd_metadata_url));
->>>>>>> 7ce6892f
 
         let mut query_builder: QueryBuilder<'_, Postgres> = QueryBuilder::new(
             "INSERT INTO tasks (
@@ -240,13 +147,8 @@
             b.push_bind(off_d.ofd_locked_until);
             b.push_bind(off_d.ofd_attempts);
             b.push_bind(off_d.ofd_max_attempts);
-<<<<<<< HEAD
-            b.push_bind(off_d.ofd_error);
-            b.push_bind(off_d.ofd_status);
-=======
             b.push_bind(off_d.ofd_error.clone());
             b.push_bind(TaskStatus::Pending);
->>>>>>> 7ce6892f
         });
 
         query_builder.push("ON CONFLICT (tsk_metadata_url) DO NOTHING;");
