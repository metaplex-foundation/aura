--- conflicted
+++ resolved
@@ -243,15 +243,6 @@
                                 None,
                                 mint.supply as u64,
                             )),
-<<<<<<< HEAD
-=======
-                            seq: Some(Updated::new(
-                                mint.slot_updated as u64,
-                                Some(mint.write_version),
-                                None,
-                                mint.slot_updated as u64,
-                            )),
->>>>>>> 06b0f4c6
                             ..Default::default()
                         },
                     );
