--- conflicted
+++ resolved
@@ -108,22 +108,14 @@
         result_to_metrics(self.metrics.clone(), &result, metric_name_result);
     }
 
-<<<<<<< HEAD
     pub async fn transform_and_save_token_accs(
         &self,
         accs_to_save: &HashMap<Vec<u8>, TokenAccount>,
     ) {
-        let save_values = accs_to_save.clone().into_values().fold(
-            HashMap::new(),
-            |mut acc: HashMap<_, _>, token_account| {
-                acc.insert(
-=======
-    pub async fn transform_and_save_token_accs(&self, accs_to_save: &[TokenAccount]) {
         let dynamic_and_asset_owner_details = accs_to_save.to_owned().clone().into_iter().fold(
             DynamicAndAssetOwnerDetails::default(),
             |mut accumulated_asset_info: DynamicAndAssetOwnerDetails, token_account| {
                 accumulated_asset_info.asset_owner_details.insert(
->>>>>>> 9c0771df
                     token_account.mint,
                     AssetOwner {
                         pubkey: token_account.mint,
@@ -163,50 +155,18 @@
             },
         );
 
-<<<<<<< HEAD
         self.finalize_processing(
             self.rocks_db.asset_owner_data.merge_batch(save_values),
             accs_to_save
                 .values()
                 .map(|a| (a.slot_updated as u64, a.mint))
                 .collect::<Vec<_>>(),
-=======
-        let begin_processing = Instant::now();
-        let res = self
-            .rocks_db
-            .asset_owner_data
-            .merge_batch(dynamic_and_asset_owner_details.asset_owner_details)
-            .await;
-
-        result_to_metrics(self.metrics.clone(), &res, "accounts_saving_owner");
-
-        let res = self
-            .rocks_db
-            .asset_dynamic_data
-            .merge_batch(dynamic_and_asset_owner_details.asset_dynamic_details)
-            .await;
-
-        result_to_metrics(self.metrics.clone(), &res, "accounts_updating_is_frozen");
-
-        accs_to_save.iter().for_each(|acc| {
-            let upd_res = self
-                .rocks_db
-                .asset_updated(acc.slot_updated as u64, acc.mint);
-
-            if let Err(e) = upd_res {
-                error!("Error while updating assets update idx: {}", e);
-            }
-        });
-
-        self.metrics.set_latency(
->>>>>>> 9c0771df
             "token_accounts_saving",
             "accounts_saving_owner",
         )
         .await
     }
 
-<<<<<<< HEAD
     pub async fn transform_and_save_mint_accs(&self, mint_accs_to_save: &HashMap<Vec<u8>, Mint>) {
         let save_values = mint_accs_to_save.clone().into_values().fold(
             HashMap::new(),
@@ -238,83 +198,6 @@
                 .values()
                 .map(|a| (a.slot_updated as u64, a.pubkey))
                 .collect::<Vec<_>>(),
-=======
-    pub async fn transform_and_save_mint_accs(&self, mint_accs_to_save: &[Mint]) {
-        let dynamic_and_asset_owner_details =
-            mint_accs_to_save.to_owned().clone().into_iter().fold(
-                DynamicAndAssetOwnerDetails::default(),
-                |mut accumulated_asset_info: DynamicAndAssetOwnerDetails, mint| {
-                    accumulated_asset_info.asset_dynamic_details.insert(
-                        mint.pubkey,
-                        AssetDynamicDetails {
-                            pubkey: mint.pubkey,
-                            supply: Some(Updated::new(
-                                mint.slot_updated as u64,
-                                None,
-                                mint.supply as u64,
-                            )),
-                            seq: Some(Updated::new(
-                                mint.slot_updated as u64,
-                                None,
-                                mint.slot_updated as u64,
-                            )),
-                            ..Default::default()
-                        },
-                    );
-
-                    let owner_type_value = if mint.supply > 1 {
-                        OwnerType::Token
-                    } else {
-                        OwnerType::Single
-                    };
-
-                    accumulated_asset_info.asset_owner_details.insert(
-                        mint.pubkey,
-                        AssetOwner {
-                            pubkey: mint.pubkey,
-                            owner_type: Updated::new(
-                                mint.slot_updated as u64,
-                                None,
-                                owner_type_value,
-                            ),
-                            ..Default::default()
-                        },
-                    );
-
-                    accumulated_asset_info
-                },
-            );
-
-        let begin_processing = Instant::now();
-
-        let res = self
-            .rocks_db
-            .asset_dynamic_data
-            .merge_batch(dynamic_and_asset_owner_details.asset_dynamic_details)
-            .await;
-
-        result_to_metrics(self.metrics.clone(), &res, "accounts_saving_owner");
-
-        let res = self
-            .rocks_db
-            .asset_owner_data
-            .merge_batch(dynamic_and_asset_owner_details.asset_owner_details)
-            .await;
-
-        result_to_metrics(self.metrics.clone(), &res, "owner_type_update");
-
-        mint_accs_to_save.iter().for_each(|mint| {
-            let upd_res = self
-                .rocks_db
-                .asset_updated(mint.slot_updated as u64, mint.pubkey);
-
-            if let Err(e) = upd_res {
-                error!("Error while updating assets update idx: {}", e);
-            }
-        });
-
-        self.metrics.set_latency(
->>>>>>> 9c0771df
             "mint_accounts_saving",
             "accounts_saving_dynamic_data",
         )
