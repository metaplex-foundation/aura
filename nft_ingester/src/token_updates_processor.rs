--- conflicted
+++ resolved
@@ -172,66 +172,6 @@
         .await
     }
 
-<<<<<<< HEAD
-    pub async fn transform_and_save_mint_accs(&self, mint_accs_to_save: &[Mint]) {
-        let dynamic_and_asset_owner_details =
-            mint_accs_to_save.to_owned().clone().into_iter().fold(
-                DynamicAndAssetOwnerDetails::default(),
-                |mut accumulated_asset_info: DynamicAndAssetOwnerDetails, mint| {
-                    accumulated_asset_info.asset_dynamic_details.insert(
-                        mint.pubkey,
-                        AssetDynamicDetails {
-                            pubkey: mint.pubkey,
-                            supply: Some(Updated::new(
-                                mint.slot_updated as u64,
-                                Some(mint.write_version),
-                                None,
-                                mint.supply as u64,
-                            )),
-                            ..Default::default()
-                        },
-                    );
-
-                    let owner_type_value = if mint.supply > 1 {
-                        OwnerType::Token
-                    } else {
-                        OwnerType::Single
-                    };
-
-                    accumulated_asset_info.asset_owner_details.insert(
-                        mint.pubkey,
-                        AssetOwner {
-                            pubkey: mint.pubkey,
-                            owner_type: Updated::new(
-                                mint.slot_updated as u64,
-                                Some(mint.write_version),
-                                None,
-                                owner_type_value,
-                            ),
-                            ..Default::default()
-                        },
-                    );
-
-                    accumulated_asset_info
-                },
-            );
-
-        let begin_processing = Instant::now();
-
-        let res = self
-            .rocks_db
-            .asset_dynamic_data
-            .merge_batch(dynamic_and_asset_owner_details.asset_dynamic_details)
-            .await;
-
-        result_to_metrics(self.metrics.clone(), &res, "accounts_saving_owner");
-
-        let res = self
-            .rocks_db
-            .asset_owner_data
-            .merge_batch(dynamic_and_asset_owner_details.asset_owner_details)
-            .await;
-=======
     pub async fn transform_and_save_mint_accs(&self, mint_accs_to_save: &HashMap<Vec<u8>, Mint>) {
         let dynamic_and_asset_owner_details = mint_accs_to_save.clone().into_values().fold(
             DynamicAndAssetOwnerDetails::default(),
@@ -242,13 +182,13 @@
                         pubkey: mint.pubkey,
                         supply: Some(Updated::new(
                             mint.slot_updated as u64,
+                            Some(mint.write_version),
                             None,
                             mint.supply as u64,
                         )),
                         ..Default::default()
                     },
                 );
->>>>>>> 0de61661
 
                 let owner_type_value = if mint.supply > 1 {
                     OwnerType::Token
@@ -260,7 +200,12 @@
                     mint.pubkey,
                     AssetOwner {
                         pubkey: mint.pubkey,
-                        owner_type: Updated::new(mint.slot_updated as u64, None, owner_type_value),
+                        owner_type: Updated::new(
+                            mint.slot_updated as u64,
+                            Some(mint.write_version),
+                            None,
+                            owner_type_value,
+                        ),
                         ..Default::default()
                     },
                 );
