--- conflicted
+++ resolved
@@ -162,7 +162,6 @@
             let begin_processing = Instant::now();
 
             for mint in mint_accs_to_save.iter() {
-<<<<<<< HEAD
                 let res = self.rocks_db.asset_dynamic_data.merge(
                     mint.pubkey.clone(),
                     &AssetDynamicDetails {
@@ -172,42 +171,6 @@
                         ..Default::default()
                     },
                 );
-=======
-                let existing_value = self.rocks_db.asset_dynamic_data.get(mint.pubkey);
-
-                match existing_value {
-                    Ok(existing_value) => {
-                        let mut value_to_insert = None;
-
-                        if let Some(existing_value) = existing_value {
-                            if existing_value.slot_updated < mint.slot_updated as u64 {
-                                let updated_dynamic_data = AssetDynamicDetails {
-                                    pubkey: mint.pubkey,
-                                    is_compressible: existing_value.is_compressible,
-                                    is_compressed: existing_value.is_compressed,
-                                    is_frozen: existing_value.is_frozen,
-                                    supply: Some(mint.supply as u64),
-                                    seq: None,
-                                    is_burnt: existing_value.is_burnt,
-                                    was_decompressed: existing_value.was_decompressed,
-                                    onchain_data: existing_value.onchain_data.clone(),
-                                    creators: existing_value.creators.clone(),
-                                    royalty_amount: existing_value.royalty_amount,
-                                    slot_updated: mint.slot_updated as u64,
-                                };
-                                value_to_insert = Some(updated_dynamic_data);
-                            }
-                        } else {
-                            let new_dynamic_data = AssetDynamicDetails {
-                                pubkey: mint.pubkey,
-                                supply: Some(mint.supply as u64),
-                                seq: None,
-                                slot_updated: mint.slot_updated as u64,
-                                ..Default::default()
-                            };
-                            value_to_insert = Some(new_dynamic_data);
-                        }
->>>>>>> bad2008c
 
                 match res {
                     Err(e) => {
