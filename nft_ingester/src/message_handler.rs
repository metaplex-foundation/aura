--- conflicted
+++ resolved
@@ -242,22 +242,11 @@
                                     key.to_bytes().to_vec(),
                                     MetadataInfo {
                                         metadata: m.clone(),
-<<<<<<< HEAD
-                                        slot_updated: account_info.slot(),
-                                        write_version: account_info.write_version(),
-                                        lamports: account_info.lamports(),
-                                        executable: account_info.executable(),
-                                        rent_epoch: account_info.rent_epoch(),
-                                        metadata_owner: account_info
-                                            .owner()
-                                            .map(|o| Pubkey::from(o.0).to_string()),
-=======
                                         slot_updated: account_info.slot,
                                         write_version: account_info.write_version,
                                         lamports: account_info.lamports,
                                         executable: account_info.executable,
                                         metadata_owner: Some(account_info.owner.to_string()),
->>>>>>> a89c9035
                                     },
                                     account_info.write_version
                                 );
@@ -377,18 +366,10 @@
                     key,
                     IndexableAssetWithAccountInfo {
                         indexable_asset: parsing_result.data.clone(),
-<<<<<<< HEAD
-                        slot_updated: account_update.slot(),
-                        write_version: account_update.write_version(),
-                        lamports: account_update.lamports(),
-                        executable: account_update.executable(),
-                        rent_epoch: account_update.rent_epoch(),
-=======
                         slot_updated: account_update.slot,
                         write_version: account_update.write_version,
                         lamports: account_update.lamports,
                         executable: account_update.executable,
->>>>>>> a89c9035
                     },
                     account_update.write_version
                 );
