--- conflicted
+++ resolved
@@ -73,12 +73,7 @@
     async fn first_persisted_signature_for(
         &self,
         program_id: Pubkey,
-<<<<<<< HEAD
     ) -> Result<Option<SignatureWithSlot>, StorageError> {
-        let program_id = program_id;
-=======
-    ) -> Result<Option<interface::solana_rpc::SignatureWithSlot>, StorageError> {
->>>>>>> 13dd4024
         let db = self.db.clone();
         let key = (program_id, 0, Signature::default());
         let res = tokio::task::spawn_blocking(move || {
