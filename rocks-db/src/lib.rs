use std::sync::atomic::AtomicU64;
use std::{marker::PhantomData, sync::Arc};

use asset::{AssetOwnerDeprecated, SlotAssetIdx};
use rocksdb::{ColumnFamilyDescriptor, Options, DB};

pub use asset::{
    AssetAuthority, AssetDynamicDetails, AssetOwner, AssetStaticDetails, AssetsUpdateIdx,
};
pub use column::columns;
use column::{Column, TypedColumn};
use tokio::sync::Mutex;
use tokio::task::JoinSet;

use crate::errors::StorageError;
use crate::tree_seq::{TreeSeqIdx, TreesGaps};

pub mod asset;
mod asset_client;
pub mod asset_streaming_client;
pub mod backup_service;
mod batch_client;
pub mod bubblegum_slots;
pub mod cl_items;
pub mod column;
pub mod errors;
pub mod key_encoders;
pub mod offchain_data;
pub mod parameters;
pub mod raw_block;
pub mod sequence_consistent;
pub mod signature_client;
pub mod slots_dumper;
pub mod storage_traits;
pub mod transaction;
pub mod transaction_client;
pub mod tree_seq;

pub type Result<T> = std::result::Result<T, StorageError>;

pub struct Storage {
    pub asset_static_data: Column<AssetStaticDetails>,
    pub asset_dynamic_data: Column<AssetDynamicDetails>,
    pub asset_authority_data: Column<AssetAuthority>,
    pub asset_owner_data_deprecated: Column<AssetOwnerDeprecated>,
    pub asset_owner_data: Column<AssetOwner>,
    pub asset_leaf_data: Column<asset::AssetLeaf>,
    pub asset_collection_data: Column<asset::AssetCollection>,
    pub asset_offchain_data: Column<offchain_data::OffChainData>,
    pub cl_items: Column<cl_items::ClItem>,
    pub cl_leafs: Column<cl_items::ClLeaf>,
    pub bubblegum_slots: Column<bubblegum_slots::BubblegumSlots>,
    pub ingestable_slots: Column<bubblegum_slots::IngestableSlots>,
    pub raw_blocks_cbor: Column<raw_block::RawBlock>,
    pub db: Arc<DB>,
    pub assets_update_idx: Column<AssetsUpdateIdx>,
    pub slot_asset_idx: Column<SlotAssetIdx>,
    pub tree_seq_idx: Column<TreeSeqIdx>,
    pub trees_gaps: Column<TreesGaps>,
    assets_update_last_seq: AtomicU64,
    join_set: Arc<Mutex<JoinSet<core::result::Result<(), tokio::task::JoinError>>>>,
}

impl Storage {
    pub fn new(
        db: Arc<DB>,
        join_set: Arc<Mutex<JoinSet<core::result::Result<(), tokio::task::JoinError>>>>,
<<<<<<< HEAD
    ) -> Self {
=======
    ) -> Result<Self> {
        let db = Arc::new(DB::open_cf_descriptors(
            &Self::get_db_options(),
            db_path,
            vec![
                Self::new_cf_descriptor::<offchain_data::OffChainData>(),
                Self::new_cf_descriptor::<AssetStaticDetails>(),
                Self::new_cf_descriptor::<AssetDynamicDetails>(),
                Self::new_cf_descriptor::<AssetAuthority>(),
                Self::new_cf_descriptor::<AssetOwnerDeprecated>(),
                Self::new_cf_descriptor::<asset::AssetLeaf>(),
                Self::new_cf_descriptor::<asset::AssetCollection>(),
                Self::new_cf_descriptor::<cl_items::ClItem>(),
                Self::new_cf_descriptor::<cl_items::ClLeaf>(),
                Self::new_cf_descriptor::<bubblegum_slots::BubblegumSlots>(),
                Self::new_cf_descriptor::<asset::AssetsUpdateIdx>(),
                Self::new_cf_descriptor::<asset::SlotAssetIdx>(),
                Self::new_cf_descriptor::<signature_client::SignatureIdx>(),
                Self::new_cf_descriptor::<raw_block::RawBlock>(),
                Self::new_cf_descriptor::<parameters::ParameterColumn<u64>>(),
                Self::new_cf_descriptor::<bubblegum_slots::IngestableSlots>(),
                Self::new_cf_descriptor::<AssetOwner>(),
                Self::new_cf_descriptor::<TreeSeqIdx>(),
                Self::new_cf_descriptor::<TreesGaps>(),
            ],
        )?);
>>>>>>> b8bacb45
        let asset_offchain_data = Self::column(db.clone());

        let asset_static_data = Self::column(db.clone());
        let asset_dynamic_data = Self::column(db.clone());
        let asset_authority_data = Self::column(db.clone());
        let asset_owner_data = Self::column(db.clone());
        let asset_owner_data_deprecated = Self::column(db.clone());
        let asset_leaf_data = Self::column(db.clone());
        let asset_collection_data = Self::column(db.clone());

        let cl_items = Self::column(db.clone());
        let cl_leafs = Self::column(db.clone());

        let bubblegum_slots = Self::column(db.clone());
        let ingestable_slots = Self::column(db.clone());
        let raw_blocks = Self::column(db.clone());
        let assets_update_idx = Self::column(db.clone());
        let slot_asset_idx = Self::column(db.clone());
        let tree_seq_idx = Self::column(db.clone());
        let trees_gaps = Self::column(db.clone());

        Self {
            asset_static_data,
            asset_dynamic_data,
            asset_authority_data,
            asset_owner_data,
            asset_owner_data_deprecated,
            asset_leaf_data,
            asset_collection_data,
            asset_offchain_data,
            cl_items,
            cl_leafs,
            bubblegum_slots,
            ingestable_slots,
            raw_blocks_cbor: raw_blocks,
            db,
            assets_update_idx,
            slot_asset_idx,
            assets_update_last_seq: AtomicU64::new(0),
            join_set,
            tree_seq_idx,
            trees_gaps,
        }
    }

    pub fn open(
        db_path: &str,
        join_set: Arc<Mutex<JoinSet<core::result::Result<(), tokio::task::JoinError>>>>,
    ) -> Result<Self> {
        let cf_descriptors = Self::create_cf_descriptors();
        let db = Arc::new(DB::open_cf_descriptors(
            &Self::get_db_options(),
            db_path,
            cf_descriptors,
        )?);
        Ok(Self::new(db, join_set))
    }

    pub fn open_secondary(
        primary_path: &str,
        secondary_path: &str,
        join_set: Arc<Mutex<JoinSet<core::result::Result<(), tokio::task::JoinError>>>>,
    ) -> Result<Self> {
        let cf_descriptors = Self::create_cf_descriptors();
        let db = Arc::new(DB::open_cf_descriptors_as_secondary(
            &Self::get_db_options(),
            primary_path,
            secondary_path,
            cf_descriptors,
        )?);
        Ok(Self::new(db, join_set))
    }

    fn create_cf_descriptors() -> Vec<ColumnFamilyDescriptor> {
        vec![
            Self::new_cf_descriptor::<offchain_data::OffChainData>(),
            Self::new_cf_descriptor::<AssetStaticDetails>(),
            Self::new_cf_descriptor::<AssetDynamicDetails>(),
            Self::new_cf_descriptor::<AssetAuthority>(),
            Self::new_cf_descriptor::<AssetOwner>(),
            Self::new_cf_descriptor::<asset::AssetLeaf>(),
            Self::new_cf_descriptor::<asset::AssetCollection>(),
            Self::new_cf_descriptor::<cl_items::ClItem>(),
            Self::new_cf_descriptor::<cl_items::ClLeaf>(),
            Self::new_cf_descriptor::<bubblegum_slots::BubblegumSlots>(),
            Self::new_cf_descriptor::<asset::AssetsUpdateIdx>(),
            Self::new_cf_descriptor::<asset::SlotAssetIdx>(),
            Self::new_cf_descriptor::<signature_client::SignatureIdx>(),
            Self::new_cf_descriptor::<raw_block::RawBlock>(),
            Self::new_cf_descriptor::<parameters::ParameterColumn<u64>>(),
            Self::new_cf_descriptor::<bubblegum_slots::IngestableSlots>(),
            Self::new_cf_descriptor::<TreeSeqIdx>(),
            Self::new_cf_descriptor::<TreesGaps>(),
        ]
    }

    fn new_cf_descriptor<C: TypedColumn>() -> ColumnFamilyDescriptor {
        ColumnFamilyDescriptor::new(C::NAME, Self::get_cf_options::<C>())
    }

    pub fn column<C>(backend: Arc<DB>) -> Column<C>
    where
        C: TypedColumn,
        <C as TypedColumn>::ValueType: 'static,
        <C as TypedColumn>::ValueType: Clone,
        <C as TypedColumn>::KeyType: 'static,
    {
        Column {
            backend,
            column: PhantomData,
        }
    }

    fn get_db_options() -> Options {
        let mut options = Options::default();

        // Create missing items to support a clean start
        options.create_if_missing(true);
        options.create_missing_column_families(true);

        // Per the docs, a good value for this is the number of cores on the machine
        options.increase_parallelism(num_cpus::get() as i32);

        let mut env = rocksdb::Env::new().unwrap();
        // While a compaction is ongoing, all the background threads
        // could be used by the compaction. This can stall writes which
        // need to flush the memtable. Add some high-priority background threads
        // which can service these writes.
        env.set_high_priority_background_threads(4);
        options.set_env(&env);

        // Set max total wal size to 4G.
        options.set_max_total_wal_size(4 * 1024 * 1024 * 1024);

        // Allow Rocks to open/keep open as many files as it needs for performance;
        // however, this is also explicitly required for a secondary instance.
        // See https://github.com/facebook/rocksdb/wiki/Secondary-instance
        options.set_max_open_files(-1);

        options
    }

    fn get_cf_options<C: TypedColumn>() -> Options {
        const MAX_WRITE_BUFFER_SIZE: u64 = 256 * 1024 * 1024; // 256MB

        let mut cf_options = Options::default();
        // 256 * 8 = 2GB. 6 of these columns should take at most 12GB of RAM
        cf_options.set_max_write_buffer_number(8);
        cf_options.set_write_buffer_size(MAX_WRITE_BUFFER_SIZE as usize);
        let file_num_compaction_trigger = 4;
        // Recommend that this be around the size of level 0. Level 0 estimated size in stable state is
        // write_buffer_size * min_write_buffer_number_to_merge * level0_file_num_compaction_trigger
        // Source: https://docs.rs/rocksdb/0.6.0/rocksdb/struct.Options.html#method.set_level_zero_file_num_compaction_trigger
        let total_size_base = MAX_WRITE_BUFFER_SIZE * file_num_compaction_trigger;
        let file_size_base = total_size_base / 10;
        cf_options.set_level_zero_file_num_compaction_trigger(file_num_compaction_trigger as i32);
        cf_options.set_max_bytes_for_level_base(total_size_base);
        cf_options.set_target_file_size_base(file_size_base);

        // Optional merges
        if C::NAME == asset::AssetStaticDetails::NAME {
            cf_options.set_merge_operator_associative(
                "merge_fn_merge_static_details",
                asset::AssetStaticDetails::merge_static_details,
            );
        }

        if C::NAME == asset::AssetDynamicDetails::NAME {
            cf_options.set_merge_operator_associative(
                "merge_fn_merge_dynamic_details",
                asset::AssetDynamicDetails::merge_dynamic_details,
            );
        }
        if C::NAME == asset::AssetAuthority::NAME {
            cf_options.set_merge_operator_associative(
                "merge_fn_merge_asset_authorities",
                asset::AssetAuthority::merge_asset_authorities,
            );
        }
        if C::NAME == asset::AssetOwner::NAME {
            cf_options.set_merge_operator_associative(
                "merge_fn_merge_asset_owner",
                asset::AssetOwner::merge_asset_owner,
            );
        }
        if C::NAME == asset::AssetLeaf::NAME {
            cf_options.set_merge_operator_associative(
                "merge_fn_merge_asset_leaf",
                asset::AssetLeaf::merge_asset_leaf,
            );
        }
        if C::NAME == asset::AssetCollection::NAME {
            cf_options.set_merge_operator_associative(
                "merge_fn_asset_collection",
                asset::AssetCollection::merge_asset_collection,
            );
        }
        if C::NAME == cl_items::ClItem::NAME {
            cf_options.set_merge_operator_associative(
                "merge_fn_cl_item",
                cl_items::ClItem::merge_cl_items,
            );
        }

        cf_options
    }
}<|MERGE_RESOLUTION|>--- conflicted
+++ resolved
@@ -65,36 +65,7 @@
     pub fn new(
         db: Arc<DB>,
         join_set: Arc<Mutex<JoinSet<core::result::Result<(), tokio::task::JoinError>>>>,
-<<<<<<< HEAD
     ) -> Self {
-=======
-    ) -> Result<Self> {
-        let db = Arc::new(DB::open_cf_descriptors(
-            &Self::get_db_options(),
-            db_path,
-            vec![
-                Self::new_cf_descriptor::<offchain_data::OffChainData>(),
-                Self::new_cf_descriptor::<AssetStaticDetails>(),
-                Self::new_cf_descriptor::<AssetDynamicDetails>(),
-                Self::new_cf_descriptor::<AssetAuthority>(),
-                Self::new_cf_descriptor::<AssetOwnerDeprecated>(),
-                Self::new_cf_descriptor::<asset::AssetLeaf>(),
-                Self::new_cf_descriptor::<asset::AssetCollection>(),
-                Self::new_cf_descriptor::<cl_items::ClItem>(),
-                Self::new_cf_descriptor::<cl_items::ClLeaf>(),
-                Self::new_cf_descriptor::<bubblegum_slots::BubblegumSlots>(),
-                Self::new_cf_descriptor::<asset::AssetsUpdateIdx>(),
-                Self::new_cf_descriptor::<asset::SlotAssetIdx>(),
-                Self::new_cf_descriptor::<signature_client::SignatureIdx>(),
-                Self::new_cf_descriptor::<raw_block::RawBlock>(),
-                Self::new_cf_descriptor::<parameters::ParameterColumn<u64>>(),
-                Self::new_cf_descriptor::<bubblegum_slots::IngestableSlots>(),
-                Self::new_cf_descriptor::<AssetOwner>(),
-                Self::new_cf_descriptor::<TreeSeqIdx>(),
-                Self::new_cf_descriptor::<TreesGaps>(),
-            ],
-        )?);
->>>>>>> b8bacb45
         let asset_offchain_data = Self::column(db.clone());
 
         let asset_static_data = Self::column(db.clone());
@@ -174,7 +145,7 @@
             Self::new_cf_descriptor::<AssetStaticDetails>(),
             Self::new_cf_descriptor::<AssetDynamicDetails>(),
             Self::new_cf_descriptor::<AssetAuthority>(),
-            Self::new_cf_descriptor::<AssetOwner>(),
+            Self::new_cf_descriptor::<AssetOwnerDeprecated>(),
             Self::new_cf_descriptor::<asset::AssetLeaf>(),
             Self::new_cf_descriptor::<asset::AssetCollection>(),
             Self::new_cf_descriptor::<cl_items::ClItem>(),
@@ -186,6 +157,7 @@
             Self::new_cf_descriptor::<raw_block::RawBlock>(),
             Self::new_cf_descriptor::<parameters::ParameterColumn<u64>>(),
             Self::new_cf_descriptor::<bubblegum_slots::IngestableSlots>(),
+            Self::new_cf_descriptor::<AssetOwner>(),
             Self::new_cf_descriptor::<TreeSeqIdx>(),
             Self::new_cf_descriptor::<TreesGaps>(),
         ]
