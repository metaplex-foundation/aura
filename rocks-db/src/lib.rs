--- conflicted
+++ resolved
@@ -84,12 +84,9 @@
                 Self::new_cf_descriptor::<signature_client::SignatureIdx>(),
                 Self::new_cf_descriptor::<raw_block::RawBlock>(),
                 Self::new_cf_descriptor::<parameters::ParameterColumn<u64>>(),
-<<<<<<< HEAD
+                Self::new_cf_descriptor::<bubblegum_slots::IngestableSlots>(),
                 Self::new_cf_descriptor::<TreeSeqIdx>(),
                 Self::new_cf_descriptor::<TreesGaps>(),
-=======
-                Self::new_cf_descriptor::<bubblegum_slots::IngestableSlots>(),
->>>>>>> f1a525d5
             ],
         )?);
         let asset_offchain_data = Self::column(db.clone());
