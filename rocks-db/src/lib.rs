--- conflicted
+++ resolved
@@ -42,11 +42,7 @@
     pub cl_items: Column<cl_items::ClItem>,
     pub cl_leafs: Column<cl_items::ClLeaf>,
     pub bubblegum_slots: Column<bubblegum_slots::BubblegumSlots>,
-<<<<<<< HEAD
-    pub raw_blocks: Column<raw_block::RawBlock>,
-=======
     raw_blocks_cbor: Column<raw_block::RawBlock>,
->>>>>>> 678faa8f
     pub db: Arc<DB>,
     pub assets_update_idx: Column<AssetsUpdateIdx>,
     pub slot_asset_idx: Column<SlotAssetIdx>,
@@ -108,11 +104,7 @@
             cl_items,
             cl_leafs,
             bubblegum_slots,
-<<<<<<< HEAD
-            raw_blocks,
-=======
             raw_blocks_cbor: raw_blocks,
->>>>>>> 678faa8f
             db,
             assets_update_idx,
             slot_asset_idx,
