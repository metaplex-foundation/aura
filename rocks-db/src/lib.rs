use std::sync::atomic::AtomicU64;
use std::{marker::PhantomData, sync::Arc};

use asset::{AssetOwnerDeprecated, SlotAssetIdx};
use rocksdb::{ColumnFamilyDescriptor, Options, DB};

pub use asset::{
    AssetAuthority, AssetDynamicDetails, AssetOwner, AssetStaticDetails, AssetsUpdateIdx,
};
pub use column::columns;
use column::{Column, TypedColumn};
use tokio::sync::Mutex;
use tokio::task::JoinSet;

use crate::errors::StorageError;
use crate::tree_seq::{TreeSeqIdx, TreesGaps};

pub mod asset;
mod asset_client;
pub mod asset_streaming_client;
pub mod backup_service;
mod batch_client;
pub mod bubblegum_slots;
pub mod cl_items;
pub mod column;
pub mod errors;
pub mod key_encoders;
pub mod offchain_data;
pub mod parameters;
pub mod raw_block;
pub mod sequence_consistent;
pub mod signature_client;
pub mod slots_dumper;
pub mod storage_traits;
pub mod transaction;
pub mod transaction_client;
pub mod tree_seq;

pub type Result<T> = std::result::Result<T, StorageError>;

pub struct Storage {
    pub asset_static_data: Column<AssetStaticDetails>,
    pub asset_dynamic_data: Column<AssetDynamicDetails>,
    pub asset_authority_data: Column<AssetAuthority>,
    pub asset_owner_data_deprecated: Column<AssetOwnerDeprecated>,
    pub asset_owner_data: Column<AssetOwner>,
    pub asset_leaf_data: Column<asset::AssetLeaf>,
    pub asset_collection_data: Column<asset::AssetCollection>,
    pub asset_offchain_data: Column<offchain_data::OffChainData>,
    pub cl_items: Column<cl_items::ClItem>,
    pub cl_leafs: Column<cl_items::ClLeaf>,
    pub bubblegum_slots: Column<bubblegum_slots::BubblegumSlots>,
    pub ingestable_slots: Column<bubblegum_slots::IngestableSlots>,
    pub raw_blocks_cbor: Column<raw_block::RawBlock>,
    pub db: Arc<DB>,
    pub assets_update_idx: Column<AssetsUpdateIdx>,
    pub slot_asset_idx: Column<SlotAssetIdx>,
    pub tree_seq_idx: Column<TreeSeqIdx>,
    pub trees_gaps: Column<TreesGaps>,
    assets_update_last_seq: AtomicU64,
    join_set: Arc<Mutex<JoinSet<core::result::Result<(), tokio::task::JoinError>>>>,
}

impl Storage {
    pub fn open(
        db_path: &str,
        join_set: Arc<Mutex<JoinSet<core::result::Result<(), tokio::task::JoinError>>>>,
    ) -> Result<Self> {
        let db = Arc::new(DB::open_cf_descriptors(
            &Self::get_db_options(),
            db_path,
            vec![
                Self::new_cf_descriptor::<offchain_data::OffChainData>(),
                Self::new_cf_descriptor::<AssetStaticDetails>(),
                Self::new_cf_descriptor::<AssetDynamicDetails>(),
                Self::new_cf_descriptor::<AssetAuthority>(),
                Self::new_cf_descriptor::<AssetOwnerDeprecated>(),
                Self::new_cf_descriptor::<asset::AssetLeaf>(),
                Self::new_cf_descriptor::<asset::AssetCollection>(),
                Self::new_cf_descriptor::<cl_items::ClItem>(),
                Self::new_cf_descriptor::<cl_items::ClLeaf>(),
                Self::new_cf_descriptor::<bubblegum_slots::BubblegumSlots>(),
                Self::new_cf_descriptor::<asset::AssetsUpdateIdx>(),
                Self::new_cf_descriptor::<asset::SlotAssetIdx>(),
                Self::new_cf_descriptor::<signature_client::SignatureIdx>(),
                Self::new_cf_descriptor::<raw_block::RawBlock>(),
                Self::new_cf_descriptor::<parameters::ParameterColumn<u64>>(),
                Self::new_cf_descriptor::<bubblegum_slots::IngestableSlots>(),
<<<<<<< HEAD
                Self::new_cf_descriptor::<AssetOwner>(),
=======
                Self::new_cf_descriptor::<TreeSeqIdx>(),
                Self::new_cf_descriptor::<TreesGaps>(),
>>>>>>> ae16cd29
            ],
        )?);
        let asset_offchain_data = Self::column(db.clone());

        let asset_static_data = Self::column(db.clone());
        let asset_dynamic_data = Self::column(db.clone());
        let asset_authority_data = Self::column(db.clone());
        let asset_owner_data = Self::column(db.clone());
        let asset_owner_data_deprecated = Self::column(db.clone());
        let asset_leaf_data = Self::column(db.clone());
        let asset_collection_data = Self::column(db.clone());

        let cl_items = Self::column(db.clone());
        let cl_leafs = Self::column(db.clone());

        let bubblegum_slots = Self::column(db.clone());
        let ingestable_slots = Self::column(db.clone());
        let raw_blocks = Self::column(db.clone());
        let assets_update_idx = Self::column(db.clone());
        let slot_asset_idx = Self::column(db.clone());
        let tree_seq_idx = Self::column(db.clone());
        let trees_gaps = Self::column(db.clone());

        Ok(Self {
            asset_static_data,
            asset_dynamic_data,
            asset_authority_data,
            asset_owner_data,
            asset_owner_data_deprecated,
            asset_leaf_data,
            asset_collection_data,
            asset_offchain_data,
            cl_items,
            cl_leafs,
            bubblegum_slots,
            ingestable_slots,
            raw_blocks_cbor: raw_blocks,
            db,
            assets_update_idx,
            slot_asset_idx,
            assets_update_last_seq: AtomicU64::new(0),
            join_set,
            tree_seq_idx,
            trees_gaps,
        })
    }

    fn new_cf_descriptor<C: TypedColumn>() -> ColumnFamilyDescriptor {
        ColumnFamilyDescriptor::new(C::NAME, Self::get_cf_options::<C>())
    }

    pub fn column<C>(backend: Arc<DB>) -> Column<C>
    where
        C: TypedColumn,
        <C as TypedColumn>::ValueType: 'static,
        <C as TypedColumn>::ValueType: Clone,
        <C as TypedColumn>::KeyType: 'static,
    {
        Column {
            backend,
            column: PhantomData,
        }
    }

    fn get_db_options() -> Options {
        let mut options = Options::default();

        // Create missing items to support a clean start
        options.create_if_missing(true);
        options.create_missing_column_families(true);

        // Per the docs, a good value for this is the number of cores on the machine
        options.increase_parallelism(num_cpus::get() as i32);

        let mut env = rocksdb::Env::new().unwrap();
        // While a compaction is ongoing, all the background threads
        // could be used by the compaction. This can stall writes which
        // need to flush the memtable. Add some high-priority background threads
        // which can service these writes.
        env.set_high_priority_background_threads(4);
        options.set_env(&env);

        // Set max total wal size to 4G.
        options.set_max_total_wal_size(4 * 1024 * 1024 * 1024);

        // Allow Rocks to open/keep open as many files as it needs for performance;
        // however, this is also explicitly required for a secondary instance.
        // See https://github.com/facebook/rocksdb/wiki/Secondary-instance
        options.set_max_open_files(-1);

        options
    }

    fn get_cf_options<C: TypedColumn>() -> Options {
        const MAX_WRITE_BUFFER_SIZE: u64 = 256 * 1024 * 1024; // 256MB

        let mut cf_options = Options::default();
        // 256 * 8 = 2GB. 6 of these columns should take at most 12GB of RAM
        cf_options.set_max_write_buffer_number(8);
        cf_options.set_write_buffer_size(MAX_WRITE_BUFFER_SIZE as usize);
        let file_num_compaction_trigger = 4;
        // Recommend that this be around the size of level 0. Level 0 estimated size in stable state is
        // write_buffer_size * min_write_buffer_number_to_merge * level0_file_num_compaction_trigger
        // Source: https://docs.rs/rocksdb/0.6.0/rocksdb/struct.Options.html#method.set_level_zero_file_num_compaction_trigger
        let total_size_base = MAX_WRITE_BUFFER_SIZE * file_num_compaction_trigger;
        let file_size_base = total_size_base / 10;
        cf_options.set_level_zero_file_num_compaction_trigger(file_num_compaction_trigger as i32);
        cf_options.set_max_bytes_for_level_base(total_size_base);
        cf_options.set_target_file_size_base(file_size_base);

        // Optional merges
        if C::NAME == asset::AssetStaticDetails::NAME {
            cf_options.set_merge_operator_associative(
                "merge_fn_merge_static_details",
                asset::AssetStaticDetails::merge_static_details,
            );
        }

        if C::NAME == asset::AssetDynamicDetails::NAME {
            cf_options.set_merge_operator_associative(
                "merge_fn_merge_dynamic_details",
                asset::AssetDynamicDetails::merge_dynamic_details,
            );
        }
        if C::NAME == asset::AssetAuthority::NAME {
            cf_options.set_merge_operator_associative(
                "merge_fn_merge_asset_authorities",
                asset::AssetAuthority::merge_asset_authorities,
            );
        }
        if C::NAME == asset::AssetOwner::NAME {
            cf_options.set_merge_operator_associative(
                "merge_fn_merge_asset_owner",
                asset::AssetOwner::merge_asset_owner,
            );
        }
        if C::NAME == asset::AssetLeaf::NAME {
            cf_options.set_merge_operator_associative(
                "merge_fn_merge_asset_leaf",
                asset::AssetLeaf::merge_asset_leaf,
            );
        }
        if C::NAME == asset::AssetCollection::NAME {
            cf_options.set_merge_operator_associative(
                "merge_fn_asset_collection",
                asset::AssetCollection::merge_asset_collection,
            );
        }
        if C::NAME == cl_items::ClItem::NAME {
            cf_options.set_merge_operator_associative(
                "merge_fn_cl_item",
                cl_items::ClItem::merge_cl_items,
            );
        }

        cf_options
    }
}<|MERGE_RESOLUTION|>--- conflicted
+++ resolved
@@ -86,12 +86,9 @@
                 Self::new_cf_descriptor::<raw_block::RawBlock>(),
                 Self::new_cf_descriptor::<parameters::ParameterColumn<u64>>(),
                 Self::new_cf_descriptor::<bubblegum_slots::IngestableSlots>(),
-<<<<<<< HEAD
                 Self::new_cf_descriptor::<AssetOwner>(),
-=======
                 Self::new_cf_descriptor::<TreeSeqIdx>(),
                 Self::new_cf_descriptor::<TreesGaps>(),
->>>>>>> ae16cd29
             ],
         )?);
         let asset_offchain_data = Self::column(db.clone());
