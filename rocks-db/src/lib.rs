use std::sync::atomic::AtomicU64;
use std::{marker::PhantomData, sync::Arc};

use asset::SlotAssetIdx;
use rocksdb::{ColumnFamilyDescriptor, Options, DB};

pub use asset::{
    AssetAuthority, AssetDynamicDetails, AssetOwner, AssetStaticDetails, AssetsUpdateIdx,
};
pub use column::columns;
use column::{Column, TypedColumn};
use tokio::sync::Mutex;
use tokio::task::JoinSet;

use crate::errors::StorageError;

pub mod asset;
mod asset_client;
pub mod asset_streaming_client;
pub mod backup_service;
mod batch_client;
pub mod bubblegum_slots;
pub mod cl_items;
pub mod column;
pub mod errors;
pub mod key_encoders;
pub mod offchain_data;
pub mod raw_block;
pub mod signature_client;
pub mod storage_traits;

pub type Result<T> = std::result::Result<T, StorageError>;

pub struct Storage {
    pub asset_static_data: Column<AssetStaticDetails>,
    pub asset_dynamic_data: Column<AssetDynamicDetails>,
    pub asset_authority_data: Column<AssetAuthority>,
    pub asset_owner_data: Column<AssetOwner>,
    pub asset_leaf_data: Column<asset::AssetLeaf>,
    pub asset_collection_data: Column<asset::AssetCollection>,
    pub asset_offchain_data: Column<offchain_data::OffChainData>,
    pub cl_items: Column<cl_items::ClItem>,
    pub cl_leafs: Column<cl_items::ClLeaf>,
    pub bubblegum_slots: Column<bubblegum_slots::BubblegumSlots>,
    pub raw_blocks_cbor: Column<raw_block::RawBlock>,
    pub db: Arc<DB>,
    pub assets_update_idx: Column<AssetsUpdateIdx>,
    pub slot_asset_idx: Column<SlotAssetIdx>,
    assets_update_last_seq: AtomicU64,
    join_set: Arc<Mutex<JoinSet<core::result::Result<(), tokio::task::JoinError>>>>,
}

impl Storage {
    pub fn new(
        db: Arc<DB>,
        join_set: Arc<Mutex<JoinSet<core::result::Result<(), tokio::task::JoinError>>>>,
<<<<<<< HEAD
    ) -> Self {
=======
    ) -> Result<Self> {
        let db = Arc::new(DB::open_cf_descriptors(
            &Self::get_db_options(),
            db_path,
            vec![
                Self::new_cf_descriptor::<offchain_data::OffChainData>(),
                Self::new_cf_descriptor::<AssetStaticDetails>(),
                Self::new_cf_descriptor::<AssetDynamicDetails>(),
                Self::new_cf_descriptor::<AssetAuthority>(),
                Self::new_cf_descriptor::<AssetOwner>(),
                Self::new_cf_descriptor::<asset::AssetLeaf>(),
                Self::new_cf_descriptor::<asset::AssetCollection>(),
                Self::new_cf_descriptor::<cl_items::ClItem>(),
                Self::new_cf_descriptor::<cl_items::ClLeaf>(),
                Self::new_cf_descriptor::<bubblegum_slots::BubblegumSlots>(),
                Self::new_cf_descriptor::<asset::AssetsUpdateIdx>(),
                Self::new_cf_descriptor::<asset::SlotAssetIdx>(),
                Self::new_cf_descriptor::<signature_client::SignatureIdx>(),
                Self::new_cf_descriptor::<raw_block::RawBlock>(),
            ],
        )?);
        let asset_offchain_data = Self::column(db.clone());

>>>>>>> 24f0ce78
        let asset_static_data = Self::column(db.clone());
        let asset_dynamic_data = Self::column(db.clone());
        let asset_authority_data = Self::column(db.clone());
        let asset_owner_data = Self::column(db.clone());
        let asset_leaf_data = Self::column(db.clone());
        let asset_collection_data = Self::column(db.clone());
        let asset_offchain_data = Self::column(db.clone());

        let cl_items = Self::column(db.clone());
        let cl_leafs = Self::column(db.clone());

        let bubblegum_slots = Self::column(db.clone());
        let raw_blocks = Self::column(db.clone());

        let assets_update_idx = Self::column(db.clone());
        let slot_asset_idx = Self::column(db.clone());

        Self {
            asset_static_data,
            asset_dynamic_data,
            asset_authority_data,
            asset_owner_data,
            asset_leaf_data,
            asset_collection_data,
            asset_offchain_data,
            cl_items,
            cl_leafs,
            bubblegum_slots,
            raw_blocks_cbor: raw_blocks,
            db,
            assets_update_idx,
            slot_asset_idx,
            assets_update_last_seq: AtomicU64::new(0),
            join_set,
        }
    }

    pub fn open(
        db_path: &str,
        join_set: Arc<Mutex<JoinSet<core::result::Result<(), tokio::task::JoinError>>>>,
    ) -> Result<Self> {
        let cf_descriptors = Self::create_cf_descriptors();
        let db = Arc::new(DB::open_cf_descriptors(
            &Self::get_db_options(),
            db_path,
            cf_descriptors,
        )?);
        Ok(Self::new(db, join_set))
    }

    pub fn open_secondary(
        primary_path: &str,
        secondary_path: &str,
        join_set: Arc<Mutex<JoinSet<core::result::Result<(), tokio::task::JoinError>>>>,
    ) -> Result<Self> {
        let cf_descriptors = Self::create_cf_descriptors();
        let db = Arc::new(DB::open_cf_descriptors_as_secondary(
            &Self::get_db_options(),
            primary_path,
            secondary_path,
            cf_descriptors,
        )?);
        Ok(Self::new(db, join_set))
    }

    fn create_cf_descriptors() -> Vec<ColumnFamilyDescriptor> {
        vec![
            Self::new_cf_descriptor::<offchain_data::OffChainData>(),
            Self::new_cf_descriptor::<AssetStaticDetails>(),
            Self::new_cf_descriptor::<AssetDynamicDetails>(),
            Self::new_cf_descriptor::<AssetAuthority>(),
            Self::new_cf_descriptor::<AssetOwner>(),
            Self::new_cf_descriptor::<asset::AssetLeaf>(),
            Self::new_cf_descriptor::<asset::AssetCollection>(),
            Self::new_cf_descriptor::<cl_items::ClItem>(),
            Self::new_cf_descriptor::<cl_items::ClLeaf>(),
            Self::new_cf_descriptor::<bubblegum_slots::BubblegumSlots>(),
            Self::new_cf_descriptor::<asset::AssetsUpdateIdx>(),
            Self::new_cf_descriptor::<asset::SlotAssetIdx>(),
            Self::new_cf_descriptor::<signature_client::SignatureIdx>(),
        ]
    }

    fn new_cf_descriptor<C: TypedColumn>() -> ColumnFamilyDescriptor {
        ColumnFamilyDescriptor::new(C::NAME, Self::get_cf_options::<C>())
    }

    pub fn column<C>(backend: Arc<DB>) -> Column<C>
    where
        C: TypedColumn,
        <C as TypedColumn>::ValueType: 'static,
        <C as TypedColumn>::ValueType: Clone,
        <C as TypedColumn>::KeyType: 'static,
    {
        Column {
            backend,
            column: PhantomData,
        }
    }

    fn get_db_options() -> Options {
        let mut options = Options::default();

        // Create missing items to support a clean start
        options.create_if_missing(true);
        options.create_missing_column_families(true);

        // Per the docs, a good value for this is the number of cores on the machine
        options.increase_parallelism(num_cpus::get() as i32);

        let mut env = rocksdb::Env::new().unwrap();
        // While a compaction is ongoing, all the background threads
        // could be used by the compaction. This can stall writes which
        // need to flush the memtable. Add some high-priority background threads
        // which can service these writes.
        env.set_high_priority_background_threads(4);
        options.set_env(&env);

        // Set max total wal size to 4G.
        options.set_max_total_wal_size(4 * 1024 * 1024 * 1024);

        // Allow Rocks to open/keep open as many files as it needs for performance;
        // however, this is also explicitly required for a secondary instance.
        // See https://github.com/facebook/rocksdb/wiki/Secondary-instance
        options.set_max_open_files(-1);

        options
    }

    fn get_cf_options<C: TypedColumn>() -> Options {
        const MAX_WRITE_BUFFER_SIZE: u64 = 256 * 1024 * 1024; // 256MB

        let mut cf_options = Options::default();
        // 256 * 8 = 2GB. 6 of these columns should take at most 12GB of RAM
        cf_options.set_max_write_buffer_number(8);
        cf_options.set_write_buffer_size(MAX_WRITE_BUFFER_SIZE as usize);
        let file_num_compaction_trigger = 4;
        // Recommend that this be around the size of level 0. Level 0 estimated size in stable state is
        // write_buffer_size * min_write_buffer_number_to_merge * level0_file_num_compaction_trigger
        // Source: https://docs.rs/rocksdb/0.6.0/rocksdb/struct.Options.html#method.set_level_zero_file_num_compaction_trigger
        let total_size_base = MAX_WRITE_BUFFER_SIZE * file_num_compaction_trigger;
        let file_size_base = total_size_base / 10;
        cf_options.set_level_zero_file_num_compaction_trigger(file_num_compaction_trigger as i32);
        cf_options.set_max_bytes_for_level_base(total_size_base);
        cf_options.set_target_file_size_base(file_size_base);

        // Optional merges
        if C::NAME == asset::AssetStaticDetails::NAME {
            cf_options.set_merge_operator_associative(
                "merge_fn_merge_static_details",
                asset::AssetStaticDetails::merge_static_details,
            );
        }

        if C::NAME == asset::AssetDynamicDetails::NAME {
            cf_options.set_merge_operator_associative(
                "merge_fn_merge_dynamic_details",
                asset::AssetDynamicDetails::merge_dynamic_details,
            );
        }
        if C::NAME == asset::AssetAuthority::NAME {
            cf_options.set_merge_operator_associative(
                "merge_fn_merge_asset_authorities",
                asset::AssetAuthority::merge_asset_authorities,
            );
        }
        if C::NAME == asset::AssetOwner::NAME {
            cf_options.set_merge_operator_associative(
                "merge_fn_merge_asset_owner",
                asset::AssetOwner::merge_asset_owner,
            );
        }
        if C::NAME == asset::AssetLeaf::NAME {
            cf_options.set_merge_operator_associative(
                "merge_fn_merge_asset_leaf",
                asset::AssetLeaf::merge_asset_leaf,
            );
        }
        if C::NAME == asset::AssetCollection::NAME {
            cf_options.set_merge_operator_associative(
                "merge_fn_asset_collection",
                asset::AssetCollection::merge_asset_collection,
            );
        }
        if C::NAME == cl_items::ClItem::NAME {
            cf_options.set_merge_operator_associative(
                "merge_fn_cl_item",
                cl_items::ClItem::merge_cl_items,
            );
        }

        cf_options
    }
}<|MERGE_RESOLUTION|>--- conflicted
+++ resolved
@@ -54,33 +54,7 @@
     pub fn new(
         db: Arc<DB>,
         join_set: Arc<Mutex<JoinSet<core::result::Result<(), tokio::task::JoinError>>>>,
-<<<<<<< HEAD
     ) -> Self {
-=======
-    ) -> Result<Self> {
-        let db = Arc::new(DB::open_cf_descriptors(
-            &Self::get_db_options(),
-            db_path,
-            vec![
-                Self::new_cf_descriptor::<offchain_data::OffChainData>(),
-                Self::new_cf_descriptor::<AssetStaticDetails>(),
-                Self::new_cf_descriptor::<AssetDynamicDetails>(),
-                Self::new_cf_descriptor::<AssetAuthority>(),
-                Self::new_cf_descriptor::<AssetOwner>(),
-                Self::new_cf_descriptor::<asset::AssetLeaf>(),
-                Self::new_cf_descriptor::<asset::AssetCollection>(),
-                Self::new_cf_descriptor::<cl_items::ClItem>(),
-                Self::new_cf_descriptor::<cl_items::ClLeaf>(),
-                Self::new_cf_descriptor::<bubblegum_slots::BubblegumSlots>(),
-                Self::new_cf_descriptor::<asset::AssetsUpdateIdx>(),
-                Self::new_cf_descriptor::<asset::SlotAssetIdx>(),
-                Self::new_cf_descriptor::<signature_client::SignatureIdx>(),
-                Self::new_cf_descriptor::<raw_block::RawBlock>(),
-            ],
-        )?);
-        let asset_offchain_data = Self::column(db.clone());
-
->>>>>>> 24f0ce78
         let asset_static_data = Self::column(db.clone());
         let asset_dynamic_data = Self::column(db.clone());
         let asset_authority_data = Self::column(db.clone());
@@ -161,6 +135,7 @@
             Self::new_cf_descriptor::<asset::AssetsUpdateIdx>(),
             Self::new_cf_descriptor::<asset::SlotAssetIdx>(),
             Self::new_cf_descriptor::<signature_client::SignatureIdx>(),
+            Self::new_cf_descriptor::<raw_block::RawBlock>(),
         ]
     }
 
