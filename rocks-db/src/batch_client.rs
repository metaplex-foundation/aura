--- conflicted
+++ resolved
@@ -101,35 +101,12 @@
             asset_indexes.insert(asset_index.pubkey, asset_index);
         }
 
-<<<<<<< HEAD
-        for data in asset_dynamic_details.iter().flatten() {
-            if let Some(existed_index) = asset_indexes.get_mut(&data.pubkey) {
-                existed_index.is_compressible = data.is_compressible;
-                existed_index.is_compressed = data.is_compressed;
-                existed_index.is_frozen = data.is_frozen;
-                existed_index.supply = data.supply.map(|s| s as i64);
-                existed_index.is_burnt = data.is_burnt;
-                existed_index.creators = data.creators.clone();
-                existed_index.royalty_amount = data.royalty_amount as i64;
-                existed_index.slot_updated = data.slot_updated as i64;
-            } else {
-                let asset_index = AssetIndex {
-                    pubkey: data.pubkey,
-                    is_compressible: data.is_compressible,
-                    is_compressed: data.is_compressed,
-                    is_frozen: data.is_frozen,
-                    supply: data.supply.map(|s| s as i64),
-                    is_burnt: data.is_burnt,
-                    creators: data.creators.clone(),
-                    royalty_amount: data.royalty_amount as i64,
-                    slot_updated: data.slot_updated as i64,
-=======
         for dynamic_info in asset_dynamic_details.iter().flatten() {
             if let Some(existed_index) = asset_indexes.get_mut(&dynamic_info.pubkey) {
                 existed_index.is_compressible = dynamic_info.is_compressible.value;
                 existed_index.is_compressed = dynamic_info.is_compressed.value;
                 existed_index.is_frozen = dynamic_info.is_frozen.value;
-                existed_index.supply = dynamic_info.supply.clone().map_or(0, |s| s.value as i64);
+                existed_index.supply = dynamic_info.supply.clone().map(|s| s.value as i64);
                 existed_index.is_burnt = dynamic_info.is_burnt.value;
                 existed_index.creators = dynamic_info.creators.clone().value;
                 existed_index.royalty_amount = dynamic_info.royalty_amount.value as i64;
@@ -140,12 +117,11 @@
                     is_compressible: dynamic_info.is_compressible.value,
                     is_compressed: dynamic_info.is_compressed.value,
                     is_frozen: dynamic_info.is_frozen.value,
-                    supply: dynamic_info.supply.clone().map_or(0, |s| s.value as i64),
+                    supply: dynamic_info.supply.clone().map(|s| s.value as i64),
                     is_burnt: dynamic_info.is_burnt.value,
                     creators: dynamic_info.creators.clone().value,
                     royalty_amount: dynamic_info.royalty_amount.value as i64,
                     slot_updated: dynamic_info.get_slot_updated() as i64,
->>>>>>> 1262ef16
                     ..Default::default()
                 };
 
