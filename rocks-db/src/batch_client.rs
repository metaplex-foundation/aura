--- conflicted
+++ resolved
@@ -1,22 +1,10 @@
 use std::collections::{HashMap, HashSet};
 
-<<<<<<< HEAD
 use crate::asset::{
     AssetCollection, AssetCompleteDetails, AssetLeaf, AssetsUpdateIdx, MplCoreCollectionAuthority,
-    SlotAssetIdx, SlotAssetIdxKey,
+    SlotAssetIdx, SlotAssetIdxKey, FungibleAssetsUpdateIdx,
 };
 use crate::asset_generated::asset as fb;
-=======
-use async_trait::async_trait;
-use entities::enums::{SpecificationVersions, TokenMetadataEdition};
-use serde_json::json;
-use solana_sdk::pubkey::Pubkey;
-
-use crate::asset::{
-    AssetCollection, AssetLeaf, AssetsUpdateIdx, FungibleAssetsUpdateIdx, SlotAssetIdx,
-    SlotAssetIdxKey,
-};
->>>>>>> 089528a6
 use crate::cl_items::{ClItem, ClItemKey, ClLeaf, ClLeafKey};
 use crate::column::TypedColumn;
 use crate::errors::StorageError;
@@ -28,18 +16,11 @@
     AssetAuthority, AssetDynamicDetails, AssetOwner, AssetStaticDetails, Result, Storage,
     BATCH_GET_ACTION, BATCH_ITERATION_ACTION, ITERATOR_TOP_ACTION, ROCKS_COMPONENT,
 };
-<<<<<<< HEAD
 use async_trait::async_trait;
-use entities::enums::{SpecificationAssetClass, TokenMetadataEdition};
-use entities::models::{AssetIndex, CompleteAssetDetails, UpdateVersion, Updated};
+use entities::enums::{SpecificationAssetClass, SpecificationVersions, TokenMetadataEdition};
+use entities::models::{AssetIndex, CompleteAssetDetails, UpdateVersion, Updated, FungibleAssetIndex, UrlWithStatus};
 use serde_json::json;
 use solana_sdk::pubkey::Pubkey;
-=======
-use entities::models::{
-    AssetIndex, CompleteAssetDetails, FungibleAssetIndex, UpdateVersion, Updated, UrlWithStatus,
-};
-
->>>>>>> 089528a6
 impl AssetUpdateIndexStorage for Storage {
     fn last_known_fungible_asset_updated_key(&self) -> Result<Option<AssetUpdatedKey>> {
         _ = self.db.try_catch_up_with_primary();
@@ -307,17 +288,47 @@
 
 #[async_trait]
 impl AssetIndexReader for Storage {
-<<<<<<< HEAD
-    async fn get_asset_indexes<'a>(&self, keys: &[Pubkey]) -> Result<Vec<AssetIndex>> {
-        let start_time: chrono::DateTime<chrono::Utc> = chrono::Utc::now();
-
+    async fn get_fungible_assets_indexes(
+        &self,
+        keys: &[Pubkey],
+    ) -> Result<Vec<FungibleAssetIndex>> {
+        let mut fungible_assets_indexes: Vec<FungibleAssetIndex> = Vec::new();
+        let start_time = chrono::Utc::now();
+
+        let token_accounts_details = self.token_accounts.batch_get(keys.to_vec()).await?;
+
+        for token_acc in token_accounts_details.iter().flatten() {
+            let fungible_asset_index = FungibleAssetIndex {
+                pubkey: token_acc.pubkey,
+                owner: Some(token_acc.owner),
+                slot_updated: token_acc.slot_updated,
+                fungible_asset_mint: Some(token_acc.mint),
+                fungible_asset_balance: Some(token_acc.amount as u64),
+            };
+
+            fungible_assets_indexes.push(fungible_asset_index);
+        }
+
+        self.red_metrics.observe_request(
+            ROCKS_COMPONENT,
+            BATCH_ITERATION_ACTION,
+            "collect_fungible_assets_indexes",
+            start_time,
+        );
+
+        Ok(fungible_assets_indexes)
+    }
+
+    async fn get_nft_asset_indexes<'a>(
+        &self,
+        keys: &[Pubkey],
+    ) ->  Result<Vec<AssetIndex>> {
+        let start_time = chrono::Utc::now();
+        
         let asset_index_collection_url_fut =
             self.get_asset_indexes_with_collections_and_urls(keys.to_vec());
         let spl_mints_fut = self.spl_mints.batch_get(keys.to_vec());
-        // these data will be used only during live synchronization
-        // during full sync will be passed mint keys meaning response will be always empty
-        let token_accounts_fut = self.token_accounts.batch_get(keys.to_vec());
-
+        
         let (mut asset_indexes, assets_collection_pks, urls) =
             asset_index_collection_url_fut.await?;
 
@@ -351,138 +362,6 @@
                         Pubkey::new_from_array(asset.pubkey().unwrap().bytes().try_into().unwrap());
                     let auth_value = Pubkey::new_from_array(auth.bytes().try_into().unwrap());
                     mpl_core_collections.insert(key, auth_value);
-=======
-    async fn get_fungible_assets_indexes(
-        &self,
-        keys: &[Pubkey],
-    ) -> Result<HashMap<Pubkey, FungibleAssetIndex>> {
-        let mut fungible_assets_indexes: HashMap<Pubkey, FungibleAssetIndex> = HashMap::new();
-        let start_time = chrono::Utc::now();
-
-        let token_accounts_details = self.token_accounts.batch_get(keys.to_vec()).await?;
-
-        for token_acc in token_accounts_details.iter().flatten() {
-            let fungible_asset_index = FungibleAssetIndex {
-                pubkey: token_acc.pubkey,
-                owner: Some(token_acc.owner),
-                slot_updated: token_acc.slot_updated,
-                fungible_asset_mint: Some(token_acc.mint),
-                fungible_asset_balance: Some(token_acc.amount as u64),
-            };
-
-            fungible_assets_indexes.insert(token_acc.pubkey, fungible_asset_index);
-        }
-
-        self.red_metrics.observe_request(
-            ROCKS_COMPONENT,
-            BATCH_ITERATION_ACTION,
-            "collect_fungible_assets_indexes",
-            start_time,
-        );
-
-        Ok(fungible_assets_indexes)
-    }
-
-    async fn get_nft_asset_indexes<'a>(
-        &self,
-        keys: &[Pubkey],
-        collection_authorities: Option<&'a HashMap<Pubkey, Pubkey>>,
-    ) -> Result<HashMap<Pubkey, AssetIndex>> {
-        let mut asset_indexes = HashMap::new();
-        let start_time = chrono::Utc::now();
-        let assets_static_fut = self.asset_static_data.batch_get(keys.to_vec());
-        let assets_dynamic_fut = self.asset_dynamic_data.batch_get(keys.to_vec());
-        let assets_authority_fut = self.asset_authority_data.batch_get(keys.to_vec());
-        let assets_owner_fut = self.asset_owner_data.batch_get(keys.to_vec());
-        let assets_collection_fut = self.asset_collection_data.batch_get(keys.to_vec());
-
-        let (
-            asset_static_details,
-            asset_dynamic_details,
-            asset_authority_details,
-            asset_owner_details,
-            asset_collection_details,
-        ) = tokio::join!(
-            assets_static_fut,
-            assets_dynamic_fut,
-            assets_authority_fut,
-            assets_owner_fut,
-            assets_collection_fut,
-        );
-
-        let asset_static_details = asset_static_details?;
-        let asset_dynamic_details = asset_dynamic_details?;
-        let asset_authority_details = asset_authority_details?;
-        let asset_owner_details = asset_owner_details?;
-        let asset_collection_details = asset_collection_details?;
-
-        let mpl_core_map = {
-            // during dump creation hashmap with collection authorities will be passed
-            // and during regular synchronization we should make additional select from DB
-            if collection_authorities.is_some() {
-                HashMap::new()
-            } else {
-                let assets_collection_pks = asset_collection_details
-                    .iter()
-                    .flat_map(|c| c.as_ref().map(|c| c.collection.value))
-                    .collect::<Vec<_>>();
-
-                self.asset_collection_data
-                    .batch_get(assets_collection_pks)
-                    .await?
-                    .into_iter()
-                    .flatten()
-                    .filter_map(|asset| asset.authority.value.map(|v| (asset.pubkey, v)))
-                    .collect::<HashMap<_, _>>()
-            }
-        };
-
-        // mpl_core_map.is_empty() && collection_authorities.is_some() check covers case when DB is empty
-        let mpl_core_collections = if mpl_core_map.is_empty() && collection_authorities.is_some() {
-            collection_authorities.unwrap()
-        } else {
-            &mpl_core_map
-        };
-
-        for static_info in asset_static_details.iter().flatten() {
-            let asset_index = AssetIndex {
-                pubkey: static_info.pubkey,
-                specification_version: SpecificationVersions::V1,
-                specification_asset_class: static_info.specification_asset_class,
-                royalty_target_type: static_info.royalty_target_type,
-                slot_created: static_info.created_at,
-                ..Default::default()
-            };
-
-            asset_indexes.insert(asset_index.pubkey, asset_index);
-        }
-
-        for dynamic_info in asset_dynamic_details.iter().flatten() {
-            if let Some(existed_index) = asset_indexes.get_mut(&dynamic_info.pubkey) {
-                existed_index.pubkey = dynamic_info.pubkey;
-                existed_index.is_compressible = dynamic_info.is_compressible.value;
-                existed_index.is_compressed = dynamic_info.is_compressed.value;
-                existed_index.is_frozen = dynamic_info.is_frozen.value;
-                existed_index.supply = dynamic_info.supply.clone().map(|s| s.value as i64);
-                existed_index.is_burnt = dynamic_info.is_burnt.value;
-                existed_index.creators = dynamic_info.creators.clone().value;
-                existed_index.royalty_amount = dynamic_info.royalty_amount.value as i64;
-                existed_index.slot_updated = dynamic_info.get_slot_updated() as i64;
-                existed_index.metadata_url = self.url_with_status_for(dynamic_info);
-            } else {
-                let asset_index = AssetIndex {
-                    pubkey: dynamic_info.pubkey,
-                    is_compressible: dynamic_info.is_compressible.value,
-                    is_compressed: dynamic_info.is_compressed.value,
-                    is_frozen: dynamic_info.is_frozen.value,
-                    supply: dynamic_info.supply.clone().map(|s| s.value as i64),
-                    is_burnt: dynamic_info.is_burnt.value,
-                    creators: dynamic_info.creators.clone().value,
-                    royalty_amount: dynamic_info.royalty_amount.value as i64,
-                    slot_updated: dynamic_info.get_slot_updated() as i64,
-                    metadata_url: self.url_with_status_for(dynamic_info),
-                    ..Default::default()
->>>>>>> 089528a6
                 };
             }
         }
@@ -520,27 +399,6 @@
             }
         });
 
-<<<<<<< HEAD
-        let token_accounts_details = token_accounts_fut.await?;
-
-        // compare to other data this data is saved in HashMap by token account keys, not mints
-        asset_indexes.extend(
-            token_accounts_details
-                .iter()
-                .flatten()
-                .map(|token_acc| AssetIndex {
-                    pubkey: token_acc.pubkey,
-                    specification_asset_class: SpecificationAssetClass::FungibleToken,
-                    owner: Some(token_acc.owner),
-                    fungible_asset_mint: Some(token_acc.mint),
-                    fungible_asset_balance: Some(token_acc.amount as u64),
-                    slot_updated: token_acc.slot_updated,
-                    ..Default::default()
-                }),
-        );
-
-=======
->>>>>>> 089528a6
         self.red_metrics.observe_request(
             ROCKS_COMPONENT,
             BATCH_ITERATION_ACTION,
