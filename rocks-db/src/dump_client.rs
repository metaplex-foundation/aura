--- conflicted
+++ resolved
@@ -97,88 +97,6 @@
         rx: &tokio::sync::broadcast::Receiver<()>,
         synchronizer_metrics: Arc<SynchronizerMetricsConfig>,
     ) -> Result<(), String> {
-<<<<<<< HEAD
-        // dump fungible assets in separate blocking thread
-        let column: Column<TokenAccount> = Self::column(self.db.clone(), self.red_metrics.clone());
-        let cloned_metrics = synchronizer_metrics.clone();
-        let fungible_assets_join = tokio::task::spawn_blocking(move || {
-            Self::dump_fungible_assets(
-                column,
-                fungible_tokens_file_and_path,
-                batch_size,
-=======
-        let mut iterator_tasks = JoinSet::new();
-        let mut writer_tasks = JoinSet::new();
-
-        let (iterator_shutdown_tx, iterator_shutdown_rx) = broadcast::channel::<()>(1);
-        let (writer_shutdown_tx, writer_shutdown_rx) = broadcast::channel::<()>(1);
-
-        let (tx_indexes, rx_indexes) = async_channel::unbounded();
-
-        // Launch async tokio task for each worker which writes data to csv file.
-        // As a result they process every type of data independently.
-        let (tx_metadata, rx_metadata) = mpsc::channel(MPSC_BUFFER_SIZE);
-        let rx_cloned = rx.resubscribe();
-        let shutdown_cloned = writer_shutdown_rx.resubscribe();
-
-        let cloned_metrics = synchronizer_metrics.clone();
-        writer_tasks.spawn_blocking(move || {
-            Self::write_to_file(
-                metadata_file_and_path,
-                rx_cloned,
-                shutdown_cloned,
-                rx_metadata,
-                cloned_metrics,
-            )
-        });
-
-        let (tx_assets, rx_assets) = mpsc::channel(MPSC_BUFFER_SIZE);
-        let rx_cloned = rx.resubscribe();
-        let shutdown_cloned = writer_shutdown_rx.resubscribe();
-
-        let cloned_metrics = synchronizer_metrics.clone();
-        writer_tasks.spawn_blocking(move || {
-            Self::write_to_file(
-                assets_file_and_path,
-                rx_cloned,
-                shutdown_cloned,
-                rx_assets,
-                cloned_metrics,
-            )
-        });
-
-        let (tx_creators, rx_creators) = mpsc::channel(MPSC_BUFFER_SIZE);
-        let rx_cloned = rx.resubscribe();
-        let shutdown_cloned = writer_shutdown_rx.resubscribe();
-
-        let cloned_metrics = synchronizer_metrics.clone();
-        writer_tasks.spawn_blocking(move || {
-            Self::write_to_file(
-                creators_file_and_path,
-                rx_cloned,
-                shutdown_cloned,
-                rx_creators,
-                cloned_metrics,
-            )
-        });
-
-        let (tx_authority, rx_authority) = mpsc::channel(MPSC_BUFFER_SIZE);
-        let rx_cloned = rx.resubscribe();
-        let shutdown_cloned = writer_shutdown_rx.resubscribe();
-
-        let cloned_metrics = synchronizer_metrics.clone();
-        writer_tasks.spawn_blocking(move || {
-            Self::write_to_file(
-                authority_file_and_path,
-                rx_cloned,
-                shutdown_cloned,
-                rx_authority,
->>>>>>> 089528a6
-                cloned_metrics,
-            )
-        });
-
-<<<<<<< HEAD
         let mut core_collections: HashMap<Vec<u8>, Vec<u8>> = HashMap::new();
         let mut core_collections_iter = self
             .db
@@ -194,55 +112,15 @@
             }
             core_collections_iter.next();
         }
-=======
-        let rx_cloned = rx.resubscribe();
-        let shutdown_cloned = iterator_shutdown_rx.resubscribe();
-        iterator_tasks.spawn(Self::iterate_over_indexes(
-            rx_cloned,
-            shutdown_cloned,
-            rx_indexes,
-            tx_metadata,
-            tx_creators,
-            tx_assets,
-            tx_authority,
-            synchronizer_metrics.clone(),
-        ));
->>>>>>> 089528a6
 
         let mut metadata_key_set = HashSet::new();
         let mut authorities_key_set = HashSet::new();
 
         let buf_writer = BufWriter::with_capacity(BUF_CAPACITY, assets_file_and_path.0);
 
-<<<<<<< HEAD
         let mut asset_writer = WriterBuilder::new()
             .has_headers(false)
             .from_writer(buf_writer);
-=======
-        // Iteration over `asset_static_data` column via CUSTOM iterator.
-        let iter = self.asset_static_data.iter_start();
-        let mut batch = Vec::with_capacity(batch_size);
-        // Collect batch of keys.
-        for k in iter
-            .filter_map(|k| k.ok())
-            .filter_map(|(key, _)| decode_pubkey(key.to_vec()).ok())
-        {
-            synchronizer_metrics.inc_num_of_assets_iter("asset_static_data", 1);
-            batch.push(k);
-            // When batch is filled, find `AssetIndex` and send it to `tx_indexes` channel.
-            if batch.len() >= batch_size {
-                let start = chrono::Utc::now();
-                let indexes = self
-                    .get_nft_asset_indexes(batch.as_ref(), Some(&collections))
-                    .await
-                    .map_err(|e| e.to_string())?;
-                self.red_metrics.observe_request(
-                    "Synchronizer",
-                    "get_batch_of_assets",
-                    "get_asset_indexes",
-                    start,
-                );
->>>>>>> 089528a6
 
         let buf_writer = BufWriter::with_capacity(BUF_CAPACITY, authority_file_and_path.0);
         let mut authority_writer = WriterBuilder::new()
@@ -469,54 +347,7 @@
         )
         .map_err(|e| e.to_string())?;
 
-<<<<<<< HEAD
         info!("asset writers are flushed.");
-        if let Err(e) = fungible_assets_join.await {
-            error!(
-                "Error happened during fungible assets dumping: {}",
-                e.to_string()
-            );
-        }
-        info!("Finish dumping fungible assets.");
-=======
-        // If there are any records left, we find the `AssetIndex` and send them to the `tx_indexes` channel.
-        if !batch.is_empty() {
-            let start = chrono::Utc::now();
-            let indexes = self
-                .get_nft_asset_indexes(batch.as_ref(), Some(&collections))
-                .await
-                .map_err(|e| e.to_string())?;
-            self.red_metrics.observe_request(
-                "Synchronizer",
-                "get_batch_of_assets",
-                "get_asset_indexes",
-                start,
-            );
-
-            tx_indexes
-                .send(indexes)
-                .await
-                .map_err(|e| format!("Error sending asset indexes to channel: {}", e))?;
-        }
-
-        // Once we iterate through all the assets in RocksDB we have to send stop signal
-        //     to iterators and wait until they finish its job.
-        // Because that workers populate channel for writers.
-        iterator_shutdown_tx
-            .send(())
-            .map_err(|e| format!("Error sending stop signal for indexes iterator: {}", e))?;
-        info!("Stopping iterators...");
-        graceful_stop(&mut iterator_tasks).await;
-        info!("All iterators are stopped.");
-
-        // Once iterators are stopped it's safe to shut down writers.
-        writer_shutdown_tx
-            .send(())
-            .map_err(|e| format!("Error sending stop signal for file writers: {}", e))?;
-        info!("Stopping writers...");
-        graceful_stop(&mut writer_tasks).await;
-        info!("All writers are stopped.");
->>>>>>> 089528a6
 
         Ok(())
     }
@@ -535,15 +366,10 @@
         batch_size: usize,
         rx: &tokio::sync::broadcast::Receiver<()>,
         synchronizer_metrics: Arc<SynchronizerMetricsConfig>,
-<<<<<<< HEAD
-    ) {
-        let buf_writer = BufWriter::with_capacity(BUF_CAPACITY, file_and_path.0);
-=======
     ) -> Result<(), String> {
         let column: Column<TokenAccount> = Self::column(self.db.clone(), self.red_metrics.clone());
 
-        let buf_writer = BufWriter::with_capacity(ONE_G, fungible_tokens_file_and_path.0);
->>>>>>> 089528a6
+        let buf_writer = BufWriter::with_capacity(BUF_CAPACITY, fungible_tokens_file_and_path.0);
         let mut writer = WriterBuilder::new()
             .has_headers(false)
             .from_writer(buf_writer);
@@ -551,19 +377,11 @@
         // asset, owner, balance, slot updated
         let mut batch: Vec<(String, String, String, i64, i64)> = Vec::new();
 
-<<<<<<< HEAD
-        for (_, token) in storage.pairs_iterator(storage.iter_start()) {
-=======
-        for token in column
-            .iter_start()
-            .filter_map(|k| k.ok())
-            .filter_map(|(_, value)| deserialize::<TokenAccount>(value.to_vec().as_ref()).ok())
-        {
+        for (_, token) in column.pairs_iterator(column.iter_start()) {
             if !rx.is_empty() {
                 info!("Shutdown signal received...");
                 return Ok(());
             }
->>>>>>> 089528a6
             batch.push((
                 Self::encode(token.pubkey),
                 Self::encode(token.owner),
@@ -594,9 +412,8 @@
         }
 
         if !batch.is_empty() {
+            let start = Instant::now();
             for rec in &batch {
-<<<<<<< HEAD
-=======
                 if !rx.is_empty() {
                     info!("Shutdown signal received...");
                     return Ok(());
@@ -610,6 +427,13 @@
                     return Err(msg);
                 }
             }
+
+            synchronizer_metrics.set_file_write_time(
+                fungible_tokens_file_and_path.1.as_ref(),
+                start.elapsed().as_millis() as f64,
+            );
+            synchronizer_metrics
+                .inc_num_of_records_written(&fungible_tokens_file_and_path.1, batch.len() as u64);
             batch.clear();
         }
 
@@ -624,214 +448,6 @@
 
         info!("Finish dumping fungible assets.");
         Ok(())
-    }
-
-    /// The `iterate_over_indexes` function is an asynchronous method responsible for iterating over a stream of asset indexes and processing them.
-    /// It extracts `metadata`, `creators`, `assets`, and `authority` information from each index and sends this data to channels for further processing.
-    /// The function listens to shut down signals to gracefully stop its operations.
-    #[allow(clippy::too_many_arguments)]
-    async fn iterate_over_indexes(
-        rx_cloned: tokio::sync::broadcast::Receiver<()>,
-        shutdown_cloned: tokio::sync::broadcast::Receiver<()>,
-        rx_indexes_cloned: async_channel::Receiver<HashMap<Pubkey, AssetIndex>>,
-        tx_metadata_cloned: tokio::sync::mpsc::Sender<(String, String, String)>,
-        tx_creators_cloned: tokio::sync::mpsc::Sender<(String, String, bool, i64)>,
-        tx_assets_cloned: tokio::sync::mpsc::Sender<AssetRecord>,
-        tx_authority_cloned: tokio::sync::mpsc::Sender<(String, String, i64)>,
-        synchronizer_metrics: Arc<SynchronizerMetricsConfig>,
-    ) -> Result<(), JoinError> {
-        let mut metadata_key_set = HashSet::new();
-        let mut authorities_key_set = HashSet::new();
-
-        loop {
-            // whole application is stopped
-            if !rx_cloned.is_empty() {
-                break;
-            }
-            // process with data collection stopped
-            if !shutdown_cloned.is_empty() && rx_indexes_cloned.is_empty() {
-                break;
-            }
-
-            if rx_indexes_cloned.is_empty() {
-                continue;
-            } else if let Ok(indexes) = rx_indexes_cloned.try_recv() {
-                let start = Instant::now();
-                for (key, index) in indexes {
-                    let metadata_url = index
-                        .metadata_url
-                        .map(|url| (url.get_metadata_id(), url.metadata_url.trim().to_owned()));
-                    if let Some((ref metadata_key, ref url)) = metadata_url {
-                        {
-                            if !metadata_key_set.contains(metadata_key) {
-                                metadata_key_set.insert(metadata_key.clone());
-                                if let Err(e) = tx_metadata_cloned
-                                    .send((
-                                        Self::encode(metadata_key),
-                                        url.to_string(),
-                                        "pending".to_string(),
-                                    ))
-                                    .await
-                                {
-                                    error!("Error sending message: {:?}", e);
-                                }
-                                synchronizer_metrics
-                                    .inc_num_of_records_sent_to_channel("metadata", 1);
-                            }
-                        }
-                    }
-                    for creator in index.creators {
-                        if let Err(e) = tx_creators_cloned
-                            .send((
-                                Self::encode(key.to_bytes()),
-                                Self::encode(creator.creator),
-                                creator.creator_verified,
-                                index.slot_updated,
-                            ))
-                            .await
-                        {
-                            error!("Error sending message: {:?}", e);
-                        }
-                        synchronizer_metrics.inc_num_of_records_sent_to_channel("creators", 1);
-                    }
-                    let record = AssetRecord {
-                        ast_pubkey: Self::encode(key.to_bytes()),
-                        ast_specification_version: index.specification_version,
-                        ast_specification_asset_class: index.specification_asset_class,
-                        ast_royalty_target_type: index.royalty_target_type,
-                        ast_royalty_amount: index.royalty_amount,
-                        ast_slot_created: index.slot_created,
-                        ast_owner_type: index.owner_type,
-                        ast_owner: index.owner.map(Self::encode),
-                        ast_delegate: index.delegate.map(Self::encode),
-                        ast_authority_fk: if let Some(collection) = index.collection {
-                            if index.update_authority.is_some() {
-                                Some(Self::encode(collection))
-                            } else if index.authority.is_some() {
-                                Some(Self::encode(index.pubkey))
-                            } else {
-                                None
-                            }
-                        } else if index.authority.is_some() {
-                            Some(Self::encode(index.pubkey))
-                        } else {
-                            None
-                        },
-                        ast_collection: index.collection.map(Self::encode),
-                        ast_is_collection_verified: index.is_collection_verified,
-                        ast_is_burnt: index.is_burnt,
-                        ast_is_compressible: index.is_compressible,
-                        ast_is_compressed: index.is_compressed,
-                        ast_is_frozen: index.is_frozen,
-                        ast_supply: index.supply,
-                        ast_metadata_url_id: metadata_url.map(|(k, _)| k).map(Self::encode),
-                        ast_slot_updated: index.slot_updated,
-                    };
-                    if let Err(e) = tx_assets_cloned.send(record).await {
-                        error!("Error sending message: {:?}", e);
-                    }
-                    let authority = index.update_authority.or(index.authority);
-                    let authority_key = if index.update_authority.is_some() {
-                        index.collection
-                    } else {
-                        Some(key)
-                    };
-                    if let (Some(authority_key), Some(authority)) = (authority_key, authority) {
-                        {
-                            if !authorities_key_set.contains(&authority_key) {
-                                authorities_key_set.insert(authority_key);
-                                if let Err(e) = tx_authority_cloned
-                                    .send((
-                                        Self::encode(authority_key.to_bytes()),
-                                        Self::encode(authority.to_bytes()),
-                                        index.slot_updated,
-                                    ))
-                                    .await
-                                {
-                                    error!("Error sending message: {:?}", e);
-                                }
-                                synchronizer_metrics
-                                    .inc_num_of_records_sent_to_channel("authority", 1);
-                            }
-                        }
-                    }
-                }
-
-                synchronizer_metrics
-                    .set_iter_over_assets_indexes(start.elapsed().as_millis() as f64);
-            }
-        }
-
-        Ok(())
-    }
-
-    /// The `write_to_file` function is an asynchronous method responsible for writing
-    ///     serialized data to a file using a buffered writer.
-    /// It listens for data from a `tokio::sync::mpsc::Receiver` channel,
-    ///     and the writing process is controlled by two shutdown signals: one for the application and one for the worker.
-    ///
-    /// # Args:
-    /// `file_and_path` - A tuple containing:
-    ///     A File object used for writing the serialized data.
-    ///     A String representing the file path (for logging and debugging purposes).
-    ///
-    /// `application_shutdown` - A `broadcast::Receiver` channel that listens for an application-wide shutdown signal.
-    ///     If this signal is received, the loop will terminate, and writing will stop.
-    ///
-    /// `worker_shutdown` - A `broadcast::Receiver` channel that listens for a worker-specific shutdown signal.
-    ///     Writing will stop if both the worker shutdown signal is received and there is no more data to process in the `data_channel`.
-    ///
-    /// `data_channel` - An `mpsc::Receiver` channel that provides the serialized data (`T: Serialize`) to be written to the file.
-    ///     Data is processed in the loop until one of the shutdown signals is triggered.
-    fn write_to_file<T: Serialize>(
-        file_and_path: (File, String),
-        application_shutdown: tokio::sync::broadcast::Receiver<()>,
-        worker_shutdown: tokio::sync::broadcast::Receiver<()>,
-        mut data_channel: tokio::sync::mpsc::Receiver<T>,
-        synchronizer_metrics: Arc<SynchronizerMetricsConfig>,
-    ) -> Result<(), JoinError> {
-        let buf_writer = BufWriter::with_capacity(ONE_G, file_and_path.0);
-        let mut writer = WriterBuilder::new()
-            .has_headers(false)
-            .from_writer(buf_writer);
-
-        loop {
-            if !application_shutdown.is_empty() {
-                break;
-            }
-
-            if !worker_shutdown.is_empty() && data_channel.is_empty() {
-                break;
-            }
-
-            if data_channel.is_empty() {
-                continue;
-            } else if let Ok(k) = data_channel.try_recv() {
->>>>>>> 089528a6
-                let start = Instant::now();
-                if let Err(e) = writer.serialize(rec).map_err(|e| e.to_string()) {
-                    error!(
-                        "Error while writing data into {:?}. Err: {:?}",
-                        file_and_path.1, e
-                    );
-                }
-
-                synchronizer_metrics.set_file_write_time(
-                    file_and_path.1.as_ref(),
-                    start.elapsed().as_millis() as f64,
-                );
-                synchronizer_metrics
-                    .inc_num_of_records_written(&file_and_path.1, batch.len() as u64);
-            }
-            batch.clear();
-        }
-
-        if let Err(e) = writer.flush().map_err(|e| e.to_string()) {
-            error!(
-                "Error happened during flushing data to {:?}. Err: {:?}",
-                file_and_path.1, e
-            );
-        }
     }
 
     fn encode<T: AsRef<[u8]>>(v: T) -> String {
