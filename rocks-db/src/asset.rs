--- conflicted
+++ resolved
@@ -65,15 +65,9 @@
     pub executable: Option<Updated<bool>>,
     pub metadata_owner: Option<Updated<String>>,
     pub raw_name: Option<Updated<String>>,
-<<<<<<< HEAD
-    pub transfer_delegate: Option<Updated<Pubkey>>,
-    pub freeze_delegate: Option<Updated<Pubkey>>,
-    pub update_delegate: Option<Updated<Pubkey>>,
-    pub rent_epoch: Option<Updated<u64>>,
-=======
->>>>>>> 692d13a8
     pub plugins: Option<Updated<String>>,
     pub unknown_plugins: Option<Updated<String>>,
+    pub rent_epoch: Option<Updated<u64>>,
     pub num_minted: Option<Updated<u32>>,
     pub current_size: Option<Updated<u32>>,
 }
@@ -398,13 +392,9 @@
                             &mut current_val.unknown_plugins,
                             &new_val.unknown_plugins,
                         );
-<<<<<<< HEAD
-                        update_optional_field(&mut current_val.plugins, &new_val.plugins);
-                        update_optional_field(&mut current_val.rent_epoch, &new_val.rent_epoch);
-=======
                         update_optional_field(&mut current_val.num_minted, &new_val.num_minted);
                         update_optional_field(&mut current_val.current_size, &new_val.current_size);
->>>>>>> 692d13a8
+                        update_optional_field(&mut current_val.rent_epoch, &new_val.rent_epoch);
 
                         current_val
                     } else {
