use std::collections::HashMap;

use crate::inscriptions::{Inscription, InscriptionData};
use bincode::{deserialize, serialize};
use entities::enums::{ChainMutability, OwnerType, RoyaltyTargetType, SpecificationAssetClass};
use entities::models::{EditionData, OffChainData, UpdateVersion, Updated};
use rocksdb::MergeOperands;
use serde::{Deserialize, Serialize};
use solana_sdk::{hash::Hash, pubkey::Pubkey};
use std::cmp::Ordering;
use tracing::{error, warn};

use crate::key_encoders::{decode_pubkey, decode_u64_pubkey, encode_pubkey, encode_u64_pubkey};
use crate::Result;
use crate::TypedColumn;

#[derive(Debug)]
pub struct AssetSelectedMaps {
    pub assets_static: HashMap<Pubkey, AssetStaticDetails>,
    pub assets_dynamic: HashMap<Pubkey, AssetDynamicDetails>,
    pub assets_authority: HashMap<Pubkey, AssetAuthority>,
    pub assets_collection: HashMap<Pubkey, AssetCollection>,
    pub assets_owner: HashMap<Pubkey, AssetOwner>,
    pub assets_leaf: HashMap<Pubkey, AssetLeaf>,
    pub offchain_data: HashMap<String, OffChainData>,
    pub urls: HashMap<String, String>,
    pub editions: HashMap<Pubkey, EditionData>,
<<<<<<< HEAD
    pub mpl_core_collections: HashMap<Pubkey, AssetCollection>,
    pub collection_dynamic_data: HashMap<Pubkey, AssetDynamicDetails>,
    pub collection_offchain_data: HashMap<String, OffChainData>,
    pub inscriptions: HashMap<Pubkey, Inscription>,
    pub inscriptions_data: HashMap<Pubkey, InscriptionData>,
=======
>>>>>>> 472353ff
}

// The following structures are used to store the asset data in the rocksdb database. The data is spread across multiple columns based on the update pattern.
// The final representation of the asset should be reconstructed by querying the database for the asset and its associated columns.
// Some values, like slot_updated should be calculated based on the latest update to the asset.
#[derive(Serialize, Deserialize, Debug, Clone)]
pub struct AssetStaticDetails {
    pub pubkey: Pubkey,
    pub specification_asset_class: SpecificationAssetClass,
    pub royalty_target_type: RoyaltyTargetType,
    pub created_at: i64,
    pub edition_address: Option<Pubkey>,
}

#[derive(Serialize, Deserialize, Debug, Clone)]
pub struct AssetStaticDetailsDeprecated {
    pub pubkey: Pubkey,
    pub specification_asset_class: SpecificationAssetClass,
    pub royalty_target_type: RoyaltyTargetType,
    pub created_at: i64,
}

#[derive(Serialize, Deserialize, Debug, Clone, Default)]
pub struct AssetDynamicDetails {
    pub pubkey: Pubkey,
    pub is_compressible: Updated<bool>,
    pub is_compressed: Updated<bool>,
    pub is_frozen: Updated<bool>,
    pub supply: Option<Updated<u64>>,
    pub seq: Option<Updated<u64>>,
    pub is_burnt: Updated<bool>,
    pub was_decompressed: Updated<bool>,
    pub onchain_data: Option<Updated<String>>,
    pub creators: Updated<Vec<entities::models::Creator>>,
    pub royalty_amount: Updated<u16>,
    pub url: Updated<String>,
    pub chain_mutability: Option<Updated<ChainMutability>>,
    pub lamports: Option<Updated<u64>>,
    pub executable: Option<Updated<bool>>,
    pub metadata_owner: Option<Updated<String>>,
    pub raw_name: Option<Updated<String>>,
    pub mpl_core_plugins: Option<Updated<String>>,
    pub mpl_core_unknown_plugins: Option<Updated<String>>,
    pub rent_epoch: Option<Updated<u64>>,
    pub num_minted: Option<Updated<u32>>,
    pub current_size: Option<Updated<u32>>,
    pub plugins_json_version: Option<Updated<u32>>,
    pub mpl_core_external_plugins: Option<Updated<String>>,
    pub mpl_core_unknown_external_plugins: Option<Updated<String>>,
}

#[derive(Serialize, Deserialize, Debug, Clone, Default)]
pub struct AssetDynamicDetailsDeprecated {
    pub pubkey: Pubkey,
    pub is_compressible: Updated<bool>,
    pub is_compressed: Updated<bool>,
    pub is_frozen: Updated<bool>,
    pub supply: Option<Updated<u64>>,
    pub seq: Option<Updated<u64>>,
    pub is_burnt: Updated<bool>,
    pub was_decompressed: Updated<bool>,
    pub onchain_data: Option<Updated<String>>,
    pub creators: Updated<Vec<entities::models::Creator>>,
    pub royalty_amount: Updated<u16>,
    pub url: Updated<String>,
}

#[derive(Serialize, Deserialize, Debug, Clone, Default)]
pub struct MetadataMintMap {
    // this is Metadata acc pubkey
    // it's PDA with next seeds ["metadata", metaqbxxUerdq28cj1RbAWkYQm3ybzjb6a8bt518x1s, mint_key]
    pub pubkey: Pubkey,
    pub mint_key: Pubkey,
}

#[derive(Serialize, Deserialize, Debug, Default, Clone)]
pub struct AssetAuthority {
    pub pubkey: Pubkey,
    pub authority: Pubkey,
    pub slot_updated: u64,
    pub write_version: Option<u64>,
}

#[derive(Serialize, Deserialize, Debug, Default, Clone)]
pub struct AssetAuthorityDeprecated {
    pub pubkey: Pubkey,
    pub authority: Pubkey,
    pub slot_updated: u64,
}

#[derive(Serialize, Deserialize, Debug, Clone, Default)]
pub struct AssetOwner {
    pub pubkey: Pubkey,
    pub owner: Updated<Option<Pubkey>>,
    pub delegate: Updated<Option<Pubkey>>,
    pub owner_type: Updated<OwnerType>,
    pub owner_delegate_seq: Updated<Option<u64>>,
}

#[derive(Serialize, Deserialize, Debug, Clone)]
pub struct AssetOwnerDeprecated {
    pub pubkey: Pubkey,
    pub owner: Updated<Pubkey>,
    pub delegate: Option<Updated<Pubkey>>,
    pub owner_type: Updated<OwnerType>,
    pub owner_delegate_seq: Option<Updated<u64>>,
}

/// Leaf information about compressed asset
/// Nonce - is basically the leaf index. It takes from tree supply.
/// NOTE: leaf index is not the same as node index. Leaf index is specifically the index of the leaf in the tree.
#[derive(Serialize, Deserialize, Debug, Default, Clone)]
pub struct AssetLeaf {
    pub pubkey: Pubkey,
    pub tree_id: Pubkey,
    pub leaf: Option<Vec<u8>>,
    pub nonce: Option<u64>,
    pub data_hash: Option<Hash>,
    pub creator_hash: Option<Hash>,
    pub leaf_seq: Option<u64>,
    pub slot_updated: u64,
}

#[derive(Serialize, Deserialize, Debug, Clone)]
pub struct AssetCollection {
    pub pubkey: Pubkey,
    pub collection: Updated<Pubkey>,
    pub is_collection_verified: Updated<bool>,
    pub authority: Updated<Option<Pubkey>>,
}

#[derive(Serialize, Deserialize, Debug, Clone)]
pub struct AssetCollectionDeprecated {
    pub pubkey: Pubkey,
    pub collection: Pubkey,
    pub is_collection_verified: bool,
    pub collection_seq: Option<u64>,
    pub slot_updated: u64,
}

pub(crate) fn update_field<T: Clone>(current: &mut Updated<T>, new: &Updated<T>) {
    if current.update_version.is_some() && new.update_version.is_some() {
        match current
            .update_version
            .clone()
            .unwrap()
            .partial_cmp(&new.update_version.clone().unwrap())
        {
            Some(Ordering::Less) => {
                *current = new.clone();
                return;
            }
            Some(Ordering::Greater) => return,
            _ => {} // types are different need to check slot
        }
    }

    if new.slot_updated > current.slot_updated {
        *current = new.clone();
    }
}

pub(crate) fn update_optional_field<T: Clone + Default>(
    current: &mut Option<Updated<T>>,
    new: &Option<Updated<T>>,
) {
    if current.clone().unwrap_or_default().update_version.is_some()
        && new.clone().unwrap_or_default().update_version.is_some()
    {
        match current
            .clone()
            .unwrap_or_default()
            .update_version
            .unwrap()
            .partial_cmp(&new.clone().unwrap_or_default().update_version.unwrap())
        {
            Some(Ordering::Less) => {
                *current = new.clone();
                return;
            }
            Some(Ordering::Greater) => return,
            _ => {} // types are different need to check slot
        }
    }

    if new.clone().unwrap_or_default().slot_updated
        > current.clone().unwrap_or_default().slot_updated
    {
        *current = new.clone();
    }
}

impl TypedColumn for AssetStaticDetails {
    type KeyType = Pubkey;
    type ValueType = Self;
    // The value type is the Asset struct itself
    const NAME: &'static str = "ASSET_STATIC_V2"; // Name of the column family

    fn encode_key(pubkey: Pubkey) -> Vec<u8> {
        encode_pubkey(pubkey)
    }

    fn decode_key(bytes: Vec<u8>) -> Result<Self::KeyType> {
        decode_pubkey(bytes)
    }
}

impl TypedColumn for AssetStaticDetailsDeprecated {
    type KeyType = Pubkey;
    type ValueType = Self;
    // The value type is the Asset struct itself
    const NAME: &'static str = "ASSET_STATIC"; // Name of the column family

    fn encode_key(pubkey: Pubkey) -> Vec<u8> {
        encode_pubkey(pubkey)
    }

    fn decode_key(bytes: Vec<u8>) -> Result<Self::KeyType> {
        decode_pubkey(bytes)
    }
}

impl TypedColumn for AssetDynamicDetailsDeprecated {
    type KeyType = Pubkey;
    type ValueType = Self;
    const NAME: &'static str = "ASSET_DYNAMIC";

    fn encode_key(pubkey: Pubkey) -> Vec<u8> {
        encode_pubkey(pubkey)
    }

    fn decode_key(bytes: Vec<u8>) -> Result<Self::KeyType> {
        decode_pubkey(bytes)
    }
}

impl TypedColumn for AssetDynamicDetails {
    type KeyType = Pubkey;
    type ValueType = Self;
    const NAME: &'static str = "ASSET_DYNAMIC_V2";

    fn encode_key(pubkey: Pubkey) -> Vec<u8> {
        encode_pubkey(pubkey)
    }

    fn decode_key(bytes: Vec<u8>) -> Result<Self::KeyType> {
        decode_pubkey(bytes)
    }
}

impl TypedColumn for MetadataMintMap {
    type KeyType = Pubkey;
    type ValueType = Self;
    const NAME: &'static str = "METADATA_MINT_MAP";

    fn encode_key(pubkey: Pubkey) -> Vec<u8> {
        encode_pubkey(pubkey)
    }

    fn decode_key(bytes: Vec<u8>) -> Result<Self::KeyType> {
        decode_pubkey(bytes)
    }
}

impl TypedColumn for AssetAuthorityDeprecated {
    type KeyType = Pubkey;
    type ValueType = Self;
    const NAME: &'static str = "ASSET_AUTHORITY";

    fn encode_key(pubkey: Pubkey) -> Vec<u8> {
        encode_pubkey(pubkey)
    }

    fn decode_key(bytes: Vec<u8>) -> Result<Self::KeyType> {
        decode_pubkey(bytes)
    }
}

impl TypedColumn for AssetAuthority {
    type KeyType = Pubkey;
    type ValueType = Self;
    const NAME: &'static str = "ASSET_AUTHORITY_V2";

    fn encode_key(pubkey: Pubkey) -> Vec<u8> {
        encode_pubkey(pubkey)
    }

    fn decode_key(bytes: Vec<u8>) -> Result<Self::KeyType> {
        decode_pubkey(bytes)
    }
}

/// Not a real merge operation. We just check if static info
/// already exist and if so we don't overwrite it.
impl AssetStaticDetails {
    pub fn merge_keep_existing(
        _new_key: &[u8],
        existing_val: Option<&[u8]>,
        operands: &MergeOperands,
    ) -> Option<Vec<u8>> {
        let mut result = vec![];
        if let Some(existing_val) = existing_val {
            result = existing_val.to_vec();

            return Some(result);
        }

        if let Some(op) = operands.into_iter().next() {
            result = op.to_vec();

            return Some(result);
        }

        Some(result)
    }
}

impl AssetDynamicDetails {
    pub fn merge_dynamic_details(
        _new_key: &[u8],
        existing_val: Option<&[u8]>,
        operands: &MergeOperands,
    ) -> Option<Vec<u8>> {
        let mut result: Option<Self> = None;
        if let Some(existing_val) = existing_val {
            match deserialize::<Self>(existing_val) {
                Ok(value) => {
                    result = Some(value);
                }
                Err(e) => {
                    error!(
                        "RocksDB: AssetDynamicDetails deserialize existing_val: {}",
                        e
                    )
                }
            }
        }

        for op in operands {
            match deserialize::<Self>(op) {
                Ok(new_val) => {
                    result = Some(if let Some(mut current_val) = result {
                        update_field(&mut current_val.is_compressible, &new_val.is_compressible);
                        update_field(&mut current_val.is_compressed, &new_val.is_compressed);
                        update_field(&mut current_val.is_frozen, &new_val.is_frozen);
                        update_optional_field(&mut current_val.supply, &new_val.supply);
                        update_optional_field(&mut current_val.seq, &new_val.seq);
                        update_field(&mut current_val.is_burnt, &new_val.is_burnt);
                        update_field(&mut current_val.creators, &new_val.creators);
                        update_field(&mut current_val.royalty_amount, &new_val.royalty_amount);
                        update_field(&mut current_val.was_decompressed, &new_val.was_decompressed);
                        update_optional_field(&mut current_val.onchain_data, &new_val.onchain_data);
                        update_field(&mut current_val.url, &new_val.url);
                        update_optional_field(
                            &mut current_val.chain_mutability,
                            &new_val.chain_mutability,
                        );
                        update_optional_field(&mut current_val.lamports, &new_val.lamports);
                        update_optional_field(&mut current_val.executable, &new_val.executable);
                        update_optional_field(
                            &mut current_val.metadata_owner,
                            &new_val.metadata_owner,
                        );
                        update_optional_field(&mut current_val.raw_name, &new_val.raw_name);
                        update_optional_field(
                            &mut current_val.mpl_core_plugins,
                            &new_val.mpl_core_plugins,
                        );
                        update_optional_field(
                            &mut current_val.mpl_core_unknown_plugins,
                            &new_val.mpl_core_unknown_plugins,
                        );
                        update_optional_field(&mut current_val.num_minted, &new_val.num_minted);
                        update_optional_field(&mut current_val.current_size, &new_val.current_size);
                        update_optional_field(&mut current_val.rent_epoch, &new_val.rent_epoch);
                        update_optional_field(
                            &mut current_val.plugins_json_version,
                            &new_val.plugins_json_version,
                        );
                        update_optional_field(
                            &mut current_val.mpl_core_external_plugins,
                            &new_val.mpl_core_external_plugins,
                        );
                        update_optional_field(
                            &mut current_val.mpl_core_unknown_external_plugins,
                            &new_val.mpl_core_unknown_external_plugins,
                        );

                        current_val
                    } else {
                        new_val
                    });
                }
                Err(e) => {
                    error!("RocksDB: AssetDynamicDetails deserialize new_val: {}", e)
                }
            }
        }

        result.and_then(|result| serialize(&result).ok())
    }

    pub fn get_slot_updated(&self) -> u64 {
        [
            self.is_compressible.slot_updated,
            self.is_compressed.slot_updated,
            self.is_frozen.slot_updated,
            self.supply.clone().map_or(0, |supply| supply.slot_updated),
            self.seq.clone().map_or(0, |seq| seq.slot_updated),
            self.is_burnt.slot_updated,
            self.was_decompressed.slot_updated,
            self.onchain_data
                .clone()
                .map_or(0, |onchain_data| onchain_data.slot_updated),
            self.creators.slot_updated,
            self.royalty_amount.slot_updated,
            self.chain_mutability
                .clone()
                .map_or(0, |onchain_data| onchain_data.slot_updated),
            self.lamports
                .clone()
                .map_or(0, |onchain_data| onchain_data.slot_updated),
            self.executable
                .clone()
                .map_or(0, |onchain_data| onchain_data.slot_updated),
            self.metadata_owner
                .clone()
                .map_or(0, |onchain_data| onchain_data.slot_updated),
        ]
        .into_iter()
        .max()
        .unwrap() // unwrap here is safe, because vec is not empty
    }
}

impl AssetAuthority {
    pub fn merge_asset_authorities(
        _new_key: &[u8],
        existing_val: Option<&[u8]>,
        operands: &MergeOperands,
    ) -> Option<Vec<u8>> {
        let mut result = vec![];
        let mut slot = 0;
        let mut write_version = None;
        if let Some(existing_val) = existing_val {
            match deserialize::<AssetAuthority>(existing_val) {
                Ok(value) => {
                    slot = value.slot_updated;
                    write_version = value.write_version;
                    result = existing_val.to_vec();
                }
                Err(e) => {
                    error!("RocksDB: AssetAuthority deserialize existing_val: {}", e)
                }
            }
        }

        for op in operands {
            match deserialize::<AssetAuthority>(op) {
                Ok(new_val) => {
                    if write_version.is_some() && new_val.write_version.is_some() {
                        if new_val.write_version.unwrap() > write_version.unwrap() {
                            slot = new_val.slot_updated;
                            write_version = new_val.write_version;
                            result = op.to_vec();
                        }
                    } else if new_val.slot_updated > slot {
                        slot = new_val.slot_updated;
                        write_version = new_val.write_version;
                        result = op.to_vec();
                    }
                }
                Err(e) => {
                    error!("RocksDB: AssetAuthority deserialize new_val: {}", e)
                }
            }
        }

        Some(result)
    }
}

impl TypedColumn for AssetOwnerDeprecated {
    type KeyType = Pubkey;
    type ValueType = Self;
    const NAME: &'static str = "ASSET_OWNER";

    fn encode_key(pubkey: Pubkey) -> Vec<u8> {
        encode_pubkey(pubkey)
    }

    fn decode_key(bytes: Vec<u8>) -> Result<Self::KeyType> {
        decode_pubkey(bytes)
    }
}

impl TypedColumn for AssetOwner {
    type KeyType = Pubkey;
    type ValueType = Self;
    const NAME: &'static str = "ASSET_OWNER_v2";

    fn encode_key(pubkey: Pubkey) -> Vec<u8> {
        encode_pubkey(pubkey)
    }

    fn decode_key(bytes: Vec<u8>) -> Result<Self::KeyType> {
        decode_pubkey(bytes)
    }
}

impl AssetOwner {
    pub fn merge_asset_owner(
        _new_key: &[u8],
        existing_val: Option<&[u8]>,
        operands: &MergeOperands,
    ) -> Option<Vec<u8>> {
        let mut result: Option<Self> = None;
        if let Some(existing_val) = existing_val {
            match deserialize::<Self>(existing_val) {
                Ok(value) => {
                    result = Some(value);
                }
                Err(e) => {
                    error!("RocksDB: AssetOwner deserialize existing_val: {}", e)
                }
            }
        }

        for op in operands {
            match deserialize::<Self>(op) {
                Ok(new_val) => {
                    result = Some(if let Some(mut current_val) = result {
                        update_field(&mut current_val.owner_type, &new_val.owner_type);
                        update_field(&mut current_val.owner, &new_val.owner);
                        update_field(
                            &mut current_val.owner_delegate_seq,
                            &new_val.owner_delegate_seq,
                        );
                        update_field(&mut current_val.delegate, &new_val.delegate);

                        current_val
                    } else {
                        new_val
                    });
                }
                Err(e) => {
                    error!("RocksDB: AssetOwner deserialize new_val: {}", e)
                }
            }
        }

        result.and_then(|result| serialize(&result).ok())
    }

    pub fn get_slot_updated(&self) -> u64 {
        [
            self.owner.slot_updated,
            self.delegate.slot_updated,
            self.owner_type.slot_updated,
            self.owner_delegate_seq.slot_updated,
        ]
        .into_iter()
        .max()
        .unwrap() // unwrap here is safe, because vec is not empty
    }
}

impl TypedColumn for AssetLeaf {
    type KeyType = Pubkey;
    type ValueType = Self;
    const NAME: &'static str = "ASSET_LEAF";

    fn encode_key(pubkey: Pubkey) -> Vec<u8> {
        encode_pubkey(pubkey)
    }

    fn decode_key(bytes: Vec<u8>) -> Result<Self::KeyType> {
        decode_pubkey(bytes)
    }
}

impl AssetLeaf {
    pub fn merge_asset_leaf(
        _new_key: &[u8],
        existing_val: Option<&[u8]>,
        operands: &MergeOperands,
    ) -> Option<Vec<u8>> {
        let mut result = vec![];
        let mut slot = 0;
        let mut leaf_seq = None;
        if let Some(existing_val) = existing_val {
            match deserialize::<AssetLeaf>(existing_val) {
                Ok(value) => {
                    slot = value.slot_updated;
                    leaf_seq = value.leaf_seq;
                    result = existing_val.to_vec();
                }
                Err(e) => {
                    error!("RocksDB: AssetLeaf deserialize existing_val: {}", e)
                }
            }
        }

        for op in operands {
            match deserialize::<AssetLeaf>(op) {
                Ok(new_val) => {
                    if let Some(current_seq) = leaf_seq {
                        if let Some(new_seq) = new_val.leaf_seq {
                            if new_seq > current_seq {
                                leaf_seq = new_val.leaf_seq;
                                result = op.to_vec();
                            }
                        } else {
                            warn!("RocksDB: AssetLeaf deserialize new_val: new leaf_seq is None");
                        }
                    } else if new_val.slot_updated > slot {
                        slot = new_val.slot_updated;
                        result = op.to_vec();
                    }
                }
                Err(e) => {
                    error!("RocksDB: AssetLeaf deserialize new_val: {}", e)
                }
            }
        }

        Some(result)
    }
}

impl TypedColumn for AssetCollectionDeprecated {
    type KeyType = Pubkey;
    type ValueType = Self;
    const NAME: &'static str = "ASSET_COLLECTION";

    fn encode_key(pubkey: Pubkey) -> Vec<u8> {
        encode_pubkey(pubkey)
    }

    fn decode_key(bytes: Vec<u8>) -> Result<Self::KeyType> {
        decode_pubkey(bytes)
    }
}

impl TypedColumn for AssetCollection {
    type KeyType = Pubkey;
    type ValueType = Self;
    const NAME: &'static str = "ASSET_COLLECTION_v2";

    fn encode_key(pubkey: Pubkey) -> Vec<u8> {
        encode_pubkey(pubkey)
    }

    fn decode_key(bytes: Vec<u8>) -> Result<Self::KeyType> {
        decode_pubkey(bytes)
    }
}

impl AssetCollection {
    pub fn merge_asset_collection(
        _new_key: &[u8],
        existing_val: Option<&[u8]>,
        operands: &MergeOperands,
    ) -> Option<Vec<u8>> {
        let mut result: Option<Self> = None;
        if let Some(existing_val) = existing_val {
            match deserialize::<Self>(existing_val) {
                Ok(value) => {
                    result = Some(value);
                }
                Err(e) => {
                    error!("RocksDB: AssetCollection deserialize existing_val: {}", e)
                }
            }
        }

        for op in operands {
            match deserialize::<Self>(op) {
                Ok(new_val) => {
                    result = Some(if let Some(mut current_val) = result {
                        update_field(&mut current_val.collection, &new_val.collection);
                        update_field(
                            &mut current_val.is_collection_verified,
                            &new_val.is_collection_verified,
                        );
                        update_field(&mut current_val.authority, &new_val.authority);

                        current_val
                    } else {
                        new_val
                    });
                }
                Err(e) => {
                    error!("RocksDB: AssetCollection deserialize new_val: {}", e)
                }
            }
        }

        result.and_then(|result| serialize(&result).ok())
    }

    pub fn get_slot_updated(&self) -> u64 {
        [
            self.collection.slot_updated,
            self.is_collection_verified.slot_updated,
            self.authority.slot_updated,
        ]
        .into_iter()
        .max()
        .unwrap() // unwrap here is safe, because vec is not empty
    }

    pub fn get_seq(&self) -> Option<u64> {
        let seq_1 = match self.authority.update_version {
            Some(UpdateVersion::Sequence(seq)) => Some(seq),
            _ => None,
        };
        let seq_2 = match self.collection.update_version {
            Some(UpdateVersion::Sequence(seq)) => Some(seq),
            _ => None,
        };
        let seq_3 = match self.is_collection_verified.update_version {
            Some(UpdateVersion::Sequence(seq)) => Some(seq),
            _ => None,
        };
        [seq_1, seq_2, seq_3].into_iter().flatten().max()
    }
}

// AssetsUpdateIdx is a column family that is used to query the assets that were updated in (or after) a particular slot.
// The key is a concatenation of the slot and the asset pubkey.
// This will be used in the batch updater to the secondary index database. The batches should be constructed based on the slot, with an overlap of 1 slot including the last processed slot.
#[derive(Serialize, Deserialize, Debug, Clone)]
pub struct AssetsUpdateIdx {}

impl TypedColumn for AssetsUpdateIdx {
    type KeyType = Vec<u8>;
    type ValueType = Self;
    const NAME: &'static str = "ASSETS_UPDATED_IN_SLOT_IDX";

    fn encode_key(key: Vec<u8>) -> Vec<u8> {
        key
    }

    fn decode_key(bytes: Vec<u8>) -> Result<Self::KeyType> {
        Ok(bytes)
    }
}

#[derive(Serialize, Deserialize, Debug, Clone)]
pub struct SlotAssetIdx {}

impl TypedColumn for SlotAssetIdx {
    type KeyType = SlotAssetIdxKey;
    type ValueType = Self;
    const NAME: &'static str = "SLOT_ASSET_IDX";

    fn encode_key(key: SlotAssetIdxKey) -> Vec<u8> {
        key.encode_to_bytes()
    }

    fn decode_key(bytes: Vec<u8>) -> Result<Self::KeyType> {
        SlotAssetIdxKey::decode_from_bypes(bytes)
    }
}

#[derive(Serialize, Deserialize, Debug, Clone, Default)]
pub struct SlotAssetIdxKey {
    pub slot: u64,
    pub pubkey: Pubkey,
}

impl SlotAssetIdxKey {
    pub fn new(slot: u64, asset: Pubkey) -> SlotAssetIdxKey {
        SlotAssetIdxKey {
            slot,
            pubkey: asset,
        }
    }

    pub fn encode_to_bytes(&self) -> Vec<u8> {
        encode_u64_pubkey(self.slot, self.pubkey)
    }

    pub fn decode_from_bypes(bytes: Vec<u8>) -> Result<SlotAssetIdxKey> {
        decode_u64_pubkey(bytes).map(|(slot, asset)| SlotAssetIdxKey {
            slot,
            pubkey: asset,
        })
    }
}<|MERGE_RESOLUTION|>--- conflicted
+++ resolved
@@ -25,14 +25,8 @@
     pub offchain_data: HashMap<String, OffChainData>,
     pub urls: HashMap<String, String>,
     pub editions: HashMap<Pubkey, EditionData>,
-<<<<<<< HEAD
-    pub mpl_core_collections: HashMap<Pubkey, AssetCollection>,
-    pub collection_dynamic_data: HashMap<Pubkey, AssetDynamicDetails>,
-    pub collection_offchain_data: HashMap<String, OffChainData>,
     pub inscriptions: HashMap<Pubkey, Inscription>,
     pub inscriptions_data: HashMap<Pubkey, InscriptionData>,
-=======
->>>>>>> 472353ff
 }
 
 // The following structures are used to store the asset data in the rocksdb database. The data is spread across multiple columns based on the update pattern.
