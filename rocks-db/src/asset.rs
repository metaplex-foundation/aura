--- conflicted
+++ resolved
@@ -395,14 +395,11 @@
                         );
                         update_optional_field(&mut current_val.num_minted, &new_val.num_minted);
                         update_optional_field(&mut current_val.current_size, &new_val.current_size);
-<<<<<<< HEAD
                         update_optional_field(&mut current_val.rent_epoch, &new_val.rent_epoch);
-=======
                         update_optional_field(
                             &mut current_val.plugins_json_version,
                             &new_val.plugins_json_version,
                         );
->>>>>>> 63c73f72
 
                         current_val
                     } else {
