--- conflicted
+++ resolved
@@ -53,49 +53,10 @@
     for cl_leaf in source_db.cl_leafs.iter_start() {
         match cl_leaf {
             Ok((_, value)) => {
-<<<<<<< HEAD
-                let cl_leaf_data = deserialize::<ClLeaf>(value.to_vec().as_ref()).unwrap();
-
-                let key = ClItemKey::new(cl_leaf_data.cli_node_idx, cl_leaf_data.cli_tree_key);
-
-                let cl_item_row = source_db.cl_items.get(key).unwrap();
-                if cl_item_row.is_none() {
-                    assets_with_missed_cl_items += 1;
-
-                    let asset_id =
-                        get_asset_id(&cl_leaf_data.cli_tree_key, &cl_leaf_data.cli_leaf_idx).await;
-                    println!("Found missed CL item for: {}", asset_id);
-
-                    // todo: change to get over complete assets
-                    let asset_dynamic_data = source_db
-                        .asset_dynamic_data
-                        .get(asset_id)
-                        .ok()
-                        .and_then(|opt| opt)
-                        .and_then(|a| a.seq.map(|s| s.value))
-                        .unwrap_or_default();
-
-                    let asset_leaf_data = source_db
-                        .asset_leaf_data
-                        .get(asset_id)
-                        .ok()
-                        .and_then(|opt| opt)
-                        .and_then(|a| a.leaf_seq)
-                        .unwrap_or_default();
-
-                    let max_asset_sequence = std::cmp::max(asset_dynamic_data, asset_leaf_data);
-
-                    // if seq is 0 means asset does not exist at all
-                    // found a few such assets during testing, not sure how it happened yet
-                    if max_asset_sequence == 0 {
-                        continue;
-                    }
-=======
                 select_batch.push(value.to_vec());
 
                 if select_batch.len() >= NUM_OF_THREADS {
                     process_batch(source_db.clone(), &mut select_batch, &mut delete_batch).await;
->>>>>>> 962eaf95
 
                     if !delete_batch.is_empty() {
                         assets_with_missed_cl_items += delete_batch.len();
@@ -174,27 +135,25 @@
 
     if !storage.cl_items.has_key(key).await.unwrap() {
         let asset_id = get_asset_id(&cl_leaf_data.cli_tree_key, &cl_leaf_data.cli_leaf_idx).await;
-
-        let (asset_dynamic_data, asset_leaf_data) = tokio::join!(
-            storage.asset_dynamic_data.batch_get(vec![asset_id]),
-            storage.asset_leaf_data.batch_get(vec![asset_id])
-        );
-
-        let asset_dynamic_data = asset_dynamic_data
+        let asset_leaf_data_fut = storage.asset_leaf_data.batch_get(vec![asset_id]);
+        let asset_complete_data = storage.get_complete_asset_details(asset_id);
+        let asset_leaf_data = asset_leaf_data_fut.await;
+        
+        let asset_dynamic_seq = asset_complete_data
             .ok()
-            .and_then(|vec| vec.into_iter().next())
             .and_then(|data_opt| data_opt)
+            .and_then(|acd| acd.dynamic_details)
             .and_then(|data| data.seq.map(|s| s.value))
             .unwrap_or_default();
 
-        let asset_leaf_data = asset_leaf_data
+        let asset_leaf_seq = asset_leaf_data
             .ok()
             .and_then(|vec| vec.into_iter().next())
             .and_then(|data_opt| data_opt)
             .and_then(|data| data.leaf_seq)
             .unwrap_or_default();
 
-        let max_asset_sequence = std::cmp::max(asset_dynamic_data, asset_leaf_data);
+        let max_asset_sequence = std::cmp::max(asset_dynamic_seq, asset_leaf_seq);
 
         // if seq is 0 means asset does not exist at all
         // found a few such assets during testing, not sure how it happened yet
