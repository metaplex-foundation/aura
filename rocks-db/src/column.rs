use std::{collections::HashMap, marker::PhantomData, sync::Arc, vec};

use bincode::{deserialize, serialize};
use entities::models::{TokenAccountMintOwnerIdxKey, TokenAccountOwnerIdxKey};
use log::error;
use metrics_utils::red::RequestErrorDurationMetrics;
use rocksdb::{BoundColumnFamily, DBIteratorWithThreadMode, MergeOperands, DB};
use serde::{de::DeserializeOwned, Serialize};
use solana_sdk::pubkey::Pubkey;

<<<<<<< HEAD
use crate::{Result, StorageError, BATCH_GET_ACTION, ROCKS_COMPONENT};
=======
use crate::key_encoders::{decode_pubkeyx2, decode_pubkeyx3, encode_pubkeyx2, encode_pubkeyx3};
use crate::{Result, StorageError};

>>>>>>> 2cdffd21
pub trait TypedColumn {
    type KeyType: Sync + Clone + Send;
    type ValueType: Sync + Serialize + DeserializeOwned + Send;

    const NAME: &'static str;

    fn key_size() -> usize {
        std::mem::size_of::<Self::KeyType>()
    }

    fn encode_key(index: Self::KeyType) -> Vec<u8>;

    fn decode_key(bytes: Vec<u8>) -> Result<Self::KeyType>;
}

#[derive(Debug)]
pub struct Column<C>
where
    C: TypedColumn,
    <C as TypedColumn>::ValueType: 'static,
    <C as TypedColumn>::ValueType: Clone,
    <C as TypedColumn>::KeyType: 'static,
{
    pub backend: Arc<DB>,
    pub column: PhantomData<C>,
    pub red_metrics: Arc<RequestErrorDurationMetrics>,
}

impl<C> Column<C>
where
    C: TypedColumn,
    <C as TypedColumn>::ValueType: 'static,
    <C as TypedColumn>::ValueType: Clone,
    <C as TypedColumn>::KeyType: 'static,
{
    pub async fn put_async(&self, key: C::KeyType, value: C::ValueType) -> Result<()> {
        let backend = self.backend.clone();
        tokio::task::spawn_blocking(move || Self::put_sync(backend, key, value))
            .await
            .map_err(|e| StorageError::Common(e.to_string()))?
    }

    pub async fn put_cbor_encoded(&self, key: C::KeyType, value: C::ValueType) -> Result<()> {
        let backend = self.backend.clone();
        tokio::task::spawn_blocking(move || Self::put_cbor_encoded_sync(backend, key, value))
            .await
            .map_err(|e| StorageError::Common(e.to_string()))?
    }

    pub fn put(&self, key: C::KeyType, value: C::ValueType) -> Result<()> {
        Self::put_sync(self.backend.clone(), key, value)
    }

    fn put_cbor_encoded_sync(backend: Arc<DB>, key: C::KeyType, value: C::ValueType) -> Result<()> {
        let serialized_value =
            serde_cbor::to_vec(&value).map_err(|e| StorageError::Common(e.to_string()))?;
        Self::put_sync_raw(backend, key, serialized_value, C::NAME)
    }

    fn put_sync(backend: Arc<DB>, key: C::KeyType, value: C::ValueType) -> Result<()> {
        let serialized_value = serialize(&value)?;
        Self::put_sync_raw(backend, key, serialized_value, C::NAME)
    }

    fn put_sync_raw(
        backend: Arc<DB>,
        key: C::KeyType,
        serialized_value: Vec<u8>,
        col_name: &str,
    ) -> Result<()> {
        backend.put_cf(
            &backend.cf_handle(col_name).unwrap(),
            C::encode_key(key),
            serialized_value,
        )?;
        Ok(())
    }

    pub async fn merge(&self, key: C::KeyType, value: C::ValueType) -> Result<()> {
        let backend = self.backend.clone();
        tokio::task::spawn_blocking(move || Self::merge_sync(backend, key, value))
            .await
            .map_err(|e| StorageError::Common(e.to_string()))?
    }

    pub fn merge_sync(backend: Arc<DB>, key: C::KeyType, value: C::ValueType) -> Result<()> {
        let serialized_value = serialize(&value)?;

        backend.merge_cf(
            &backend.cf_handle(C::NAME).unwrap(),
            C::encode_key(key),
            serialized_value,
        )?;

        Ok(())
    }

    fn merge_with_batch_generic<F>(
        &self,
        batch: &mut rocksdb::WriteBatchWithTransaction<false>,
        key: C::KeyType,
        value: &C::ValueType,
        serialize_fn: F,
    ) -> Result<()>
    where
        F: Fn(&C::ValueType) -> Result<Vec<u8>>,
    {
        let serialized_value = serialize_fn(value)?;
        batch.merge_cf(&self.handle(), C::encode_key(key), serialized_value);
        Ok(())
    }

    pub(crate) fn merge_with_batch(
        &self,
        batch: &mut rocksdb::WriteBatchWithTransaction<false>,
        key: C::KeyType,
        value: &C::ValueType,
    ) -> Result<()> {
        self.merge_with_batch_generic(batch, key, value, |v| {
            serialize(v).map_err(|e| StorageError::Common(e.to_string()))
        })
    }

    pub(crate) fn merge_with_batch_cbor(
        &self,
        batch: &mut rocksdb::WriteBatchWithTransaction<false>,
        key: C::KeyType,
        value: &C::ValueType,
    ) -> Result<()> {
        self.merge_with_batch_generic(batch, key, value, |v| {
            serde_cbor::to_vec(v).map_err(|e| StorageError::Common(e.to_string()))
        })
    }

    pub(crate) fn put_with_batch(
        &self,
        batch: &mut rocksdb::WriteBatchWithTransaction<false>,
        key: C::KeyType,
        value: &C::ValueType,
    ) -> Result<()> {
        let serialized_value = serialize(value)?;

        batch.put_cf(&self.handle(), C::encode_key(key), serialized_value);

        Ok(())
    }

    async fn merge_batch_generic<F>(
        &self,
        values: HashMap<C::KeyType, C::ValueType>,
        serialize_fn: F,
    ) -> Result<()>
    where
        F: Fn(&C::ValueType) -> Result<Vec<u8>> + Copy + Send + 'static,
    {
        let db = self.backend.clone();
        let values = values.clone();
        tokio::task::spawn_blocking(move || {
            Self::merge_batch_sync_generic(db, values, serialize_fn)
        })
        .await
        .map_err(|e| StorageError::Common(e.to_string()))?
    }

    fn merge_batch_sync_generic<F>(
        backend: Arc<DB>,
        values: HashMap<C::KeyType, C::ValueType>,
        serialize_fn: F,
    ) -> Result<()>
    where
        F: Fn(&C::ValueType) -> Result<Vec<u8>>,
    {
        let mut batch = rocksdb::WriteBatchWithTransaction::<false>::default();
        for (k, v) in values.iter() {
            let serialized_value = serialize_fn(v)?;
            batch.merge_cf(
                &backend.cf_handle(C::NAME).unwrap(),
                C::encode_key(k.clone()),
                serialized_value,
            )
        }
        backend.write(batch)?;
        Ok(())
    }

    pub async fn merge_batch(&self, values: HashMap<C::KeyType, C::ValueType>) -> Result<()> {
        self.merge_batch_generic(values, |v| {
            serialize(v).map_err(|e| StorageError::Common(e.to_string()))
        })
        .await
    }

    pub async fn merge_batch_cbor(&self, values: HashMap<C::KeyType, C::ValueType>) -> Result<()> {
        self.merge_batch_generic(values, |v| {
            serde_cbor::to_vec(v).map_err(|e| StorageError::Common(e.to_string()))
        })
        .await
    }

    async fn put_batch_generic<F>(
        &self,
        values: HashMap<C::KeyType, C::ValueType>,
        serialize_fn: F,
    ) -> Result<()>
    where
        F: Fn(&C::ValueType) -> Result<Vec<u8>> + Copy + Send + 'static,
    {
        let db = self.backend.clone();
        let values = values.clone();
        tokio::task::spawn_blocking(move || Self::put_batch_sync_generic(db, values, serialize_fn))
            .await
            .map_err(|e| StorageError::Common(e.to_string()))?
    }

    fn put_batch_sync_generic<F>(
        backend: Arc<DB>,
        values: HashMap<C::KeyType, C::ValueType>,
        serialize_fn: F,
    ) -> Result<()>
    where
        F: Fn(&C::ValueType) -> Result<Vec<u8>>,
    {
        let mut batch = rocksdb::WriteBatchWithTransaction::<false>::default();
        for (k, v) in values.iter() {
            let serialized_value = serialize_fn(v)?;
            batch.put_cf(
                &backend.cf_handle(C::NAME).unwrap(),
                C::encode_key(k.clone()),
                serialized_value,
            )
        }
        backend.write(batch)?;
        Ok(())
    }

    pub async fn put_batch(&self, values: HashMap<C::KeyType, C::ValueType>) -> Result<()> {
        self.put_batch_generic(values, |v| {
            serialize(v).map_err(|e| StorageError::Common(e.to_string()))
        })
        .await
    }

    pub async fn put_batch_cbor(&self, values: HashMap<C::KeyType, C::ValueType>) -> Result<()> {
        self.put_batch_generic(values, |v| {
            serde_cbor::to_vec(v).map_err(|e| StorageError::Common(e.to_string()))
        })
        .await
    }

    pub async fn get_cbor_encoded(&self, key: C::KeyType) -> Result<Option<C::ValueType>> {
        let mut result = Ok(None);

        let backend = self.backend.clone();
        let res = tokio::task::spawn_blocking(move || Self::get_raw(backend, key))
            .await
            .map_err(|e| StorageError::Common(e.to_string()))??;

        if let Some(serialized_value) = res {
            let value = serde_cbor::from_slice(&serialized_value)
                .map_err(|e| StorageError::Common(e.to_string()))?;

            result = Ok(Some(value))
        }
        result
    }

    fn get_raw(backend: Arc<DB>, key: C::KeyType) -> Result<Option<Vec<u8>>> {
        let r = backend.get_cf(&backend.cf_handle(C::NAME).unwrap(), C::encode_key(key))?;
        Ok(r)
    }

    pub fn get(&self, key: C::KeyType) -> Result<Option<C::ValueType>> {
        let mut result = Ok(None);

        if let Some(serialized_value) = self.backend.get_cf(&self.handle(), C::encode_key(key))? {
            let value = deserialize(&serialized_value)?;

            result = Ok(Some(value))
        }
        result
    }

    async fn batch_get_generic<F>(
        &self,
        keys: Vec<C::KeyType>,
        deserialize_fn: F,
    ) -> Result<Vec<Option<C::ValueType>>>
    where
        F: Fn(&[u8]) -> Result<C::ValueType> + Copy + Send + 'static,
    {
        let start_time = chrono::Utc::now();
        let db = self.backend.clone();
        let keys = keys.clone();
        match tokio::task::spawn_blocking(move || {
            Self::batch_get_sync_generic(db, keys, deserialize_fn)
        })
        .await
        {
            Ok(res) => {
                self.red_metrics.observe_request(
                    ROCKS_COMPONENT,
                    BATCH_GET_ACTION,
                    C::NAME,
                    start_time,
                );
                res
            }
            Err(e) => {
                self.red_metrics
                    .observe_error(ROCKS_COMPONENT, BATCH_GET_ACTION, C::NAME);
                Err(StorageError::Common(e.to_string()))
            }
        }
    }

    fn batch_get_sync_generic<F>(
        backend: Arc<DB>,
        keys: Vec<C::KeyType>,
        deserialize_fn: F,
    ) -> Result<Vec<Option<C::ValueType>>>
    where
        F: Fn(&[u8]) -> Result<C::ValueType>,
    {
        backend
            .batched_multi_get_cf(
                &backend.cf_handle(C::NAME).unwrap(),
                &keys.into_iter().map(C::encode_key).collect::<Vec<_>>(),
                false,
            )
            .into_iter()
            .map(|res| {
                res.map_err(StorageError::from).and_then(|opt| {
                    opt.map(|pinned| deserialize_fn(pinned.as_ref()))
                        .transpose()
                })
            })
            .collect()
    }

    pub async fn batch_get(&self, keys: Vec<C::KeyType>) -> Result<Vec<Option<C::ValueType>>> {
        self.batch_get_generic(keys, |bytes| {
            deserialize::<C::ValueType>(bytes).map_err(StorageError::from)
        })
        .await
    }

    pub async fn batch_get_cbor(&self, keys: Vec<C::KeyType>) -> Result<Vec<Option<C::ValueType>>> {
        self.batch_get_generic(keys, |bytes| {
            serde_cbor::from_slice(bytes).map_err(|e| StorageError::Common(e.to_string()))
        })
        .await
    }

    pub fn decode_key(&self, bytes: Vec<u8>) -> Result<C::KeyType> {
        C::decode_key(bytes)
    }

    pub fn encode_key(index: C::KeyType) -> Vec<u8> {
        C::encode_key(index)
    }

    pub fn iter(&self, key: C::KeyType) -> DBIteratorWithThreadMode<'_, DB> {
        let index_iterator = self.backend.iterator_cf(
            &self.handle(),
            rocksdb::IteratorMode::From(&C::encode_key(key), rocksdb::Direction::Forward),
        );

        index_iterator
    }
    pub fn iter_reverse(&self, key: C::KeyType) -> DBIteratorWithThreadMode<'_, DB> {
        let index_iterator = self.backend.iterator_cf(
            &self.handle(),
            rocksdb::IteratorMode::From(&C::encode_key(key), rocksdb::Direction::Reverse),
        );

        index_iterator
    }
    // Method to get an iterator starting from the beginning of the column
    pub fn iter_start(&self) -> DBIteratorWithThreadMode<'_, DB> {
        self.backend
            .iterator_cf(&self.handle(), rocksdb::IteratorMode::Start)
    }

    // Method to get an iterator starting from the end of the column
    pub fn iter_end(&self) -> DBIteratorWithThreadMode<'_, DB> {
        self.backend
            .iterator_cf(&self.handle(), rocksdb::IteratorMode::End)
    }

    #[inline]
    pub(crate) fn handle(&self) -> Arc<BoundColumnFamily> {
        self.backend.cf_handle(C::NAME).unwrap()
    }

    pub fn delete(&self, key: C::KeyType) -> Result<()> {
        self.backend.delete_cf(&self.handle(), C::encode_key(key))?;
        Ok(())
    }
    pub(crate) fn delete_with_batch(&self, batch: &mut rocksdb::WriteBatch, key: C::KeyType) {
        batch.delete_cf(&self.handle(), C::encode_key(key));
    }

    fn delete_batch_sync(backend: Arc<DB>, keys: Vec<C::KeyType>) -> Result<()> {
        let mut batch = rocksdb::WriteBatchWithTransaction::<false>::default();
        for key in keys {
            batch.delete_cf(&backend.cf_handle(C::NAME).unwrap(), C::encode_key(key))
        }
        backend.write(batch)?;
        Ok(())
    }

    pub async fn delete_batch(&self, keys: Vec<C::KeyType>) -> Result<()> {
        let db = self.backend.clone();
        let keys = keys.clone();
        tokio::task::spawn_blocking(move || Self::delete_batch_sync(db, keys))
            .await
            .map_err(|e| StorageError::Common(e.to_string()))?
    }

    fn delete_range_sync(backend: Arc<DB>, from: C::KeyType, to: C::KeyType) -> Result<()> {
        backend.delete_range_cf(
            &backend.cf_handle(C::NAME).unwrap(),
            C::encode_key(from),
            C::encode_key(to),
        )?;
        Ok(())
    }

    pub async fn delete_range(&self, from: C::KeyType, to: C::KeyType) -> Result<()> {
        let db = self.backend.clone();
        tokio::task::spawn_blocking(move || Self::delete_range_sync(db, from, to))
            .await
            .map_err(|e| StorageError::Common(e.to_string()))?
    }

    pub async fn has_key(&self, key: C::KeyType) -> Result<bool> {
        let db = self.backend.clone();
        tokio::task::spawn_blocking(move || Self::sync_has_key(db, key))
            .await
            .map_err(|e| StorageError::Common(e.to_string()))?
    }

    pub(crate) fn sync_has_key(db: Arc<DB>, key: C::KeyType) -> crate::Result<bool> {
        let cf = &db.cf_handle(C::NAME).unwrap();
        let encoded_key = C::encode_key(key);
        if !db.key_may_exist_cf(cf, &encoded_key) {
            return Ok(false);
        }
        let res = db.get_cf(cf, &encoded_key)?;
        Ok(res.is_some())
    }
}

pub mod columns {
    use serde::{Deserialize, Serialize};
    use solana_sdk::pubkey::Pubkey;

    #[derive(Debug, Clone, Serialize, Deserialize)]
    pub struct TokenAccount {
        pub pubkey: Pubkey,
        pub mint: Pubkey,
        pub delegate: Option<Pubkey>,
        pub owner: Pubkey,
        pub frozen: bool,
        pub delegated_amount: i64,
        pub slot_updated: i64,
        pub amount: i64,
        pub write_version: u64,
    }

    #[derive(Debug, Clone, Serialize, Deserialize)]
    pub struct Mint {
        pub pubkey: Pubkey,
        pub slot_updated: i64,
        pub supply: i64,
        pub decimals: i32,
        pub mint_authority: Option<Pubkey>,
        pub freeze_authority: Option<Pubkey>,
        pub write_version: u64,
    }

    #[derive(Debug, Clone, Serialize, Deserialize)]
    pub struct TokenAccountOwnerIdx {
        pub is_zero_balance: bool,
        pub write_version: u64,
    }

    #[derive(Debug, Clone, Serialize, Deserialize)]
    pub struct TokenAccountMintOwnerIdx {
        pub is_zero_balance: bool,
        pub write_version: u64,
    }
}

impl TypedColumn for columns::TokenAccountOwnerIdx {
    type KeyType = TokenAccountOwnerIdxKey;

    type ValueType = Self;
    const NAME: &'static str = "TOKEN_ACCOUNTS_OWNER_IDX";

    fn encode_key(key: TokenAccountOwnerIdxKey) -> Vec<u8> {
        encode_pubkeyx2((key.owner, key.token_account))
    }

    fn decode_key(bytes: Vec<u8>) -> Result<Self::KeyType> {
        let (owner, token_account) = decode_pubkeyx2(bytes)?;
        Ok(TokenAccountOwnerIdxKey {
            owner,
            token_account,
        })
    }
}

impl TypedColumn for columns::TokenAccountMintOwnerIdx {
    type KeyType = TokenAccountMintOwnerIdxKey;

    type ValueType = Self;
    const NAME: &'static str = "TOKEN_ACCOUNTS_MINT_OWNER_IDX";

    fn encode_key(key: TokenAccountMintOwnerIdxKey) -> Vec<u8> {
        encode_pubkeyx3((key.mint, key.owner, key.token_account))
    }

    fn decode_key(bytes: Vec<u8>) -> Result<Self::KeyType> {
        let (mint, owner, token_account) = decode_pubkeyx3(bytes)?;
        Ok(TokenAccountMintOwnerIdxKey {
            mint,
            owner,
            token_account,
        })
    }
}

impl TypedColumn for columns::TokenAccount {
    const NAME: &'static str = "TOKEN_ACCOUNTS";

    type KeyType = Pubkey;
    type ValueType = Self;

    fn encode_key(pubkey: Pubkey) -> Vec<u8> {
        pubkey.to_bytes().to_vec()
    }

    fn decode_key(bytes: Vec<u8>) -> Result<Self::KeyType> {
        let key = Pubkey::try_from(&bytes[0..32])?;
        Ok(key)
    }
}

macro_rules! impl_merge_values {
    ($ty:ty) => {
        impl $ty {
            pub fn merge_values(
                _new_key: &[u8],
                existing_val: Option<&[u8]>,
                operands: &MergeOperands,
            ) -> Option<Vec<u8>> {
                let mut result = vec![];
                let mut write_version = 0;
                if let Some(existing_val) = existing_val {
                    match deserialize::<Self>(existing_val) {
                        Ok(value) => {
                            write_version = value.write_version;
                            result = existing_val.to_vec();
                        }
                        Err(e) => {
                            error!(
                                "RocksDB: {} deserialize existing_val: {}",
                                stringify!($ty),
                                e
                            )
                        }
                    }
                }

                for op in operands {
                    match deserialize::<Self>(op) {
                        Ok(new_val) => {
                            if new_val.write_version > write_version {
                                write_version = new_val.write_version;
                                result = op.to_vec();
                            }
                        }
                        Err(e) => {
                            error!("RocksDB: {} deserialize new_val: {}", stringify!($ty), e)
                        }
                    }
                }

                Some(result)
            }
        }
    };
}

impl_merge_values!(columns::TokenAccount);
impl_merge_values!(columns::TokenAccountOwnerIdx);
impl_merge_values!(columns::TokenAccountMintOwnerIdx);<|MERGE_RESOLUTION|>--- conflicted
+++ resolved
@@ -8,13 +8,8 @@
 use serde::{de::DeserializeOwned, Serialize};
 use solana_sdk::pubkey::Pubkey;
 
-<<<<<<< HEAD
+use crate::key_encoders::{decode_pubkeyx2, decode_pubkeyx3, encode_pubkeyx2, encode_pubkeyx3};
 use crate::{Result, StorageError, BATCH_GET_ACTION, ROCKS_COMPONENT};
-=======
-use crate::key_encoders::{decode_pubkeyx2, decode_pubkeyx3, encode_pubkeyx2, encode_pubkeyx3};
-use crate::{Result, StorageError};
-
->>>>>>> 2cdffd21
 pub trait TypedColumn {
     type KeyType: Sync + Clone + Send;
     type ValueType: Sync + Serialize + DeserializeOwned + Send;
