use std::collections::HashSet;

use async_trait::async_trait;
use mockall::automock;
use solana_sdk::pubkey::Pubkey;

pub use crate::Result;
use crate::Storage;
use entities::models::{AssetIndex, FungibleAssetIndex};

#[derive(Clone, Debug, PartialEq)]
pub struct AssetUpdatedKey {
    pub seq: u64,
    pub slot: u64,
    pub pubkey: Pubkey,
}

impl AssetUpdatedKey {
    pub fn new(seq: u64, slot: u64, pubkey: Pubkey) -> Self {
        AssetUpdatedKey { seq, slot, pubkey }
    }
}

#[automock]
pub trait AssetUpdateIndexStorage {
    fn last_known_nft_asset_updated_key(&self) -> Result<Option<AssetUpdatedKey>>;
    fn last_known_fungible_asset_updated_key(&self) -> Result<Option<AssetUpdatedKey>>;

    #[allow(clippy::type_complexity)]
    fn fetch_nft_asset_updated_keys(
        &self,
        from: Option<AssetUpdatedKey>,
        up_to: Option<AssetUpdatedKey>,
        limit: usize,
        skip_keys: Option<HashSet<Pubkey>>,
    ) -> Result<(HashSet<Pubkey>, Option<AssetUpdatedKey>)>;

    fn fetch_fungible_asset_updated_keys(
        &self,
        from: Option<AssetUpdatedKey>,
        up_to: Option<AssetUpdatedKey>,
        limit: usize,
        skip_keys: Option<HashSet<Pubkey>>,
    ) -> Result<(HashSet<Pubkey>, Option<AssetUpdatedKey>)>;
}

#[automock]
#[async_trait]
pub trait AssetIndexReader {
<<<<<<< HEAD
    async fn get_asset_indexes<'a>(&self, keys: &[Pubkey]) -> Result<Vec<AssetIndex>>;
=======
    async fn get_fungible_assets_indexes(
        &self,
        keys: &[Pubkey],
    ) -> Result<HashMap<Pubkey, FungibleAssetIndex>>;

    async fn get_nft_asset_indexes<'a>(
        &self,
        keys: &[Pubkey],
        collection_authorities: Option<&'a HashMap<Pubkey, Pubkey>>,
    ) -> Result<HashMap<Pubkey, AssetIndex>>;
>>>>>>> 089528a6
}

#[automock]
#[async_trait]
pub trait Dumper {
    async fn dump_nft_db(
        &self,
        base_path: &std::path::Path,
        batch_size: usize,
        rx: &tokio::sync::broadcast::Receiver<()>,
        synchronizer_metrics: std::sync::Arc<metrics_utils::SynchronizerMetricsConfig>,
    ) -> core::result::Result<(), String>;

    async fn dump_fungible_db(
        &self,
        base_path: &std::path::Path,
        batch_size: usize,
        rx: &tokio::sync::broadcast::Receiver<()>,
        synchronizer_metrics: std::sync::Arc<metrics_utils::SynchronizerMetricsConfig>,
    ) -> core::result::Result<(), String>;
}

pub trait AssetIndexStorage: AssetIndexReader + AssetUpdateIndexStorage + Dumper {}

#[derive(Default)]
pub struct MockAssetIndexStorage {
    pub mock_update_index_storage: MockAssetUpdateIndexStorage,
    pub mock_asset_index_reader: MockAssetIndexReader,
    pub mock_dumper: MockDumper,
}

impl MockAssetIndexStorage {
    pub fn new() -> Self {
        MockAssetIndexStorage {
            mock_update_index_storage: MockAssetUpdateIndexStorage::new(),
            mock_asset_index_reader: MockAssetIndexReader::new(),
            mock_dumper: MockDumper::new(),
        }
    }
}

impl AssetUpdateIndexStorage for MockAssetIndexStorage {
    fn last_known_nft_asset_updated_key(&self) -> Result<Option<AssetUpdatedKey>> {
        self.mock_update_index_storage
            .last_known_nft_asset_updated_key()
    }

    fn last_known_fungible_asset_updated_key(&self) -> Result<Option<AssetUpdatedKey>> {
        self.mock_update_index_storage
            .last_known_fungible_asset_updated_key()
    }

    fn fetch_nft_asset_updated_keys(
        &self,
        from: Option<AssetUpdatedKey>,
        up_to: Option<AssetUpdatedKey>,
        limit: usize,
        skip_keys: Option<HashSet<Pubkey>>,
    ) -> Result<(HashSet<Pubkey>, Option<AssetUpdatedKey>)> {
        self.mock_update_index_storage
            .fetch_nft_asset_updated_keys(from, up_to, limit, skip_keys)
    }

    fn fetch_fungible_asset_updated_keys(
        &self,
        from: Option<AssetUpdatedKey>,
        up_to: Option<AssetUpdatedKey>,
        limit: usize,
        skip_keys: Option<HashSet<Pubkey>>,
    ) -> Result<(HashSet<Pubkey>, Option<AssetUpdatedKey>)> {
        self.mock_update_index_storage
            .fetch_fungible_asset_updated_keys(from, up_to, limit, skip_keys)
    }
}

#[async_trait]
impl AssetIndexReader for MockAssetIndexStorage {
<<<<<<< HEAD
    async fn get_asset_indexes<'a>(&self, keys: &[Pubkey]) -> Result<Vec<AssetIndex>> {
        self.mock_asset_index_reader.get_asset_indexes(keys).await
=======
    async fn get_fungible_assets_indexes(
        &self,
        keys: &[Pubkey],
    ) -> Result<HashMap<Pubkey, FungibleAssetIndex>> {
        self.mock_asset_index_reader
            .get_fungible_assets_indexes(keys)
            .await
    }

    async fn get_nft_asset_indexes<'a>(
        &self,
        keys: &[Pubkey],
        collection_authorities: Option<&'a HashMap<Pubkey, Pubkey>>,
    ) -> Result<HashMap<Pubkey, AssetIndex>> {
        self.mock_asset_index_reader
            .get_nft_asset_indexes(keys, collection_authorities)
            .await
>>>>>>> 089528a6
    }
}

#[async_trait]
impl Dumper for MockAssetIndexStorage {
    async fn dump_nft_db(
        &self,
        base_path: &std::path::Path,
        batch_size: usize,
        rx: &tokio::sync::broadcast::Receiver<()>,
        synchronizer_metrics: std::sync::Arc<metrics_utils::SynchronizerMetricsConfig>,
    ) -> core::result::Result<(), String> {
        self.mock_dumper
            .dump_nft_db(base_path, batch_size, rx, synchronizer_metrics)
            .await
    }

    async fn dump_fungible_db(
        &self,
        base_path: &std::path::Path,
        batch_size: usize,
        rx: &tokio::sync::broadcast::Receiver<()>,
        synchronizer_metrics: std::sync::Arc<metrics_utils::SynchronizerMetricsConfig>,
    ) -> core::result::Result<(), String> {
        self.mock_dumper
            .dump_fungible_db(base_path, batch_size, rx, synchronizer_metrics)
            .await
    }
}

impl AssetIndexStorage for MockAssetIndexStorage {}

impl AssetIndexStorage for Storage {}

#[automock]
pub trait AssetSlotStorage {
    fn last_saved_slot(&self) -> Result<Option<u64>>;
}<|MERGE_RESOLUTION|>--- conflicted
+++ resolved
@@ -47,20 +47,15 @@
 #[automock]
 #[async_trait]
 pub trait AssetIndexReader {
-<<<<<<< HEAD
-    async fn get_asset_indexes<'a>(&self, keys: &[Pubkey]) -> Result<Vec<AssetIndex>>;
-=======
     async fn get_fungible_assets_indexes(
         &self,
         keys: &[Pubkey],
-    ) -> Result<HashMap<Pubkey, FungibleAssetIndex>>;
+    ) -> Result<Vec<FungibleAssetIndex>>;
 
     async fn get_nft_asset_indexes<'a>(
         &self,
         keys: &[Pubkey],
-        collection_authorities: Option<&'a HashMap<Pubkey, Pubkey>>,
-    ) -> Result<HashMap<Pubkey, AssetIndex>>;
->>>>>>> 089528a6
+    ) -> Result<Vec<AssetIndex>>;
 }
 
 #[automock]
@@ -138,14 +133,10 @@
 
 #[async_trait]
 impl AssetIndexReader for MockAssetIndexStorage {
-<<<<<<< HEAD
-    async fn get_asset_indexes<'a>(&self, keys: &[Pubkey]) -> Result<Vec<AssetIndex>> {
-        self.mock_asset_index_reader.get_asset_indexes(keys).await
-=======
     async fn get_fungible_assets_indexes(
         &self,
         keys: &[Pubkey],
-    ) -> Result<HashMap<Pubkey, FungibleAssetIndex>> {
+    ) -> Result<Vec<FungibleAssetIndex>> {
         self.mock_asset_index_reader
             .get_fungible_assets_indexes(keys)
             .await
@@ -154,12 +145,10 @@
     async fn get_nft_asset_indexes<'a>(
         &self,
         keys: &[Pubkey],
-        collection_authorities: Option<&'a HashMap<Pubkey, Pubkey>>,
-    ) -> Result<HashMap<Pubkey, AssetIndex>> {
+    ) -> Result<Vec<AssetIndex>> {
         self.mock_asset_index_reader
-            .get_nft_asset_indexes(keys, collection_authorities)
+            .get_nft_asset_indexes(keys)
             .await
->>>>>>> 089528a6
     }
 }
 
