--- conflicted
+++ resolved
@@ -94,51 +94,6 @@
     Ok(slot)
 }
 
-<<<<<<< HEAD
-pub fn decode_pubkeyx2_bool(bytes: Vec<u8>) -> Result<(Pubkey, Pubkey, bool)> {
-    let u8_size = std::mem::size_of::<u8>();
-    let pubkey_size = std::mem::size_of::<Pubkey>();
-    if bytes.len() != pubkey_size * 2 + u8_size {
-        return Err(crate::StorageError::InvalidKeyLength);
-    }
-    let pk1 = Pubkey::try_from(&bytes[..pubkey_size])?;
-    let pk2 = Pubkey::try_from(&bytes[pubkey_size..pubkey_size * 2])?;
-    let bool_val = u8::from_be_bytes(bytes[pubkey_size * 2..].try_into()?) != 0;
-    Ok((pk1, pk2, bool_val))
-}
-
-pub fn encode_pubkeyx2_bool(ask: (Pubkey, Pubkey, bool)) -> Vec<u8> {
-    let u8_size = std::mem::size_of::<u8>();
-    let pubkey_size = std::mem::size_of::<Pubkey>();
-    let mut key = Vec::with_capacity(pubkey_size * 2 + u8_size);
-    key.extend_from_slice(&ask.0.to_bytes());
-    key.extend_from_slice(&ask.1.to_bytes());
-    key.extend_from_slice((ask.2 as u8).to_be_bytes().as_slice());
-    key
-}
-
-pub fn decode_pubkeyx3_bool(bytes: Vec<u8>) -> Result<(Pubkey, Pubkey, Pubkey, bool)> {
-    let u8_size = std::mem::size_of::<u8>();
-    let pubkey_size = std::mem::size_of::<Pubkey>();
-    if bytes.len() != pubkey_size * 3 + u8_size {
-        return Err(crate::StorageError::InvalidKeyLength);
-    }
-    let pk1 = Pubkey::try_from(&bytes[..pubkey_size])?;
-    let pk2 = Pubkey::try_from(&bytes[pubkey_size..pubkey_size * 2])?;
-    let pk3 = Pubkey::try_from(&bytes[pubkey_size * 2..pubkey_size * 3])?;
-    let bool_val = u8::from_be_bytes(bytes[pubkey_size * 3..].try_into()?) != 0;
-    Ok((pk1, pk2, pk3, bool_val))
-}
-
-pub fn encode_pubkeyx3_bool(ask: (Pubkey, Pubkey, Pubkey, bool)) -> Vec<u8> {
-    let bool_size = std::mem::size_of::<bool>();
-    let pubkey_size = std::mem::size_of::<Pubkey>();
-    let mut key = Vec::with_capacity(pubkey_size * 3 + bool_size);
-    key.extend_from_slice(&ask.0.to_bytes());
-    key.extend_from_slice(&ask.1.to_bytes());
-    key.extend_from_slice(&ask.2.to_bytes());
-    key.extend_from_slice((ask.3 as u8).to_be_bytes().as_slice());
-=======
 pub fn decode_asset_signature_key(bytes: Vec<u8>) -> Result<AssetSignatureKey> {
     let u64_size = std::mem::size_of::<u64>();
     let pubkey_size = std::mem::size_of::<Pubkey>();
@@ -162,7 +117,52 @@
     key.extend_from_slice(&ask.tree.to_bytes());
     key.extend_from_slice(&ask.leaf_idx.to_be_bytes());
     key.extend_from_slice(&ask.seq.to_be_bytes());
->>>>>>> e73de810
+    key
+}
+
+pub fn decode_pubkeyx2_bool(bytes: Vec<u8>) -> Result<(Pubkey, Pubkey, bool)> {
+    let u8_size = std::mem::size_of::<u8>();
+    let pubkey_size = std::mem::size_of::<Pubkey>();
+    if bytes.len() != pubkey_size * 2 + u8_size {
+        return Err(crate::StorageError::InvalidKeyLength);
+    }
+    let pk1 = Pubkey::try_from(&bytes[..pubkey_size])?;
+    let pk2 = Pubkey::try_from(&bytes[pubkey_size..pubkey_size * 2])?;
+    let bool_val = u8::from_be_bytes(bytes[pubkey_size * 2..].try_into()?) != 0;
+    Ok((pk1, pk2, bool_val))
+}
+
+pub fn encode_pubkeyx2_bool(ask: (Pubkey, Pubkey, bool)) -> Vec<u8> {
+    let u8_size = std::mem::size_of::<u8>();
+    let pubkey_size = std::mem::size_of::<Pubkey>();
+    let mut key = Vec::with_capacity(pubkey_size * 2 + u8_size);
+    key.extend_from_slice(&ask.0.to_bytes());
+    key.extend_from_slice(&ask.1.to_bytes());
+    key.extend_from_slice((ask.2 as u8).to_be_bytes().as_slice());
+    key
+}
+
+pub fn decode_pubkeyx3_bool(bytes: Vec<u8>) -> Result<(Pubkey, Pubkey, Pubkey, bool)> {
+    let u8_size = std::mem::size_of::<u8>();
+    let pubkey_size = std::mem::size_of::<Pubkey>();
+    if bytes.len() != pubkey_size * 3 + u8_size {
+        return Err(crate::StorageError::InvalidKeyLength);
+    }
+    let pk1 = Pubkey::try_from(&bytes[..pubkey_size])?;
+    let pk2 = Pubkey::try_from(&bytes[pubkey_size..pubkey_size * 2])?;
+    let pk3 = Pubkey::try_from(&bytes[pubkey_size * 2..pubkey_size * 3])?;
+    let bool_val = u8::from_be_bytes(bytes[pubkey_size * 3..].try_into()?) != 0;
+    Ok((pk1, pk2, pk3, bool_val))
+}
+
+pub fn encode_pubkeyx3_bool(ask: (Pubkey, Pubkey, Pubkey, bool)) -> Vec<u8> {
+    let bool_size = std::mem::size_of::<bool>();
+    let pubkey_size = std::mem::size_of::<Pubkey>();
+    let mut key = Vec::with_capacity(pubkey_size * 3 + bool_size);
+    key.extend_from_slice(&ask.0.to_bytes());
+    key.extend_from_slice(&ask.1.to_bytes());
+    key.extend_from_slice(&ask.2.to_bytes());
+    key.extend_from_slice((ask.3 as u8).to_be_bytes().as_slice());
     key
 }
 
@@ -222,7 +222,6 @@
     }
 
     #[test]
-<<<<<<< HEAD
     fn test_pubkey2_bool() {
         let pk1 = Pubkey::new_unique(); // or some other way to create a Pubkey
         let pk2 = Pubkey::new_unique(); // or some other way to create a Pubkey
@@ -250,7 +249,9 @@
         assert_eq!(decoded.1, pk2);
         assert_eq!(decoded.2, pk3);
         assert_eq!(decoded.3, bool_val);
-=======
+    }
+
+    #[test]
     fn test_encode_decode_asset_signature_key() {
         let seq = 4321u64;
         let leaf = 12345u64;
@@ -266,7 +267,6 @@
         assert_eq!(decoded.tree, tree);
         assert_eq!(decoded.leaf_idx, leaf);
         assert_eq!(decoded.seq, seq);
->>>>>>> e73de810
     }
 
     // Add more tests as needed...
