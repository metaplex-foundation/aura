use async_trait::async_trait;
use entities::models::SignatureWithSlot;
use interface::error::StorageError;
use solana_sdk::pubkey::Pubkey;

<<<<<<< HEAD
use crate::offchain_data::OffChainData;
=======
use crate::parameters::Parameter;
>>>>>>> c5ec3bda
use crate::{
    parameters,
    signature_client::SignatureIdx,
    transaction::{InstructionResult, TransactionResult, TransactionResultPersister},
    Storage,
};

#[async_trait]
impl TransactionResultPersister for Storage {
    async fn store_block(&self, slot: u64, txs: &[TransactionResult]) -> Result<(), StorageError> {
        let mut batch = rocksdb::WriteBatchWithTransaction::<false>::default();
        for tx in txs {
            self.store_transaction_result_with_batch(&mut batch, tx, false)
                .await?;
        }
        self.merge_top_parameter_with_batch(&mut batch, Parameter::LastBackfilledSlot, slot)
            .map_err(|e| StorageError::Common(e.to_string()))?;
        self.write_batch(batch)
            .await
            .map_err(|e| StorageError::Common(e.to_string()))?;
        Ok(())
    }
}

impl Storage {
    pub async fn store_transaction_result(
        &self,
        tx: &TransactionResult,
        with_signatures: bool,
    ) -> Result<(), StorageError> {
        let mut batch = rocksdb::WriteBatch::default();
        self.store_transaction_result_with_batch(&mut batch, tx, with_signatures)
            .await?;
        self.write_batch(batch)
            .await
            .map_err(|e| StorageError::Common(e.to_string()))?;
        Ok(())
    }

    async fn store_transaction_result_with_batch(
        &self,
        batch: &mut rocksdb::WriteBatch,
        tx: &TransactionResult,
        with_signatures: bool,
    ) -> Result<(), StorageError> {
        let mut skip_signatures = !with_signatures;
        for ix in tx.instruction_results.iter() {
            if let Err(e) = self.store_instruction_result_with_batch(batch, ix) {
                skip_signatures = true;
                tracing::error!("Failed to store instruction result: {}", e);
            }
        }
        if let Some((pk, signature)) = tx.transaction_signature {
            if let Err(e) = self
                .merge_top_parameter(parameters::Parameter::TopSeenSlot, signature.slot)
                .await
            {
                tracing::error!("Failed to store the ingested slot: {}", e);
            }
            if !skip_signatures {
                self.persist_signature_with_batch(batch, pk, signature)?;
            }
        }
        Ok(())
    }

    fn store_instruction_result_with_batch(
        &self,
        batch: &mut rocksdb::WriteBatch,
        ix: &InstructionResult,
    ) -> Result<(), StorageError> {
        if let Some(ref update) = ix.update {
            if let Some(ref dyn_data) = update.update {
                if let Err(e) = self.save_tx_data_and_asset_updated_with_batch(
                    batch,
                    dyn_data.pk,
                    dyn_data.slot,
                    &dyn_data.leaf,
                    &dyn_data.dynamic_data,
                ) {
                    tracing::error!("Failed to save tx data and asset updated: {}", e);
                }
            }
            if let Some(ref static_update) = update.static_update {
                if let Err(e) = self.asset_static_data.merge_with_batch(
                    batch,
                    static_update.pk,
                    &static_update.details,
                ) {
                    tracing::error!("Failed to merge asset static data: {}", e);
                }
            }
            if let Some(ref owner_update) = update.owner_update {
                if let Err(e) = self.asset_owner_data.merge_with_batch(
                    batch,
                    owner_update.pk,
                    &owner_update.details,
                ) {
                    tracing::error!("Failed to merge asset owner data: {}", e);
                }
            }
            if let Some(ref authority_update) = update.authority_update {
                if let Err(e) = self.asset_authority_data.merge_with_batch(
                    batch,
                    authority_update.pk,
                    &authority_update.details,
                ) {
                    tracing::error!("Failed to merge asset authority data: {}", e);
                }
            }
            if let Some(ref collection_update) = update.collection_update {
                if let Err(e) = self.asset_collection_data.merge_with_batch(
                    batch,
                    collection_update.pk,
                    &collection_update.details,
                ) {
                    tracing::error!("Failed to merge asset collection data: {}", e);
                }
            }
            if let Some(task) = ix.task {
                let offchain_data_update = OffChainData {
                    url: task.ofd_metadata_url.clone(),
                    metadata: update
                        .offchain_data_update
                        .map_or_else(String::new, |ofd| ofd.metadata),
                };
                if let Err(e) = self.asset_offchain_data.merge_with_batch(
                    batch,
                    offchain_data_update.url.clone(),
                    &offchain_data_update,
                ) {
                    tracing::error!("Failed to merge offchain data: {}", e);
                }
            }
        }
        //todo: this doesn't seem to be a correct way to handle this, as delete will have no effect after any "late" tx ingestion
        if let Some(ref decompressed) = ix.decompressed {
            self.asset_leaf_data
                .delete_with_batch(batch, decompressed.pk);
            if let Err(e) = self.asset_dynamic_data.merge_with_batch(
                batch,
                decompressed.pk,
                &decompressed.details,
            ) {
                tracing::error!("Failed to save tx data and asset updated: {}", e);
            }
        }
        if let Some(ref tree_update) = ix.tree_update {
            self.save_changelog_with_batch(batch, &tree_update.event, tree_update.slot);
            self.save_tree_with_batch(batch, tree_update);
            self.save_asset_signature_with_batch(batch, tree_update)
        }

        Ok(())
    }

    fn persist_signature_with_batch(
        &self,
        batch: &mut rocksdb::WriteBatch,
        program_id: Pubkey,
        signature: SignatureWithSlot,
    ) -> Result<(), StorageError> {
        let slot = signature.slot;
        let signature = signature.signature;
        Self::put_with_batch::<SignatureIdx>(
            self.db.clone(),
            batch,
            (program_id, slot, signature),
            &SignatureIdx {},
        )
        .map_err(|e| StorageError::Common(e.to_string()))?;
        Ok(())
    }
}<|MERGE_RESOLUTION|>--- conflicted
+++ resolved
@@ -3,11 +3,8 @@
 use interface::error::StorageError;
 use solana_sdk::pubkey::Pubkey;
 
-<<<<<<< HEAD
 use crate::offchain_data::OffChainData;
-=======
 use crate::parameters::Parameter;
->>>>>>> c5ec3bda
 use crate::{
     parameters,
     signature_client::SignatureIdx,
@@ -127,7 +124,7 @@
                     tracing::error!("Failed to merge asset collection data: {}", e);
                 }
             }
-            if let Some(task) = ix.task {
+            if let Some(ref task) = ix.task {
                 let offchain_data_update = OffChainData {
                     url: task.ofd_metadata_url.clone(),
                     metadata: update
