--- conflicted
+++ resolved
@@ -39,10 +39,6 @@
         version: u64,
     ) -> Result<()> {
         match version {
-<<<<<<< HEAD
-            0 => crate::migrations::collection_authority::apply_migration(db_path).await?,
-            1 => crate::migrations::external_plugins::apply_migration(db_path).await?,
-=======
             0 => {
                 crate::migrations::collection_authority::apply_migration(
                     db_path,
@@ -50,7 +46,7 @@
                 )
                 .await?
             }
->>>>>>> 3152a2b8
+            1 => crate::migrations::external_plugins::apply_migration(db_path).await?,
             _ => return Err(StorageError::InvalidMigrationVersion(version)),
         }
 
