[package]
name = "rocks-db"
version = "0.1.0"
edition = "2021"

# See more keys and their definitions at https://doc.rust-lang.org/cargo/reference/manifest.html

[dependencies]
rocksdb = { workspace = true }
solana-sdk = { workspace = true }
bincode = { workspace = true }
serde = { workspace = true }
thiserror = { workspace = true }
num_cpus = { workspace = true }
figment = { workspace = true }
lz4 = { workspace = true }
tar = { workspace = true }
reqwest = { workspace = true }
futures-util = { workspace = true }
metrics-utils = { path = "../metrics_utils" }
tokio = { workspace = true }
spl-account-compression = { workspace = true }
chrono = { workspace = true }
serde_json = { workspace = true }
mockall = { workspace = true }
async-trait = { workspace = true }
tokio-stream = { workspace = true }
async-channel = { workspace = true }
entities = { path = "../entities" }
interface = { path = "../interface" }
solana-transaction-status = { workspace = true }
tracing = { workspace = true }
serde_cbor = { workspace = true }
mpl-token-metadata = { workspace = true }
rustyline = { workspace = true }
csv = { workspace = true }
hex = { workspace = true }
Inflector = { workspace = true }
base64 = { workspace = true }
usecase = { path = "../usecase" }
tempfile = { workspace = true }
bubblegum-batch-sdk = { git = "https://github.com/metaplex-foundation/bubblegum-batch-sdk.git", rev = "0d529f5" }
num-traits = { workspace = true }
<<<<<<< HEAD
flatbuffers = { version="24.3.25", features = ["serialize"]}
=======
indicatif = { workspace = true }
>>>>>>> b410996a

[dev-dependencies]
rand = { workspace = true }
setup = { path = "../tests/setup" }
criterion = { workspace = true }
tracing-test = { workspace = true }

[features]
integration_tests = []

[[bench]]
name = "misc_benchmark"
harness = false

[[bench]]
name = "dump_benchmark"
harness = false

[[bin]]
name = "column_remover"

[[bin]]
name = "column_copier"

[[bin]]
name = "fork_detector"

[[bin]]
name = "leaf_checker"<|MERGE_RESOLUTION|>--- conflicted
+++ resolved
@@ -41,11 +41,9 @@
 tempfile = { workspace = true }
 bubblegum-batch-sdk = { git = "https://github.com/metaplex-foundation/bubblegum-batch-sdk.git", rev = "0d529f5" }
 num-traits = { workspace = true }
-<<<<<<< HEAD
-flatbuffers = { version="24.3.25", features = ["serialize"]}
-=======
+# using a different version of flatbuffer compared to the rest of the project as this one is compatible with generator used for AssetCompleteDetails structures
+flatbuffers = { version="24.3.25", features = ["serialize"]} 
 indicatif = { workspace = true }
->>>>>>> b410996a
 
 [dev-dependencies]
 rand = { workspace = true }
