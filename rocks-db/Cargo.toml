--- conflicted
+++ resolved
@@ -29,11 +29,8 @@
 entities = { path = "../entities" }
 interface = { path = "../interface" }
 solana-transaction-status = "~1.16"
-<<<<<<< HEAD
-=======
 tracing = "0.1.40"
 serde_cbor = "0.11.2"
->>>>>>> 678faa8f
 
 [dev-dependencies]
 tempfile = "3.8.1"
