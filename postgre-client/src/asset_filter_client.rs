use std::str::FromStr;

use async_trait::async_trait;
use base64::{engine::general_purpose, Engine as _};
<<<<<<< HEAD
use entities::api_req_params::Options;
=======
>>>>>>> 75901086
use solana_sdk::{bs58, pubkey::Pubkey};
use sqlx::{Postgres, QueryBuilder};

use crate::{
    model::{
        AssetSortBy, AssetSortDirection, AssetSortedIndex, AssetSorting, AssetSupply,
        SearchAssetsFilter,
    },
    storage_traits::AssetPubkeyFilteredFetcher,
    PgClient, SELECT_ACTION, SQL_COMPONENT,
};

#[derive(sqlx::FromRow, Debug)]
<<<<<<< HEAD
pub struct AssetRawResponse {
=======
struct AssetRawResponse {
>>>>>>> 75901086
    pub pubkey: Vec<u8>,
    pub slot_created: i64,
    pub slot_updated: i64,
}

impl PgClient {
    pub fn build_search_query<'a>(
        filter: &'a SearchAssetsFilter,
        order: &'a AssetSorting,
        limit: u64,
        page: Option<u64>,
        before: Option<String>,
        after: Option<String>,
<<<<<<< HEAD
        options: &'a Options,
=======
>>>>>>> 75901086
    ) -> Result<(QueryBuilder<'a, Postgres>, bool), String> {
        // todo: remove the inner join with tasks and only perform it if the metadata_url_id is present in the filter
        let mut query_builder = QueryBuilder::new(
            "SELECT ast_pubkey pubkey, ast_slot_created slot_created, ast_slot_updated slot_updated FROM assets_v3 ",
        );
        let mut group_clause_required = false;

        if filter.creator_address.is_some()
            || filter.creator_verified.is_some()
            || filter.royalty_target.is_some()
        {
            query_builder.push(" INNER JOIN asset_creators_v3 ON ast_pubkey = asc_pubkey ");
            group_clause_required = true;
        }
        if filter.json_uri.is_some() {
            query_builder.push(" INNER JOIN tasks ON ast_metadata_url_id = tsk_id ");
            group_clause_required = true;
        }

        // todo: if we implement the additional params like negata and all/any switch, the true part and the AND prefix should be refactored
        query_builder.push(" WHERE TRUE ");
        if let Some(spec_version) = &filter.specification_version {
            query_builder.push(" AND assets_v3.ast_specification_version = ");
            query_builder.push_bind(spec_version);
        }

        if let Some(asset_class) = &filter.specification_asset_class {
            query_builder.push(" AND assets_v3.ast_specification_asset_class = ");
            query_builder.push_bind(asset_class);
        }

        if let Some(owner_address) = &filter.owner_address {
            query_builder.push(" AND assets_v3.ast_owner = ");
            query_builder.push_bind(owner_address);
        }

        if let Some(owner_type) = &filter.owner_type {
            query_builder.push(" AND assets_v3.ast_owner_type = ");
            query_builder.push_bind(owner_type);
        }

        if let Some(creator_address) = &filter.creator_address {
            query_builder.push(" AND asset_creators_v3.asc_creator = ");
            query_builder.push_bind(creator_address);
        }

        if let Some(creator_verified) = filter.creator_verified {
            query_builder.push(" AND asset_creators_v3.asc_verified = ");
            query_builder.push_bind(creator_verified);
        }

        if let Some(authority) = &filter.authority_address {
            query_builder.push(" AND assets_v3.ast_authority = ");
            query_builder.push_bind(authority);
        }

        if let Some(collection) = &filter.collection {
            query_builder.push(" AND assets_v3.ast_collection = ");
            query_builder.push_bind(collection);
        }

        if !options.show_unverified_collections {
            query_builder.push(" AND assets_v3.ast_is_collection_verified = true");
        }

        if let Some(delegate) = &filter.delegate {
            query_builder.push(" AND assets_v3.ast_delegate = ");
            query_builder.push_bind(delegate);
        }

        if let Some(frozen) = filter.frozen {
            query_builder.push(" AND assets_v3.ast_is_frozen = ");
            query_builder.push_bind(frozen);
        }

        if let Some(supply) = &filter.supply {
            match supply {
                AssetSupply::Equal(s) => {
                    query_builder.push(" AND assets_v3.ast_supply = ");
                    query_builder.push_bind(*s as i64);
                }
                AssetSupply::Greater(s) => {
                    query_builder.push(" AND assets_v3.ast_supply > ");
                    query_builder.push_bind(*s as i64);
                }
            }
        }

        // supply_mint is identical to pubkey
        if let Some(supply_mint) = &filter.supply_mint {
            query_builder.push(" AND assets_v3.ast_pubkey = ");
            query_builder.push_bind(supply_mint);
        }

        if let Some(compressed) = filter.compressed {
            query_builder.push(" AND assets_v3.ast_is_compressed = ");
            query_builder.push_bind(compressed);
        }

        if let Some(compressible) = filter.compressible {
            query_builder.push(" AND assets_v3.ast_is_compressible = ");
            query_builder.push_bind(compressible);
        }

        if let Some(royalty_target_type) = &filter.royalty_target_type {
            query_builder.push(" AND assets_v3.ast_royalty_target_type = ");
            query_builder.push_bind(royalty_target_type);
        }

        if let Some(royalty_target) = &filter.royalty_target {
            query_builder.push(" AND asset_creators_v3.asc_creator = ");
            query_builder.push_bind(royalty_target);
        }

        if let Some(royalty_amount) = filter.royalty_amount {
            query_builder.push(" AND assets_v3.ast_royalty_amount = ");
            query_builder.push_bind(royalty_amount as i64);
        }

        if let Some(burnt) = filter.burnt {
            query_builder.push(" AND assets_v3.ast_is_burnt = ");
            query_builder.push_bind(burnt);
        }

        if let Some(json_uri) = &filter.json_uri {
            query_builder.push(" AND tsk_metadata_url = ");
            query_builder.push_bind(json_uri);
        }

        let order_reversed = before.is_some() && after.is_none();

        match &order.sort_by {
            AssetSortBy::SlotCreated | AssetSortBy::SlotUpdated => {
                if let Some(before) = before {
                    let comparison = match order.sort_direction {
                        AssetSortDirection::Asc => " < ",
                        AssetSortDirection::Desc => " > ",
                    };

                    add_slot_and_key_comparison(
                        before.as_ref(),
                        comparison,
                        &order.sort_by,
                        &mut query_builder,
                    )?;
                }

                if let Some(after) = after {
                    let comparison = match order.sort_direction {
                        AssetSortDirection::Asc => " > ",
                        AssetSortDirection::Desc => " < ",
                    };

                    add_slot_and_key_comparison(
                        after.as_ref(),
                        comparison,
                        &order.sort_by,
                        &mut query_builder,
                    )?;
                }
            }
            AssetSortBy::Key => {
                if let Some(before) = before {
                    let comparison = match order.sort_direction {
                        AssetSortDirection::Asc => " < ",
                        AssetSortDirection::Desc => " > ",
                    };

                    add_key_comparison(
                        before.as_ref(),
                        comparison,
                        &order.sort_by,
                        &mut query_builder,
                    )?;
                }

                if let Some(after) = after {
                    let comparison = match order.sort_direction {
                        AssetSortDirection::Asc => " > ",
                        AssetSortDirection::Desc => " < ",
                    };

                    add_key_comparison(
                        after.as_ref(),
                        comparison,
                        &order.sort_by,
                        &mut query_builder,
                    )?;
                }
            }
        }

        // Add GROUP BY clause if necessary
        if group_clause_required {
            query_builder.push(" GROUP BY assets_v3.ast_pubkey, assets_v3.ast_slot_created, assets_v3.ast_slot_updated ");
        }

        // Add ORDER BY clause
        let direction = match (&order.sort_direction, order_reversed) {
            (AssetSortDirection::Asc, true) | (AssetSortDirection::Desc, false) => " DESC ",
            (AssetSortDirection::Asc, false) | (AssetSortDirection::Desc, true) => " ASC ",
        };

        query_builder.push(" ORDER BY ");
        query_builder.push(order.sort_by.to_string());
        query_builder.push(direction);
        query_builder.push(", ast_pubkey ");
        query_builder.push(direction);
        // Add LIMIT clause
        query_builder.push(" LIMIT ");
        query_builder.push_bind(limit as i64);

        // Add OFFSET clause if page is provided
        if let Some(page_num) = page {
            if page_num > 0 {
                let offset = (page_num.saturating_sub(1)) * limit; // Prevent underflow
                query_builder.push(" OFFSET ");
                query_builder.push_bind(offset as i64);
            }
        }
        Ok((query_builder, order_reversed))
    }
}

fn add_slot_and_key_comparison(
    key: &str,
    comparison: &str,
    order_field: &AssetSortBy,
    query_builder: &mut QueryBuilder<'_, Postgres>,
) -> Result<(), String> {
    let res = AssetRawResponse::decode_sorting_key(key);
    if let Ok((slot, pubkey)) = res {
        let order_field = order_field.to_string();

        query_builder.push(format!(" AND ({}{}", order_field, comparison));
        query_builder.push_bind(slot);
        query_builder.push(format!(" OR ({} = ", order_field));
        query_builder.push_bind(slot);
        query_builder.push(format!(" AND ast_pubkey {}", comparison));
        query_builder.push_bind(pubkey);
        query_builder.push("))");
    }

    Ok(())
}

fn add_key_comparison(
    key: &str,
    comparison: &str,
    order_field: &AssetSortBy,
    query_builder: &mut QueryBuilder<'_, Postgres>,
) -> Result<(), String> {
    let after = Pubkey::from_str(key).map_err(|e| e.to_string())?;

    query_builder.push(format!(" AND ({}{}", order_field, comparison));
    query_builder.push_bind(after.to_bytes());
    query_builder.push(")");

    Ok(())
}

#[async_trait]
impl AssetPubkeyFilteredFetcher for PgClient {
    async fn get_asset_pubkeys_filtered(
        &self,
        filter: &SearchAssetsFilter,
        order: &AssetSorting,
        limit: u64,
        page: Option<u64>,
        before: Option<String>,
        after: Option<String>,
        options: &Options,
    ) -> Result<Vec<AssetSortedIndex>, String> {
        let (mut query_builder, order_reversed) =
<<<<<<< HEAD
            Self::build_search_query(filter, order, limit, page, before, after, options)?;
=======
            Self::build_search_query(filter, order, limit, page, before, after)?;
>>>>>>> 75901086
        let query = query_builder.build_query_as::<AssetRawResponse>();
        let start_time = chrono::Utc::now();
        let result = query
            .fetch_all(&self.pool)
            .await
            .map_err(|e: sqlx::Error| {
                self.metrics
                    .observe_error(SQL_COMPONENT, SELECT_ACTION, "assets_v3");
                e.to_string()
            })?;
        self.metrics
            .observe_request(SQL_COMPONENT, SELECT_ACTION, "assets_v3", start_time);
        let r = result
            .into_iter()
            .map(|r| AssetSortedIndex::from((&r, &order.sort_by)));
        if order_reversed {
            Ok(r.rev().collect())
        } else {
            Ok(r.collect())
        }
    }
}

impl AssetRawResponse {
    pub fn encode_sorting_key(&self, sort_by: &AssetSortBy) -> String {
        match sort_by {
            AssetSortBy::SlotCreated => {
                let mut key = self.slot_created.to_be_bytes().to_vec();
                key.extend_from_slice(&self.pubkey);
                general_purpose::STANDARD_NO_PAD.encode(key)
            }
            AssetSortBy::SlotUpdated => {
                let mut key = self.slot_updated.to_be_bytes().to_vec();
                key.extend_from_slice(&self.pubkey);
                general_purpose::STANDARD_NO_PAD.encode(key)
            }
            AssetSortBy::Key => bs58::encode(&self.pubkey).into_string(),
        }
    }

    pub fn decode_sorting_key(encoded_key: &str) -> Result<(i64, Vec<u8>), String> {
        let key = match general_purpose::STANDARD_NO_PAD.decode(encoded_key) {
            Ok(k) => k,
            Err(_) => return Err("Failed to decode Base64".to_string()),
        };

        if key.len() < 8 {
            return Err("Invalid sorting key".to_string());
        }

        let slot = i64::from_be_bytes(key[0..8].try_into().unwrap());
        let pubkey = key[8..].to_vec();
        Ok((slot, pubkey))
    }
}

impl From<(&AssetRawResponse, &AssetSortBy)> for AssetSortedIndex {
    fn from(data: (&AssetRawResponse, &AssetSortBy)) -> Self {
        let (asset, sort_by) = data;
        AssetSortedIndex {
            pubkey: asset.pubkey.clone(),
            sorting_id: asset.encode_sorting_key(sort_by),
        }
    }
}<|MERGE_RESOLUTION|>--- conflicted
+++ resolved
@@ -2,10 +2,7 @@
 
 use async_trait::async_trait;
 use base64::{engine::general_purpose, Engine as _};
-<<<<<<< HEAD
 use entities::api_req_params::Options;
-=======
->>>>>>> 75901086
 use solana_sdk::{bs58, pubkey::Pubkey};
 use sqlx::{Postgres, QueryBuilder};
 
@@ -19,11 +16,7 @@
 };
 
 #[derive(sqlx::FromRow, Debug)]
-<<<<<<< HEAD
-pub struct AssetRawResponse {
-=======
 struct AssetRawResponse {
->>>>>>> 75901086
     pub pubkey: Vec<u8>,
     pub slot_created: i64,
     pub slot_updated: i64,
@@ -37,10 +30,7 @@
         page: Option<u64>,
         before: Option<String>,
         after: Option<String>,
-<<<<<<< HEAD
         options: &'a Options,
-=======
->>>>>>> 75901086
     ) -> Result<(QueryBuilder<'a, Postgres>, bool), String> {
         // todo: remove the inner join with tasks and only perform it if the metadata_url_id is present in the filter
         let mut query_builder = QueryBuilder::new(
@@ -315,11 +305,7 @@
         options: &Options,
     ) -> Result<Vec<AssetSortedIndex>, String> {
         let (mut query_builder, order_reversed) =
-<<<<<<< HEAD
             Self::build_search_query(filter, order, limit, page, before, after, options)?;
-=======
-            Self::build_search_query(filter, order, limit, page, before, after)?;
->>>>>>> 75901086
         let query = query_builder.build_query_as::<AssetRawResponse>();
         let start_time = chrono::Utc::now();
         let result = query
