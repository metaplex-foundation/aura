use entities::enums::TaskStatus;
use entities::models::UrlWithStatus;
use sqlx::{
    postgres::{PgConnectOptions, PgPoolOptions},
    ConnectOptions, Error, PgPool, Postgres, QueryBuilder, Row, Transaction,
};
use std::collections::HashMap;
use tracing::log::LevelFilter;

pub mod asset_filter_client;
pub mod asset_index_client;
pub mod converters;
pub mod integrity_verification_client;
pub mod model;
pub mod storage_traits;

#[derive(Clone)]
pub struct PgClient {
    pub pool: PgPool,
}

impl PgClient {
<<<<<<< HEAD
    pub async fn new(
        url: &str,
        log_level: &str,
        min_connections: u32,
        max_connections: u32,
    ) -> Result<Self, Error> {
=======
    pub async fn new(url: &str, min_connections: u32, max_connections: u32) -> Self {
>>>>>>> 9ed4466d
        let mut options: PgConnectOptions = url.parse().unwrap();
        options.log_statements(LevelFilter::Off);

        let pool = PgPoolOptions::new()
            .min_connections(min_connections)
            .max_connections(max_connections)
            .connect_with(options)
            .await?;

        Ok(Self { pool })
    }

    pub fn new_with_pool(pool: PgPool) -> Self {
        Self { pool }
    }

    pub async fn insert_tasks(
        &self,
        transaction: &mut Transaction<'_, Postgres>,
        metadata_urls: Vec<UrlWithStatus>,
    ) -> Result<(), String> {
        let mut query_builder: QueryBuilder<'_, Postgres> =
            QueryBuilder::new("INSERT INTO tasks (tsk_metadata_url, tsk_status) ");
        query_builder.push_values(metadata_urls.iter(), |mut builder, metadata_url| {
            builder.push_bind(metadata_url.metadata_url.clone());
            builder.push_bind(match metadata_url.is_downloaded {
                true => TaskStatus::Success,
                false => TaskStatus::Pending,
            });
        });
        query_builder.push(" ON CONFLICT (tsk_metadata_url) DO NOTHING;");

        let query = query_builder.build();
        query
            .execute(transaction)
            .await
            .map_err(|err| err.to_string())?;

        Ok(())
    }

    pub async fn get_tasks_ids(
        &self,
        transaction: &mut Transaction<'_, Postgres>,
        metadata_urls: Vec<String>,
    ) -> Result<HashMap<String, i64>, String> {
        let mut query_builder: QueryBuilder<'_, Postgres> = QueryBuilder::new(
            "SELECT tsk_id, tsk_metadata_url FROM tasks WHERE tsk_metadata_url in (",
        );

        let urls_len = metadata_urls.len();

        for (i, url) in metadata_urls.iter().enumerate() {
            query_builder.push_bind(url);
            if i < urls_len - 1 {
                query_builder.push(",");
            }
        }
        query_builder.push(");");

        let query = query_builder.build();

        let rows_result = query
            .fetch_all(transaction)
            .await
            .map_err(|err| err.to_string())?;

        let mut metadata_ids_map = HashMap::new();

        for row in rows_result {
            let metadata_id: i64 = row.get("tsk_id");
            let metadata_url: String = row.get("tsk_metadata_url");

            metadata_ids_map.insert(metadata_url, metadata_id);
        }

        Ok(metadata_ids_map)
    }
}<|MERGE_RESOLUTION|>--- conflicted
+++ resolved
@@ -20,16 +20,7 @@
 }
 
 impl PgClient {
-<<<<<<< HEAD
-    pub async fn new(
-        url: &str,
-        log_level: &str,
-        min_connections: u32,
-        max_connections: u32,
-    ) -> Result<Self, Error> {
-=======
-    pub async fn new(url: &str, min_connections: u32, max_connections: u32) -> Self {
->>>>>>> 9ed4466d
+    pub async fn new(url: &str, min_connections: u32, max_connections: u32) -> Result<Self, Error> {
         let mut options: PgConnectOptions = url.parse().unwrap();
         options.log_statements(LevelFilter::Off);
 
