use entities::enums::TaskStatus;
use entities::models::UrlWithStatus;
use metrics_utils::red::RequestErrorDurationMetrics;
use sqlx::{
    postgres::{PgConnectOptions, PgPoolOptions},
    ConnectOptions, Error, PgPool, Postgres, QueryBuilder, Transaction,
};
use std::{sync::Arc, time::Duration};
use tracing::log::LevelFilter;

pub mod asset_filter_client;
pub mod asset_index_client;
pub mod converters;
pub mod integrity_verification_client;
pub mod load_client;
pub mod model;
pub mod storage_traits;
<<<<<<< HEAD
pub mod tasks;
=======
pub mod temp_index_client;
>>>>>>> 649dc28a

pub const SQL_COMPONENT: &str = "sql";
pub const SELECT_ACTION: &str = "select";
pub const INSERT_ACTION: &str = "insert";
pub const UPDATE_ACTION: &str = "update";
pub const BATCH_SELECT_ACTION: &str = "batch_select";
pub const BATCH_UPSERT_ACTION: &str = "batch_upsert";
pub const BATCH_DELETE_ACTION: &str = "batch_delete";
pub const TRANSACTION_ACTION: &str = "transaction";
pub const COPY_ACTION: &str = "copy";
pub const TRUNCATE_ACTION: &str = "truncate";
pub const DROP_ACTION: &str = "drop";
pub const ALTER_ACTION: &str = "alter";
pub const CREATE_ACTION: &str = "create";
pub const POSTGRES_PARAMETERS_COUNT_LIMIT: usize = 65535;
pub const INSERT_TASK_PARAMETERS_COUNT: usize = 3;
pub const TEMP_TABLE_PREFIX: &str = "temp_";

#[derive(Clone)]
pub struct PgClient {
    pub pool: PgPool,
    pub metrics: Arc<RequestErrorDurationMetrics>,
}

impl PgClient {
    pub async fn new(
        url: &str,
        min_connections: u32,
        max_connections: u32,
        metrics: Arc<RequestErrorDurationMetrics>,
    ) -> Result<Self, Error> {
        let mut options: PgConnectOptions = url.parse().unwrap();
        options.log_statements(LevelFilter::Off);
        options.log_slow_statements(LevelFilter::Info, Duration::from_secs(2));

        let pool = PgPoolOptions::new()
            .min_connections(min_connections)
            .max_connections(max_connections)
            .connect_with(options)
            .await?;

        Ok(Self { pool, metrics })
    }

    pub fn new_with_pool(pool: PgPool, metrics: Arc<RequestErrorDurationMetrics>) -> Self {
        Self { pool, metrics }
    }

    pub(crate) async fn insert_tasks(
        &self,
        transaction: &mut Transaction<'_, Postgres>,
        metadata_urls: &[UrlWithStatus],
        table: &str,
    ) -> Result<(), String> {
        let mut query_builder: QueryBuilder<'_, Postgres> = QueryBuilder::new("INSERT INTO ");
        query_builder.push(table);
        query_builder.push(" (tsk_id, tsk_metadata_url, tsk_status) ");
        query_builder.push_values(metadata_urls.iter(), |mut builder, metadata_url| {
            builder.push_bind(metadata_url.get_metadata_id());
            builder.push_bind(metadata_url.metadata_url.trim().to_owned());
            builder.push_bind(match metadata_url.is_downloaded {
                true => TaskStatus::Success,
                false => TaskStatus::Pending,
            });
        });
        query_builder.push(" ON CONFLICT (tsk_id) DO NOTHING;");

        self.execute_query_with_metrics(transaction, &mut query_builder, BATCH_UPSERT_ACTION, table)
            .await
    }

    async fn start_transaction(&self) -> Result<Transaction<'_, Postgres>, String> {
        let start_time = chrono::Utc::now();
        let transaction = self.pool.begin().await.map_err(|e| {
            self.metrics
                .observe_error(SQL_COMPONENT, TRANSACTION_ACTION, "begin");
            e.to_string()
        })?;
        self.metrics
            .observe_request(SQL_COMPONENT, TRANSACTION_ACTION, "begin", start_time);
        Ok(transaction)
    }

    async fn commit_transaction(
        &self,
        transaction: Transaction<'_, Postgres>,
    ) -> Result<(), String> {
        let start_time = chrono::Utc::now();
        transaction.commit().await.map_err(|e| {
            self.metrics
                .observe_error(SQL_COMPONENT, TRANSACTION_ACTION, "commit");
            e.to_string()
        })?;
        self.metrics
            .observe_request(SQL_COMPONENT, TRANSACTION_ACTION, "commit", start_time);
        Ok(())
    }
    async fn rollback_transaction(
        &self,
        transaction: Transaction<'_, Postgres>,
    ) -> Result<(), String> {
        let start_time = chrono::Utc::now();
        transaction.rollback().await.map_err(|e| {
            self.metrics
                .observe_error(SQL_COMPONENT, TRANSACTION_ACTION, "rollback");
            e.to_string()
        })?;
        self.metrics
            .observe_request(SQL_COMPONENT, TRANSACTION_ACTION, "rollback", start_time);
        Ok(())
    }
}<|MERGE_RESOLUTION|>--- conflicted
+++ resolved
@@ -15,11 +15,8 @@
 pub mod load_client;
 pub mod model;
 pub mod storage_traits;
-<<<<<<< HEAD
+pub mod temp_index_client;
 pub mod tasks;
-=======
-pub mod temp_index_client;
->>>>>>> 649dc28a
 
 pub const SQL_COMPONENT: &str = "sql";
 pub const SELECT_ACTION: &str = "select";
