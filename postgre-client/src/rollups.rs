use crate::model::RollupState;
<<<<<<< HEAD
use crate::{PgClient, SELECT_ACTION, SQL_COMPONENT, UPDATE_ACTION};
use chrono::{DateTime, Utc};
=======
use crate::{PgClient, INSERT_ACTION, SELECT_ACTION, SQL_COMPONENT, UPDATE_ACTION};
>>>>>>> 9833b3da
use entities::models::RollupWithState;
use sqlx::database::HasArguments;
use sqlx::query::Query;
use sqlx::{Postgres, QueryBuilder, Row};

impl PgClient {
    pub async fn insert_new_rollup(&self, file_path: &str) -> Result<(), String> {
        let start_time = chrono::Utc::now();
        let mut query_builder = QueryBuilder::new(
            "INSERT INTO rollups (
                rlp_file_name,
                rlp_state
            ) VALUES ($1, $2) ON CONFLICT (rlp_file_name) DO NOTHING;",
        );

        let query = query_builder.build();
        query
            .bind(file_path)
            .bind(RollupState::Uploaded)
            .execute(&self.pool)
            .await
            .map_err(|err| {
                self.metrics
                    .observe_error(SQL_COMPONENT, INSERT_ACTION, "rollups");
                format!("Insert rollup: {}", err)
            })?;

        self.metrics
            .observe_request(SQL_COMPONENT, INSERT_ACTION, "rollups", start_time);

        Ok(())
    }

    pub async fn fetch_rollup_for_processing(
        &self,
        state: RollupState,
    ) -> Result<Option<RollupWithState>, String> {
        let mut query_builder = QueryBuilder::new(
            "SELECT rlp_file_name, rlp_state, rlp_error, rlp_url, EXTRACT(EPOCH FROM rlp_created_at) as created_at FROM rollups
            WHERE rlp_state = $1 ORDER BY rlp_created_at ASC"
        );
        let start_time = chrono::Utc::now();
        let query = query_builder.build();
<<<<<<< HEAD
        self.fetch_rollup(query.bind(state), start_time).await
    }
=======
        let result = query
            .bind(RollupState::Uploaded)
            .fetch_optional(&self.pool)
            .await
            .map(|row| {
                row.map(|row| RollupWithState {
                    file_name: row.try_get("rlp_file_name").unwrap_or_default(),
                    state: row
                        .try_get::<RollupState, _>("rlp_state")
                        .unwrap_or(RollupState::Uploaded)
                        .into(),
                    error: row.try_get("rlp_error").ok(),
                    url: row.try_get("rlp_url").ok(),
                    created_at: row
                        .try_get::<f64, _>("created_at")
                        .map(|sec| sec as u64)
                        .unwrap_or_default(),
                })
            })
            .map_err(|e| {
                self.metrics
                    .observe_error(SQL_COMPONENT, SELECT_ACTION, "rollups");
                e.to_string()
            })?;

        self.metrics
            .observe_request(SQL_COMPONENT, SELECT_ACTION, "rollups", start_time);
>>>>>>> 9833b3da

    pub async fn get_rollup_by_url(&self, url: &str) -> Result<Option<RollupWithState>, String> {
        let mut query_builder = QueryBuilder::new(
            "SELECT rlp_file_name, rlp_state, rlp_error, rlp_url, EXTRACT(EPOCH FROM rlp_created_at) as created_at FROM rollups
            WHERE rlp_url = $1"
        );
        let start_time = chrono::Utc::now();
        let query = query_builder.build();
        self.fetch_rollup(query.bind(url), start_time).await
    }

    pub async fn mark_rollup_as_failed(
        &self,
        file_path: &str,
        error_message: &str,
        state: RollupState,
    ) -> Result<(), String> {
        let mut query_builder = QueryBuilder::new(
            "UPDATE rollups SET rlp_state = $1, rlp_error = $2 WHERE rlp_file_name = $3",
        );
        let start_time = chrono::Utc::now();
        let query = query_builder.build();
        self.update_rollup(
            query.bind(state).bind(error_message).bind(file_path),
            start_time,
        )
        .await
    }

    pub async fn set_rollup_url_and_reward(
        &self,
        file_path: &str,
        url: &str,
        reward: i64,
    ) -> Result<(), String> {
        let mut query_builder = QueryBuilder::new(
            "UPDATE rollups SET rlp_url = $1, rlp_tx_reward = $2 WHERE rlp_file_name = $3",
        );
        let start_time = chrono::Utc::now();
        let query = query_builder.build();
        self.update_rollup(query.bind(url).bind(reward).bind(file_path), start_time)
            .await
    }

    pub async fn update_rollup_state(
        &self,
        file_path: &str,
        state: RollupState,
    ) -> Result<(), String> {
        let mut query_builder =
            QueryBuilder::new("UPDATE rollups SET rlp_state = $1 WHERE rlp_file_name = $2");
        let start_time = chrono::Utc::now();
        let query = query_builder.build();
        self.update_rollup(query.bind(state).bind(file_path), start_time)
            .await
    }

    async fn fetch_rollup(
        &self,
        query: Query<'_, Postgres, <Postgres as HasArguments<'_>>::Arguments>,
        start_time: DateTime<Utc>,
    ) -> Result<Option<RollupWithState>, String> {
        let result = query
            .fetch_optional(&self.pool)
            .await
            .map(|row| {
                row.map(|row| RollupWithState {
                    file_path: row.try_get("rlp_file_name").unwrap_or_default(),
                    state: row
                        .try_get::<RollupState, _>("rlp_state")
                        .unwrap_or(RollupState::Uploaded)
                        .into(),
                    error: row.try_get("rlp_error").ok(),
                    url: row.try_get("rlp_url").ok(),
                    created_at: row
                        .try_get::<f64, _>("created_at")
                        .map(|sec| sec as u64)
                        .unwrap_or_default(),
                })
            })
            .map_err(|e| {
                self.metrics
                    .observe_error(SQL_COMPONENT, SELECT_ACTION, "rollups");
                e.to_string()
            })?;

        self.metrics
            .observe_request(SQL_COMPONENT, SELECT_ACTION, "rollups", start_time);

        Ok(result)
    }

    async fn update_rollup(
        &self,
        query: Query<'_, Postgres, <Postgres as HasArguments<'_>>::Arguments>,
        start_time: DateTime<Utc>,
    ) -> Result<(), String> {
        let result = query.execute(&self.pool).await.map_err(|e| {
            self.metrics
                .observe_error(SQL_COMPONENT, UPDATE_ACTION, "rollups");
            e.to_string()
        })?;

        self.metrics
            .observe_request(SQL_COMPONENT, UPDATE_ACTION, "rollups", start_time);

        if result.rows_affected() == 0 {
            return Err("No rollup updated".to_string());
        }
        Ok(())
    }
}<|MERGE_RESOLUTION|>--- conflicted
+++ resolved
@@ -1,10 +1,6 @@
 use crate::model::RollupState;
-<<<<<<< HEAD
-use crate::{PgClient, SELECT_ACTION, SQL_COMPONENT, UPDATE_ACTION};
+use crate::{PgClient, INSERT_ACTION, SELECT_ACTION, SQL_COMPONENT, UPDATE_ACTION};
 use chrono::{DateTime, Utc};
-=======
-use crate::{PgClient, INSERT_ACTION, SELECT_ACTION, SQL_COMPONENT, UPDATE_ACTION};
->>>>>>> 9833b3da
 use entities::models::RollupWithState;
 use sqlx::database::HasArguments;
 use sqlx::query::Query;
@@ -48,38 +44,8 @@
         );
         let start_time = chrono::Utc::now();
         let query = query_builder.build();
-<<<<<<< HEAD
         self.fetch_rollup(query.bind(state), start_time).await
     }
-=======
-        let result = query
-            .bind(RollupState::Uploaded)
-            .fetch_optional(&self.pool)
-            .await
-            .map(|row| {
-                row.map(|row| RollupWithState {
-                    file_name: row.try_get("rlp_file_name").unwrap_or_default(),
-                    state: row
-                        .try_get::<RollupState, _>("rlp_state")
-                        .unwrap_or(RollupState::Uploaded)
-                        .into(),
-                    error: row.try_get("rlp_error").ok(),
-                    url: row.try_get("rlp_url").ok(),
-                    created_at: row
-                        .try_get::<f64, _>("created_at")
-                        .map(|sec| sec as u64)
-                        .unwrap_or_default(),
-                })
-            })
-            .map_err(|e| {
-                self.metrics
-                    .observe_error(SQL_COMPONENT, SELECT_ACTION, "rollups");
-                e.to_string()
-            })?;
-
-        self.metrics
-            .observe_request(SQL_COMPONENT, SELECT_ACTION, "rollups", start_time);
->>>>>>> 9833b3da
 
     pub async fn get_rollup_by_url(&self, url: &str) -> Result<Option<RollupWithState>, String> {
         let mut query_builder = QueryBuilder::new(
@@ -147,7 +113,7 @@
             .await
             .map(|row| {
                 row.map(|row| RollupWithState {
-                    file_path: row.try_get("rlp_file_name").unwrap_or_default(),
+                    file_name: row.try_get("rlp_file_name").unwrap_or_default(),
                     state: row
                         .try_get::<RollupState, _>("rlp_state")
                         .unwrap_or(RollupState::Uploaded)
