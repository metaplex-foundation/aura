pub mod errors;
pub mod utils;
use chrono::Utc;
use std::fmt;
use std::sync::Arc;

use prometheus_client::encoding::{EncodeLabelSet, EncodeLabelValue};
use prometheus_client::metrics::counter::Counter;
use prometheus_client::metrics::family::Family;
use prometheus_client::metrics::gauge::Gauge;
use prometheus_client::metrics::histogram::{exponential_buckets, Histogram};
use prometheus_client::registry::Registry;

pub struct IntegrityVerificationMetrics {
    pub integrity_verification_metrics: Arc<IntegrityVerificationMetricsConfig>,
    pub registry: Registry,
}

impl IntegrityVerificationMetrics {
    pub fn new(integrity_verification_metrics: IntegrityVerificationMetricsConfig) -> Self {
        Self {
            integrity_verification_metrics: Arc::new(integrity_verification_metrics),
            registry: Registry::default(),
        }
    }
}

#[derive(Debug)]
pub struct MetricState {
    pub ingester_metrics: Arc<IngesterMetricsConfig>,
    pub api_metrics: Arc<ApiMetricsConfig>,
    pub json_downloader_metrics: Arc<JsonDownloaderMetricsConfig>,
    pub backfiller_metrics: Arc<BackfillerMetricsConfig>,
    pub rpc_backfiller_metrics: Arc<RpcBackfillerMetricsConfig>,
    pub synchronizer_metrics: Arc<SynchronizerMetricsConfig>,
    pub registry: Registry,
}

impl MetricState {
    pub fn new(
        ingester_metrics: IngesterMetricsConfig,
        api_metrics: ApiMetricsConfig,
        json_downloader_metrics: JsonDownloaderMetricsConfig,
        backfiller_metrics: BackfillerMetricsConfig,
        rpc_backfiller_metrics: RpcBackfillerMetricsConfig,
        synchronizer_metrics: SynchronizerMetricsConfig,
    ) -> Self {
        Self {
            ingester_metrics: Arc::new(ingester_metrics),
            api_metrics: Arc::new(api_metrics),
            json_downloader_metrics: Arc::new(json_downloader_metrics),
            registry: Registry::default(),
            backfiller_metrics: Arc::new(backfiller_metrics),
            rpc_backfiller_metrics: Arc::new(rpc_backfiller_metrics),
            synchronizer_metrics: Arc::new(synchronizer_metrics),
        }
    }
}

pub trait MetricsTrait {
    fn register_metrics(&mut self);
}

#[derive(Clone, Debug, Hash, PartialEq, Eq, EncodeLabelSet)]
pub struct MethodLabel {
    pub method_name: String,
}

#[derive(Clone, Debug, Hash, PartialEq, Eq, EncodeLabelSet)]
pub struct MetricLabel {
    pub name: String,
}

#[derive(Clone, Debug, Hash, PartialEq, Eq, EncodeLabelValue)]
pub enum MetricStatus {
    SUCCESS,
    FAILURE,
    DELETED,
}

impl fmt::Display for MetricStatus {
    fn fmt(&self, f: &mut fmt::Formatter) -> fmt::Result {
        match self {
            MetricStatus::SUCCESS => write!(f, "success"),
            MetricStatus::FAILURE => write!(f, "failure"),
            MetricStatus::DELETED => write!(f, "deleted"),
        }
    }
}

#[derive(Clone, Debug, Hash, PartialEq, Eq, EncodeLabelSet)]
pub struct MetricLabelWithStatus {
    pub name: String,
    pub status: MetricStatus,
}

#[derive(Debug, Clone)]
pub struct BackfillerMetricsConfig {
    slots_collected: Family<MetricLabelWithStatus, Counter>,
    data_processed: Family<MetricLabel, Counter>, // slots & transactions
    last_processed_slot: Family<MetricLabel, Gauge>,
}

impl Default for BackfillerMetricsConfig {
    fn default() -> Self {
        Self::new()
    }
}

impl BackfillerMetricsConfig {
    pub fn new() -> Self {
        Self {
            slots_collected: Family::<MetricLabelWithStatus, Counter>::default(),
            data_processed: Family::<MetricLabel, Counter>::default(),
            last_processed_slot: Family::<MetricLabel, Gauge>::default(),
        }
    }

    pub fn inc_slots_collected(&self, label: &str, status: MetricStatus) -> u64 {
        self.slots_collected
            .get_or_create(&MetricLabelWithStatus {
                name: label.to_owned(),
                status,
            })
            .inc()
    }

    pub fn inc_data_processed(&self, label: &str) -> u64 {
        self.data_processed
            .get_or_create(&MetricLabel {
                name: label.to_owned(),
            })
            .inc()
    }

    pub fn set_last_processed_slot(&self, label: &str, slot: i64) -> i64 {
        self.last_processed_slot
            .get_or_create(&MetricLabel {
                name: label.to_owned(),
            })
            .set(slot)
    }

    pub fn register(&self, registry: &mut Registry) {
        registry.register(
            "backfiller_slots_collected",
            "The number of slots backfiller collected and prepared to parse",
            self.slots_collected.clone(),
        );

        registry.register(
            "backfiller_data_processed",
            "The number of data processed by backfiller",
            self.data_processed.clone(),
        );

        registry.register(
            "backfiller_last_processed_slot",
            "The last processed slot by backfiller",
            self.last_processed_slot.clone(),
        );
    }
}

#[derive(Debug, Clone)]
pub struct RpcBackfillerMetricsConfig {
    fetch_signatures: Family<MetricLabelWithStatus, Counter>,
    fetch_transactions: Family<MetricLabelWithStatus, Counter>,
    transactions_processed: Family<MetricLabelWithStatus, Counter>,
    run_fetch_signatures: Family<MetricLabelWithStatus, Counter>,
}

impl Default for RpcBackfillerMetricsConfig {
    fn default() -> Self {
        Self::new()
    }
}

impl RpcBackfillerMetricsConfig {
    pub fn new() -> Self {
        Self {
            fetch_signatures: Family::<MetricLabelWithStatus, Counter>::default(),
            fetch_transactions: Family::<MetricLabelWithStatus, Counter>::default(),
            transactions_processed: Family::<MetricLabelWithStatus, Counter>::default(),
            run_fetch_signatures: Family::<MetricLabelWithStatus, Counter>::default(),
        }
    }

    pub fn inc_transactions_processed(&self, label: &str, status: MetricStatus) -> u64 {
        self.transactions_processed
            .get_or_create(&MetricLabelWithStatus {
                name: label.to_string(),
                status,
            })
            .inc()
    }

    pub fn inc_fetch_transactions(&self, label: &str, status: MetricStatus) -> u64 {
        self.fetch_transactions
            .get_or_create(&MetricLabelWithStatus {
                name: label.to_string(),
                status,
            })
            .inc()
    }

    pub fn inc_fetch_signatures(&self, label: &str, status: MetricStatus) -> u64 {
        self.fetch_signatures
            .get_or_create(&MetricLabelWithStatus {
                name: label.to_string(),
                status,
            })
            .inc()
    }

    pub fn inc_run_fetch_signatures(&self, label: &str, status: MetricStatus) -> u64 {
        self.run_fetch_signatures
            .get_or_create(&MetricLabelWithStatus {
                name: label.to_string(),
                status,
            })
            .inc()
    }
}

#[derive(Debug, Clone)]
pub struct SynchronizerMetricsConfig {
    number_of_records_synchronized: Family<MetricLabel, Counter>,
    last_synchronized_slot: Family<MetricLabel, Gauge>,
}

impl Default for SynchronizerMetricsConfig {
    fn default() -> Self {
        Self::new()
    }
}

impl SynchronizerMetricsConfig {
    pub fn new() -> Self {
        Self {
            number_of_records_synchronized: Family::<MetricLabel, Counter>::default(),
            last_synchronized_slot: Family::<MetricLabel, Gauge>::default(),
        }
    }

    pub fn inc_number_of_records_synchronized(&self, label: &str, num_of_records: u64) -> u64 {
        self.number_of_records_synchronized
            .get_or_create(&MetricLabel {
                name: label.to_owned(),
            })
            .inc_by(num_of_records)
    }

    pub fn set_last_synchronized_slot(&self, label: &str, slot: i64) -> i64 {
        self.last_synchronized_slot
            .get_or_create(&MetricLabel {
                name: label.to_owned(),
            })
            .set(slot)
    }
}

#[derive(Debug, Clone)]
pub struct ApiMetricsConfig {
    requests: Family<MethodLabel, Counter>,
    search_asset_requests: Family<MethodLabel, Counter>,
    start_time: Gauge,
    latency: Family<MethodLabel, Histogram>,
}

impl ApiMetricsConfig {
    pub fn new() -> Self {
        Self {
            requests: Family::<MethodLabel, Counter>::default(),
            search_asset_requests: Family::<MethodLabel, Counter>::default(),
            start_time: Default::default(),
            latency: Family::<MethodLabel, Histogram>::new_with_constructor(|| {
                Histogram::new(exponential_buckets(20.0, 1.8, 10))
            }),
        }
    }

    pub fn inc_requests(&self, label: &str) -> u64 {
        self.requests
            .get_or_create(&MethodLabel {
                method_name: label.to_owned(),
            })
            .inc()
    }

    pub fn inc_search_asset_requests(&self, label: &str) -> u64 {
        self.search_asset_requests
            .get_or_create(&MethodLabel {
                method_name: label.to_owned(),
            })
            .inc()
    }

    pub fn start_time(&self) -> i64 {
        self.start_time.set(Utc::now().timestamp())
    }

    pub fn set_latency(&self, label: &str, duration: f64) {
        self.latency
            .get_or_create(&MethodLabel {
                method_name: label.to_owned(),
            })
            .observe(duration);
    }
<<<<<<< HEAD
=======
}

impl Default for ApiMetricsConfig {
    fn default() -> Self {
        Self::new()
    }
}

impl MetricsTrait for MetricState {
    fn register_metrics(&mut self) {
        self.api_metrics.start_time();
        self.json_downloader_metrics.start_time();
>>>>>>> 24f0ce78

    pub fn register(&self, registry: &mut Registry) {
        registry.register(
            "api_http_requests",
            "The number of HTTP requests made",
            self.requests.clone(),
        );
        registry.register(
            "api_http_search_asset_requests",
            "The number of searchAsset requests made",
            self.search_asset_requests.clone(),
        );
        registry.register(
            "api_call_latency",
            "A histogram of the request duration",
            self.latency.clone(),
        );
        registry.register(
            "api_start_time",
            "Binary start time",
            self.start_time.clone(),
        );
    }
}

impl Default for ApiMetricsConfig {
    fn default() -> Self {
        Self::new()
    }
}

impl MetricsTrait for MetricState {
    fn register_metrics(&mut self) {
        self.api_metrics.start_time();
        self.ingester_metrics.start_time();
        self.json_downloader_metrics.start_time();

<<<<<<< HEAD
        self.api_metrics.register(&mut self.registry);
        self.registry.register(
            "ingester_start_time",
            "Binary start time",
            self.ingester_metrics.start_time.clone(),
        );

        self.registry.register(
            "ingester_parsed_data",
            "Total amount of parsed data",
            self.ingester_metrics.parsers.clone(),
        );
        self.registry.register(
            "ingester_processed",
            "Total amount of processed data",
            self.ingester_metrics.process.clone(),
        );
        self.registry.register(
            "ingester_parsed_data_latency",
            "Histogram of data parsing duration",
            self.ingester_metrics.latency.clone(),
        );
        self.registry.register(
            "ingester_buffers",
            "Buffer size",
            self.ingester_metrics.buffers.clone(),
        );
        self.registry.register(
            "ingester_query_retries",
            "Total amount of query retries data",
            self.ingester_metrics.retries.clone(),
        );
        self.registry.register(
            "ingester_bublegum_instructions",
            "Total number of bubblegum instructions processed",
            self.ingester_metrics.instructions.clone(),
        );
        self.registry.register(
            "ingester_rocksdb_backup_latency",
            "Histogram of rocksdb backup duration",
            self.ingester_metrics.rocksdb_backup_latency.clone(),
        );
        self.registry.register(
            "ingester_last_processed_slot",
            "The last processed slot by ingester",
            self.ingester_metrics.last_processed_slot.clone(),
        );
=======
        self.ingester_metrics.register(&mut self.registry);
>>>>>>> 24f0ce78

        self.registry.register(
            "json_downloader_latency_task",
            "A histogram of task execution time",
            self.json_downloader_metrics.latency_task_executed.clone(),
        );

        self.registry.register(
            "json_downloader_tasks_count",
            "The total number of tasks made",
            self.json_downloader_metrics.tasks.clone(),
        );

        self.registry.register(
            "json_downloader_tasks_to_execute",
            "The number of tasks that need to be executed",
            self.json_downloader_metrics.tasks_to_execute.clone(),
        );

        self.registry.register(
            "json_downloader_start_time",
            "Binary start time",
            self.json_downloader_metrics.start_time.clone(),
        );

        self.backfiller_metrics.register(&mut self.registry);

        self.registry.register(
            "rpc_backfiller_transactions_processed",
            "Count of transactions, processed by RPC backfiller",
            self.rpc_backfiller_metrics.transactions_processed.clone(),
        );

        self.registry.register(
            "rpc_backfiller_fetch_signatures",
            "Count of RPC fetch_signatures calls",
            self.rpc_backfiller_metrics.fetch_signatures.clone(),
        );

        self.registry.register(
            "rpc_backfiller_fetch_transactions",
            "Count of RPC fetch_transactions calls",
            self.rpc_backfiller_metrics.fetch_transactions.clone(),
        );

        self.registry.register(
            "rpc_backfiller_run_fetch_signatures",
            "Count of fetch_signatures restarts",
            self.rpc_backfiller_metrics.run_fetch_signatures.clone(),
        );

        self.registry.register(
            "synchronizer_number_of_records_synchronized",
            "Count of records, synchronized by synchronizer",
            self.synchronizer_metrics
                .number_of_records_synchronized
                .clone(),
        );

        self.registry.register(
            "synchronizer_last_synchronized_slot",
            "The last synchronized slot by synchronizer",
            self.synchronizer_metrics.last_synchronized_slot.clone(),
        );
    }
}

impl MetricsTrait for IntegrityVerificationMetrics {
    fn register_metrics(&mut self) {
        self.integrity_verification_metrics.start_time();

        self.registry.register(
            "tests_start_time",
            "Binary start time",
            self.integrity_verification_metrics.start_time.clone(),
        );

        self.registry.register(
            "total_get_asset_tested",
            "Count of total getAsset method`s tests",
            self.integrity_verification_metrics
                .total_get_asset_tested
                .clone(),
        );
        self.registry.register(
            "total_get_asset_proof_tested",
            "Count of total getAssetProof method`s tests",
            self.integrity_verification_metrics
                .total_get_asset_proof_tested
                .clone(),
        );
        self.registry.register(
            "total_get_assets_by_authority_tested",
            "Count of total getAssetsByAuthority method`s tests",
            self.integrity_verification_metrics
                .total_get_assets_by_authority_tested
                .clone(),
        );
        self.registry.register(
            "total_get_assets_by_creator_tested",
            "Count of total getAssetsByCreator method`s tests",
            self.integrity_verification_metrics
                .total_get_assets_by_creator_tested
                .clone(),
        );
        self.registry.register(
            "total_get_assets_by_owner_tested",
            "Count of total getAssetsByOwner method`s tests",
            self.integrity_verification_metrics
                .total_get_assets_by_owner_tested
                .clone(),
        );
        self.registry.register(
            "total_get_assets_by_group_tested",
            "Count of total getAssetsByGroup method`s tests",
            self.integrity_verification_metrics
                .total_get_assets_by_group_tested
                .clone(),
        );

        self.registry.register(
            "failed_get_asset_tested",
            "Fail count of getAsset method`s tests",
            self.integrity_verification_metrics
                .failed_get_asset_tested
                .clone(),
        );
        self.registry.register(
            "failed_get_asset_proof_tested",
            "Fail count of getAssetProof method`s tests",
            self.integrity_verification_metrics
                .failed_get_asset_proof_tested
                .clone(),
        );
        self.registry.register(
            "failed_get_assets_by_authority_tested",
            "Fail count of getAssetsByAuthority method`s tests",
            self.integrity_verification_metrics
                .failed_get_assets_by_authority_tested
                .clone(),
        );
        self.registry.register(
            "failed_get_assets_by_creator_tested",
            "Fail count of getAssetsByCreator method`s tests",
            self.integrity_verification_metrics
                .failed_get_assets_by_creator_tested
                .clone(),
        );
        self.registry.register(
            "failed_get_assets_by_owner_tested",
            "Fail count of getAssetsByOwner method`s tests",
            self.integrity_verification_metrics
                .failed_get_assets_by_owner_tested
                .clone(),
        );
        self.registry.register(
            "failed_get_assets_by_group_tested",
            "Fail count of getAssetsByGroup method`s tests",
            self.integrity_verification_metrics
                .failed_get_assets_by_group_tested
                .clone(),
        );

        self.registry.register(
            "network_errors_testing_host",
            "Count of network errors from testing host",
            self.integrity_verification_metrics
                .network_errors_testing_host
                .clone(),
        );
        self.registry.register(
            "network_errors_reference_host",
            "Count of network errors from reference host",
            self.integrity_verification_metrics
                .network_errors_reference_host
                .clone(),
        );

        self.registry.register(
            "fetch_keys_errors",
            "Count of DB errors while fetching keys for tests",
            self.integrity_verification_metrics
                .fetch_keys_errors
                .clone(),
        );
    }
}

#[derive(Debug, Clone)]
pub struct IngesterMetricsConfig {
    start_time: Gauge,
    latency: Family<MetricLabel, Histogram>,
    parsers: Family<MetricLabelWithStatus, Counter>,
    process: Family<MetricLabelWithStatus, Counter>,
    buffers: Family<MetricLabel, Gauge>,
    retries: Family<MetricLabel, Counter>,
    rocksdb_backup_latency: Histogram,
    instructions: Family<MetricLabel, Counter>,
    last_processed_slot: Family<MetricLabel, Gauge>,
}

impl IngesterMetricsConfig {
    pub fn new() -> Self {
        Self {
            start_time: Default::default(),
            latency: Family::<MetricLabel, Histogram>::new_with_constructor(|| {
                Histogram::new([1.0, 10.0, 50.0, 100.0].into_iter())
            }),
            parsers: Family::<MetricLabelWithStatus, Counter>::default(),
            process: Family::<MetricLabelWithStatus, Counter>::default(),
            buffers: Family::<MetricLabel, Gauge>::default(),
            retries: Family::<MetricLabel, Counter>::default(),
            rocksdb_backup_latency: Histogram::new(
                [
                    60.0, 300.0, 600.0, 1200.0, 1800.0, 3600.0, 5400.0, 7200.0, 9000.0, 10800.0,
                ]
                .into_iter(),
            ),
            instructions: Family::<MetricLabel, Counter>::default(),
            last_processed_slot: Family::<MetricLabel, Gauge>::default(),
        }
    }

    pub fn start_time(&self) -> i64 {
        self.start_time.set(Utc::now().timestamp())
    }

    pub fn set_latency(&self, label: &str, duration: f64) {
        self.latency
            .get_or_create(&MetricLabel {
                name: label.to_owned(),
            })
            .observe(duration);
    }

    pub fn set_rocksdb_backup_latency(&self, duration: f64) {
        self.rocksdb_backup_latency.observe(duration);
    }
    pub fn set_buffer(&self, label: &str, buffer_size: i64) {
        self.buffers
            .get_or_create(&MetricLabel {
                name: label.to_owned(),
            })
            .set(buffer_size);
    }

    pub fn inc_parser(&self, label: &str, status: MetricStatus) -> u64 {
        self.parsers
            .get_or_create(&MetricLabelWithStatus {
                name: label.to_owned(),
                status,
            })
            .inc()
    }

    pub fn inc_process(&self, label: &str, status: MetricStatus) -> u64 {
        self.process
            .get_or_create(&MetricLabelWithStatus {
                name: label.to_owned(),
                status,
            })
            .inc()
    }

    pub fn inc_query_db_retries(&self, label: &str) -> u64 {
        self.retries
            .get_or_create(&MetricLabel {
                name: label.to_owned(),
            })
            .inc()
    }

    pub fn inc_instructions(&self, label: &str) -> u64 {
        self.instructions
            .get_or_create(&MetricLabel {
                name: label.to_owned(),
            })
            .inc()
    }

    pub fn set_last_processed_slot(&self, label: &str, slot: i64) -> i64 {
        self.last_processed_slot
            .get_or_create(&MetricLabel {
                name: label.to_owned(),
            })
            .set(slot)
    }

    pub fn register(&self, registry: &mut Registry) {
        self.start_time();
        registry.register(
            "ingester_start_time",
            "Binary start time",
            self.start_time.clone(),
        );

        registry.register(
            "ingester_parsed_data",
            "Total amount of parsed data",
            self.parsers.clone(),
        );
        registry.register(
            "ingester_processed",
            "Total amount of processed data",
            self.process.clone(),
        );
        registry.register(
            "ingester_parsed_data_latency",
            "Histogram of data parsing duration",
            self.latency.clone(),
        );
        registry.register("ingester_buffers", "Buffer size", self.buffers.clone());
        registry.register(
            "ingester_query_retries",
            "Total amount of query retries data",
            self.retries.clone(),
        );
        registry.register(
            "ingester_bublegum_instructions",
            "Total number of bubblegum instructions processed",
            self.instructions.clone(),
        );
        registry.register(
            "ingester_rocksdb_backup_latency",
            "Histogram of rocksdb backup duration",
            self.rocksdb_backup_latency.clone(),
        );
        registry.register(
            "ingester_last_processed_slot",
            "The last processed slot by ingester",
            self.last_processed_slot.clone(),
        );
    }
}

impl Default for IngesterMetricsConfig {
    fn default() -> Self {
        Self::new()
    }
}

#[derive(Debug, Clone)]
pub struct JsonDownloaderMetricsConfig {
    start_time: Gauge,
    latency_task_executed: Family<MetricLabel, Histogram>,
    tasks: Family<MetricLabel, Counter>,
    tasks_to_execute: Gauge,
}

impl JsonDownloaderMetricsConfig {
    pub fn new() -> Self {
        Self {
            tasks: Family::<MetricLabel, Counter>::default(),
            start_time: Default::default(),
            tasks_to_execute: Default::default(),
            latency_task_executed: Family::<MetricLabel, Histogram>::new_with_constructor(|| {
                Histogram::new([100.0, 500.0, 1000.0, 2000.0].into_iter())
            }),
        }
    }

    pub fn inc_tasks(&self, label: MetricStatus) -> u64 {
        self.tasks
            .get_or_create(&MetricLabel {
                name: label.to_string(),
            })
            .inc()
    }

    pub fn set_tasks_to_execute(&self, count: i64) -> i64 {
        self.tasks_to_execute.set(count)
    }

    pub fn start_time(&self) -> i64 {
        self.start_time.set(Utc::now().timestamp())
    }

    pub fn set_latency_task_executed(&self, label: &str, duration: f64) {
        self.latency_task_executed
            .get_or_create(&MetricLabel {
                name: label.to_owned(),
            })
            .observe(duration);
    }
}

impl Default for JsonDownloaderMetricsConfig {
    fn default() -> Self {
        Self::new()
    }
}

#[derive(Debug, Clone)]
pub struct IntegrityVerificationMetricsConfig {
    start_time: Gauge,

    total_get_asset_tested: Counter,
    total_get_asset_proof_tested: Counter,
    total_get_assets_by_owner_tested: Counter,
    total_get_assets_by_creator_tested: Counter,
    total_get_assets_by_authority_tested: Counter,
    total_get_assets_by_group_tested: Counter,

    failed_get_asset_tested: Counter,
    failed_get_asset_proof_tested: Counter,
    failed_get_assets_by_owner_tested: Counter,
    failed_get_assets_by_creator_tested: Counter,
    failed_get_assets_by_authority_tested: Counter,
    failed_get_assets_by_group_tested: Counter,

    network_errors_testing_host: Counter,
    network_errors_reference_host: Counter,

    fetch_keys_errors: Family<MetricLabel, Counter>,
}

impl Default for IntegrityVerificationMetricsConfig {
    fn default() -> Self {
        Self::new()
    }
}

impl IntegrityVerificationMetricsConfig {
    pub fn new() -> Self {
        Self {
            start_time: Default::default(),
            total_get_asset_tested: Default::default(),
            total_get_asset_proof_tested: Default::default(),
            total_get_assets_by_owner_tested: Default::default(),
            total_get_assets_by_creator_tested: Default::default(),
            total_get_assets_by_authority_tested: Default::default(),
            total_get_assets_by_group_tested: Default::default(),
            failed_get_asset_tested: Default::default(),
            failed_get_asset_proof_tested: Default::default(),
            failed_get_assets_by_owner_tested: Default::default(),
            failed_get_assets_by_creator_tested: Default::default(),
            failed_get_assets_by_authority_tested: Default::default(),
            failed_get_assets_by_group_tested: Default::default(),
            network_errors_testing_host: Default::default(),
            network_errors_reference_host: Default::default(),
            fetch_keys_errors: Default::default(),
        }
    }

    pub fn start_time(&self) -> i64 {
        self.start_time.set(Utc::now().timestamp())
    }

    pub fn inc_total_get_asset_tested(&self) -> u64 {
        self.total_get_asset_tested.inc()
    }
    pub fn inc_total_get_asset_proof_tested(&self) -> u64 {
        self.total_get_asset_proof_tested.inc()
    }
    pub fn inc_total_get_assets_by_owner_tested(&self) -> u64 {
        self.total_get_assets_by_owner_tested.inc()
    }
    pub fn inc_total_get_assets_by_creator_tested(&self) -> u64 {
        self.total_get_assets_by_creator_tested.inc()
    }
    pub fn inc_total_get_assets_by_authority_tested(&self) -> u64 {
        self.total_get_assets_by_authority_tested.inc()
    }
    pub fn inc_total_get_assets_by_group_tested(&self) -> u64 {
        self.total_get_assets_by_group_tested.inc()
    }

    pub fn inc_failed_get_asset_tested(&self) -> u64 {
        self.failed_get_asset_tested.inc()
    }
    pub fn inc_failed_get_asset_proof_tested(&self) -> u64 {
        self.failed_get_asset_proof_tested.inc()
    }
    pub fn inc_failed_get_assets_by_owner_tested(&self) -> u64 {
        self.failed_get_assets_by_owner_tested.inc()
    }
    pub fn inc_failed_get_assets_by_creator_tested(&self) -> u64 {
        self.failed_get_assets_by_creator_tested.inc()
    }
    pub fn inc_failed_get_assets_by_authority_tested(&self) -> u64 {
        self.failed_get_assets_by_authority_tested.inc()
    }
    pub fn inc_failed_failed_get_assets_by_group_tested(&self) -> u64 {
        self.failed_get_assets_by_group_tested.inc()
    }

    pub fn inc_network_errors_testing_host(&self) -> u64 {
        self.network_errors_testing_host.inc()
    }
    pub fn inc_network_errors_reference_host(&self) -> u64 {
        self.network_errors_reference_host.inc()
    }

    pub fn inc_fetch_keys_errors(&self, label: &str) -> u64 {
        self.fetch_keys_errors
            .get_or_create(&MetricLabel {
                name: label.to_owned(),
            })
            .inc()
    }
}<|MERGE_RESOLUTION|>--- conflicted
+++ resolved
@@ -307,21 +307,6 @@
             })
             .observe(duration);
     }
-<<<<<<< HEAD
-=======
-}
-
-impl Default for ApiMetricsConfig {
-    fn default() -> Self {
-        Self::new()
-    }
-}
-
-impl MetricsTrait for MetricState {
-    fn register_metrics(&mut self) {
-        self.api_metrics.start_time();
-        self.json_downloader_metrics.start_time();
->>>>>>> 24f0ce78
 
     pub fn register(&self, registry: &mut Registry) {
         registry.register(
@@ -359,7 +344,6 @@
         self.ingester_metrics.start_time();
         self.json_downloader_metrics.start_time();
 
-<<<<<<< HEAD
         self.api_metrics.register(&mut self.registry);
         self.registry.register(
             "ingester_start_time",
@@ -407,9 +391,6 @@
             "The last processed slot by ingester",
             self.ingester_metrics.last_processed_slot.clone(),
         );
-=======
-        self.ingester_metrics.register(&mut self.registry);
->>>>>>> 24f0ce78
 
         self.registry.register(
             "json_downloader_latency_task",
