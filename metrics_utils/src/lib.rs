--- conflicted
+++ resolved
@@ -291,11 +291,8 @@
     search_asset_requests: Family<MethodLabel, Counter>,
     start_time: Gauge,
     latency: Family<MethodLabel, Histogram>,
-<<<<<<< HEAD
     proof_checks: Family<MetricLabelWithStatus, Counter>,
-=======
     search_asset_latency: Family<MethodLabel, Histogram>,
->>>>>>> 78dab2be
 }
 
 impl ApiMetricsConfig {
@@ -307,13 +304,10 @@
             latency: Family::<MethodLabel, Histogram>::new_with_constructor(|| {
                 Histogram::new(exponential_buckets(20.0, 1.8, 10))
             }),
-<<<<<<< HEAD
             proof_checks: Family::<MetricLabelWithStatus, Counter>::default(),
-=======
             search_asset_latency: Family::<MethodLabel, Histogram>::new_with_constructor(|| {
                 Histogram::new(exponential_buckets(20.0, 1.8, 10))
             }),
->>>>>>> 78dab2be
         }
     }
 
@@ -344,7 +338,7 @@
             })
             .observe(duration);
     }
-<<<<<<< HEAD
+
     pub fn inc_proof_checks(&self, label: &str, status: MetricStatus) -> u64 {
         self.proof_checks
             .get_or_create(&MetricLabelWithStatus {
@@ -352,14 +346,14 @@
                 status,
             })
             .inc()
-=======
+    }
+
     pub fn set_search_asset_latency(&self, label: &str, duration: f64) {
         self.search_asset_latency
             .get_or_create(&MethodLabel {
                 method_name: label.to_owned(),
             })
             .observe(duration);
->>>>>>> 78dab2be
     }
 
     pub fn register(&self, registry: &mut Registry) {
