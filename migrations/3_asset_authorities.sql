CREATE TABLE assets_authorities (
    auth_pubkey bytea NOT NULL PRIMARY KEY,
    auth_authority bytea,
    auth_slot_updated bigint NOT NULL
);
CREATE INDEX assets_authority ON assets_authorities(auth_authority) WHERE auth_authority IS NOT NULL;

INSERT INTO assets_authorities (auth_pubkey, auth_authority, auth_slot_updated)
SELECT
    CASE
        WHEN ast_specification_asset_class = 'mpl_core_asset' AND ast_collection IS NOT NULL THEN ast_collection
        ELSE ast_pubkey
        END,
    ast_authority,
    ast_slot_updated
FROM
    assets_v3
WHERE
    ast_authority IS NOT NULL;

ALTER TABLE assets_v3 ADD COLUMN ast_authority_fk bytea;
<<<<<<< HEAD
UPDATE assets_v3
SET ast_authority_fk = CASE
        WHEN ast_specification_asset_class = 'mpl_core_asset' AND ast_collection IS NOT NULL THEN ast_collection
        ELSE ast_pubkey
    END
WHERE ast_authority IS NOT NULL;
ALTER TABLE assets_v3 ADD CONSTRAINT assets_v3_authority_fk FOREIGN KEY (ast_authority_fk) REFERENCES assets_authorities(auth_pubkey) ON DELETE SET NULL ON UPDATE CASCADE;
=======
ALTER TABLE assets_v3 ADD CONSTRAINT assets_v3_authority_fk_constraint FOREIGN KEY (ast_authority_fk) REFERENCES assets_authorities(auth_pubkey) ON DELETE SET NULL ON UPDATE CASCADE;
CREATE INDEX assets_v3_authority_fk ON assets_v3(ast_authority_fk) WHERE ast_authority_fk IS NOT NULL;
>>>>>>> c6c0500a

DROP INDEX IF EXISTS assets_v3_authority;
ALTER TABLE assets_v3 DROP COLUMN IF EXISTS ast_authority;<|MERGE_RESOLUTION|>--- conflicted
+++ resolved
@@ -19,18 +19,15 @@
     ast_authority IS NOT NULL;
 
 ALTER TABLE assets_v3 ADD COLUMN ast_authority_fk bytea;
-<<<<<<< HEAD
+CREATE INDEX assets_v3_authority_fk ON assets_v3(ast_authority_fk) WHERE ast_authority_fk IS NOT NULL;
 UPDATE assets_v3
 SET ast_authority_fk = CASE
-        WHEN ast_specification_asset_class = 'mpl_core_asset' AND ast_collection IS NOT NULL THEN ast_collection
-        ELSE ast_pubkey
+                           WHEN ast_specification_asset_class = 'mpl_core_asset' AND ast_collection IS NOT NULL THEN ast_collection
+                           ELSE ast_pubkey
     END
 WHERE ast_authority IS NOT NULL;
-ALTER TABLE assets_v3 ADD CONSTRAINT assets_v3_authority_fk FOREIGN KEY (ast_authority_fk) REFERENCES assets_authorities(auth_pubkey) ON DELETE SET NULL ON UPDATE CASCADE;
-=======
 ALTER TABLE assets_v3 ADD CONSTRAINT assets_v3_authority_fk_constraint FOREIGN KEY (ast_authority_fk) REFERENCES assets_authorities(auth_pubkey) ON DELETE SET NULL ON UPDATE CASCADE;
 CREATE INDEX assets_v3_authority_fk ON assets_v3(ast_authority_fk) WHERE ast_authority_fk IS NOT NULL;
->>>>>>> c6c0500a
 
 DROP INDEX IF EXISTS assets_v3_authority;
 ALTER TABLE assets_v3 DROP COLUMN IF EXISTS ast_authority;