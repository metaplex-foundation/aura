--- conflicted
+++ resolved
@@ -19,10 +19,6 @@
     rlp_created_at timestamptz NOT NULL DEFAULT (now() AT TIME ZONE 'utc'::text)
 );
 
-<<<<<<< HEAD
-CREATE INDEX IF NOT EXISTS rollups_state ON rollups (rlp_state);
+CREATE INDEX IF NOT EXISTS rollups_state_created ON rollups (rlp_state, rlp_created_at);
 CREATE INDEX IF NOT EXISTS rollups_url ON rollups (rlp_url);
-=======
-CREATE INDEX IF NOT EXISTS rollups_state_created ON rollups (rlp_state, rlp_created_at);
->>>>>>> 9833b3da
 CREATE INDEX IF NOT EXISTS rollups_created_at ON rollups (rlp_created_at);