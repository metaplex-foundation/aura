--- conflicted
+++ resolved
@@ -20,10 +20,5 @@
     rlp_created_at timestamptz NOT NULL DEFAULT (now() AT TIME ZONE 'utc'::text)
 );
 
-<<<<<<< HEAD
 CREATE INDEX IF NOT EXISTS rollups_state_created ON rollups (rlp_state, rlp_created_at);
-CREATE INDEX IF NOT EXISTS rollups_url ON rollups (rlp_url);
-CREATE INDEX IF NOT EXISTS rollups_created_at ON rollups (rlp_created_at);
-=======
-CREATE INDEX IF NOT EXISTS rollups_state_created ON rollups (rlp_state, rlp_created_at);
->>>>>>> 01613630
+CREATE INDEX IF NOT EXISTS rollups_url ON rollups (rlp_url);