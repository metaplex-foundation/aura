--- conflicted
+++ resolved
@@ -2,11 +2,7 @@
 edition = "2021"
 name = "integration_tests"
 publish = false
-<<<<<<< HEAD
-version = "0.5.1-dev"
-=======
 version = "0.6.0"
->>>>>>> 5f0799ea
 
 [dependencies]
 anyhow = { workspace = true }
