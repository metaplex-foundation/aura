--- conflicted
+++ resolved
@@ -1,8 +1,4 @@
-<<<<<<< HEAD
-use entities::models::TokenAccount;
-=======
-use entities::models::AssetSignature;
->>>>>>> e73de810
+use entities::models::{TokenAccount, AssetSignature};
 use schemars::JsonSchema;
 use {
     crate::rpc::Asset,
@@ -41,10 +37,6 @@
 }
 
 #[derive(Serialize, Deserialize, Clone, Debug, PartialEq, Default, JsonSchema)]
-<<<<<<< HEAD
-#[serde(default)]
-pub struct TokenAccountsList {
-=======
 pub struct SignatureItem {
     pub signature: String,
     pub instruction: String,
@@ -64,14 +56,10 @@
 #[derive(Serialize, Deserialize, Clone, Debug, PartialEq, Default, JsonSchema)]
 #[serde(default)]
 pub struct TransactionSignatureList {
->>>>>>> e73de810
     pub total: u32,
     pub limit: u32,
     #[serde(skip_serializing_if = "Option::is_none")]
     pub page: Option<u32>,
-<<<<<<< HEAD
-    pub token_accounts: Vec<TokenAccount>,
-=======
     #[serde(skip_serializing_if = "Option::is_none")]
     pub before: Option<String>,
     #[serde(skip_serializing_if = "Option::is_none")]
@@ -108,5 +96,14 @@
                 .collect(),
         }
     }
->>>>>>> e73de810
+}
+
+#[derive(Serialize, Deserialize, Clone, Debug, PartialEq, Default, JsonSchema)]
+#[serde(default)]
+pub struct TokenAccountsList {
+    pub total: u32,
+    pub limit: u32,
+    #[serde(skip_serializing_if = "Option::is_none")]
+    pub page: Option<u32>,
+    pub token_accounts: Vec<TokenAccount>,
 }