--- conflicted
+++ resolved
@@ -438,10 +438,8 @@
     #[serde(skip_serializing_if = "Option::is_none")]
     pub metadata_owner: Option<String>,
     #[serde(skip_serializing_if = "Option::is_none")]
-<<<<<<< HEAD
     pub rent_epoch: Option<u64>,
-=======
->>>>>>> f597fedf
+    #[serde(skip_serializing_if = "Option::is_none")]
     pub plugins: Option<Value>,
     #[serde(skip_serializing_if = "Option::is_none")]
     pub unknown_plugins: Option<Value>,
