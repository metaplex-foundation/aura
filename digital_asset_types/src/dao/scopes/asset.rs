--- conflicted
+++ resolved
@@ -592,53 +592,18 @@
             data,
             authorities: vec![convert_rocks_authority_model(
                 id,
-<<<<<<< HEAD
-                offchain_data,
-                &asset_selected_maps.assets_dynamic,
-            ) {
-                Ok(data) => convert_rocks_asset_model(
-                    id,
-                    &asset_selected_maps.assets_static,
-                    &asset_selected_maps.assets_owner,
-                    &asset_selected_maps.assets_dynamic,
-                    &asset_selected_maps.assets_leaf,
-                )
-                .ok()
-                .map(|asset| FullAsset {
-                    asset,
-                    data,
-                    authorities: vec![convert_rocks_authority_model(
-                        id,
-                        &asset_selected_maps.assets_authority,
-                    )],
-                    creators: convert_rocks_creators_model(id, &asset_selected_maps.assets_dynamic),
-                    groups: convert_rocks_grouping_model(
-                        id,
-                        &asset_selected_maps.assets_collection,
-                    )
-                    .map_or(vec![], |v| vec![v]),
-                    edition_data: asset_selected_maps.assets_static.get(id).and_then(
-                        |static_details| {
-                            static_details
-                                .edition_address
-                                .and_then(|e| asset_selected_maps.editions.get(&e).cloned())
-                        },
-                    ),
-                }),
-                Err(e) => {
-                    error!(
-                        "Could not cast asset into asset data model. Key: {:?}. Error: {:?}",
-                        &id, e
-                    );
-                    None
-                }
-            }
-=======
                 &asset_selected_maps.assets_authority,
             )],
             creators: convert_rocks_creators_model(id, &asset_selected_maps.assets_dynamic),
             groups: convert_rocks_grouping_model(id, &asset_selected_maps.assets_collection)
                 .map_or(vec![], |v| vec![v]),
+            edition_data: asset_selected_maps.assets_static.get(id).and_then(
+                |static_details| {
+                    static_details
+                        .edition_address
+                        .and_then(|e| asset_selected_maps.editions.get(&e).cloned())
+                },
+            )
         }),
         Err(e) => {
             error!(
@@ -646,7 +611,6 @@
                 &id, e
             );
             None
->>>>>>> d0951dda
         }
     }
 }
