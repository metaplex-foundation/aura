--- conflicted
+++ resolved
@@ -64,96 +64,6 @@
     ast_pubkey: Vec<u8>,
 }
 
-<<<<<<< HEAD
-=======
-pub async fn get_assets_by_owner(
-    conn: &impl ConnectionTrait,
-    rocks_db: Arc<Storage>,
-    owner: Pubkey,
-    sort_by: Option<Column>,
-    sort_direction: Order,
-    pagination: &Pagination,
-    limit: u64,
-) -> Result<Vec<FullAsset>, DbErr> {
-    let condition = "SELECT ast_pubkey FROM assets_v3 LEFT JOIN tasks ON ast_metadata_url_id = tsk_id WHERE ast_owner = $1";
-    let values = vec![Set(owner.to_bytes().to_vec().as_slice())
-        .into_value()
-        .ok_or(DbErr::Custom(format!(
-            "cannot get value from owner: {:?}",
-            owner
-        )))?];
-
-    get_by_related_condition(
-        conn,
-        rocks_db,
-        condition,
-        values,
-        sort_by,
-        sort_direction,
-        pagination,
-        limit,
-    )
-    .await
-}
-
-pub async fn get_by_authority(
-    conn: &impl ConnectionTrait,
-    rocks_db: Arc<Storage>,
-    authority: Vec<u8>,
-    sort_by: Option<asset::Column>,
-    sort_direction: Order,
-    pagination: &Pagination,
-    limit: u64,
-) -> Result<Vec<FullAsset>, DbErr> {
-    let condition = "SELECT ast_pubkey FROM assets_v3 LEFT JOIN tasks ON ast_metadata_url_id = tsk_id WHERE ast_authority = $1";
-    let values = vec![Set(authority.as_slice())
-        .into_value()
-        .ok_or(DbErr::Custom(format!(
-            "cannot get value from authority: {:?}",
-            authority
-        )))?];
-
-    get_by_related_condition(
-        conn,
-        rocks_db,
-        condition,
-        values,
-        sort_by,
-        sort_direction,
-        pagination,
-        limit,
-    )
-    .await
-}
-
-#[allow(clippy::too_many_arguments)]
-async fn get_by_related_condition(
-    conn: &impl ConnectionTrait,
-    rocks_db: Arc<Storage>,
-    condition: &str,
-    values: Vec<Value>,
-    _sort_by: Option<Column>,
-    _sort_direction: Order,
-    pagination: &Pagination,
-    limit: u64,
-) -> Result<Vec<FullAsset>, DbErr> {
-    let condition = &format!("{} AND ast_supply > 0 ", condition);
-    let (mut condition, values, offset) = paginate(pagination, limit, condition, values)?;
-
-    condition = format!("{} LIMIT {}", condition, limit);
-    if let Some(offset) = offset {
-        condition = format!("{} OFFSET {}", condition, offset);
-    }
-
-    get_related_for_assets(
-        conn,
-        rocks_db,
-        Statement::from_sql_and_values(sea_orm::DatabaseBackend::Postgres, &condition, values),
-    )
-    .await
-}
-
->>>>>>> e73de810
 #[derive(FromQueryResult, Debug, Clone, PartialEq)]
 struct AssetPubkey {
     ast_pubkey: Vec<u8>,
