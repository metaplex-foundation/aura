--- conflicted
+++ resolved
@@ -429,15 +429,9 @@
             .map(|supply| supply as i64)
             .unwrap_or_default(),
         supply_mint: Some(static_data.pubkey.to_bytes().to_vec()),
-<<<<<<< HEAD
         compressed: dynamic_data.is_compressed.1,
         compressible: dynamic_data.is_compressible.1,
-        seq: dynamic_data.seq.1.map(|u| u.try_into().ok()).flatten(),
-=======
-        compressed: dynamic_data.is_compressed,
-        compressible: dynamic_data.is_compressible,
-        seq: dynamic_data.seq.and_then(|u| u.try_into().ok()),
->>>>>>> 5fa50fa7
+        seq: dynamic_data.seq.1.and_then(|u| u.try_into().ok()),
         tree_id,
         leaf: leaf.leaf.clone(),
         nonce: leaf.nonce.map(|nonce| nonce as i64),
