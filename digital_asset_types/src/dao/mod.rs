pub use full_asset::*;
pub use generated::*;

use self::{
    scopes::asset::COLLECTION_GROUP_KEY,
    sea_orm_active_enums::{
        OwnerType, RoyaltyTargetType, SpecificationAssetClass, SpecificationVersions,
    },
};

mod converters;
mod full_asset;
mod generated;
pub mod scopes;
pub use converters::*;
use entities::api_req_params::{
    GetAssetsByAuthority, GetAssetsByCreator, GetAssetsByGroup, GetAssetsByOwner, SearchAssets,
};
use interface::error::UsecaseError;
use usecase::validation::{validate_opt_pubkey_vec, validate_pubkey};

pub struct GroupingSize {
    pub size: u64,
}

#[derive(Debug, Clone, PartialEq, Eq)]
pub enum ConditionType {
    Any,
    All,
}

#[derive(Debug, Clone, PartialEq, Default)]
pub struct SearchAssetsQuery {
    // Conditions
    pub negate: Option<bool>,
    /// Defaults to [ConditionType::All]
    pub condition_type: Option<ConditionType>,
    pub specification_version: Option<SpecificationVersions>,
    pub specification_asset_class: Option<SpecificationAssetClass>,
    pub owner_address: Option<Vec<u8>>,
    pub owner_type: Option<OwnerType>,
    pub creator_address: Option<Vec<u8>>,
    pub creator_verified: Option<bool>,
    pub authority_address: Option<Vec<u8>>,
    pub grouping: Option<(String, Vec<u8>)>,
    pub delegate: Option<Vec<u8>>,
    pub frozen: Option<bool>,
    pub supply: Option<AssetSupply>,
    pub supply_mint: Option<Vec<u8>>,
    pub compressed: Option<bool>,
    pub compressible: Option<bool>,
    pub royalty_target_type: Option<RoyaltyTargetType>,
    pub royalty_target: Option<Vec<u8>>,
    pub royalty_amount: Option<u32>,
    pub burnt: Option<bool>,
    pub json_uri: Option<String>,
}

#[derive(Debug, Clone, PartialEq)]
pub enum AssetSupply {
    Greater(u64),
    Equal(u64),
}

impl TryFrom<SearchAssets> for SearchAssetsQuery {
    type Error = UsecaseError;
    fn try_from(search_assets: SearchAssets) -> Result<Self, Self::Error> {
        let grouping = search_assets
            .grouping
            .map(|(key, val)| {
                if key != "collection" {
                    return Err(UsecaseError::InvalidGroupingKey(key));
                }
                validate_pubkey(val).map(|pubkey| (key, pubkey.to_bytes().to_vec()))
            })
            .transpose()?;
        Ok(SearchAssetsQuery {
            negate: search_assets.negate,
            condition_type: search_assets.condition_type.map(|s| s.into()),
            owner_address: validate_opt_pubkey_vec(&search_assets.owner_address)?,
            owner_type: search_assets
                .owner_type
                .map(|s| crate::rpc::OwnershipModel::from(s).into()),
            creator_address: validate_opt_pubkey_vec(&search_assets.creator_address)?,
            creator_verified: search_assets.creator_verified,
            authority_address: validate_opt_pubkey_vec(&search_assets.authority_address)?,
            grouping,
            delegate: validate_opt_pubkey_vec(&search_assets.delegate)?,
            frozen: search_assets.frozen,
<<<<<<< HEAD
            supply: search_assets.supply.map(AssetSupply::Equal),
            supply_mint: validate_opt_pubkey(&search_assets.supply_mint)?,
=======
            supply: search_assets.supply,
            supply_mint: validate_opt_pubkey_vec(&search_assets.supply_mint)?,
>>>>>>> e73de810
            compressed: search_assets.compressed,
            compressible: search_assets.compressible,
            royalty_target_type: search_assets
                .royalty_target_type
                .map(|s| crate::rpc::RoyaltyModel::from(s).into()),
            royalty_target: validate_opt_pubkey_vec(&search_assets.royalty_target)?,
            royalty_amount: search_assets.royalty_amount,
            burnt: search_assets.burnt,
            json_uri: search_assets.json_uri,
            specification_version: search_assets
                .interface
                .clone()
                .map(|s| (&crate::rpc::Interface::from(s)).into()),
            specification_asset_class: search_assets
                .interface
                .map(|s| (&crate::rpc::Interface::from(s)).into())
                .filter(|v| v != &SpecificationAssetClass::Unknown),
        })
    }
}

impl TryFrom<GetAssetsByAuthority> for SearchAssetsQuery {
    type Error = UsecaseError;
    fn try_from(asset_authority: GetAssetsByAuthority) -> Result<Self, Self::Error> {
        Ok(SearchAssetsQuery {
            authority_address: Some(
                validate_pubkey(asset_authority.authority_address)
                    .map(|k| k.to_bytes().to_vec())?,
            ),
            supply: Some(AssetSupply::Greater(0)),
            ..Default::default()
        })
    }
}

impl TryFrom<GetAssetsByCreator> for SearchAssetsQuery {
    type Error = UsecaseError;
    fn try_from(asset_creator: GetAssetsByCreator) -> Result<Self, Self::Error> {
        let creator_verified = if let Some(false) = asset_creator.only_verified {
            None
        } else {
            asset_creator.only_verified
        };

        Ok(SearchAssetsQuery {
            creator_address: Some(
                validate_pubkey(asset_creator.creator_address).map(|k| k.to_bytes().to_vec())?,
            ),
            creator_verified,
            supply: Some(AssetSupply::Greater(0)),
            ..Default::default()
        })
    }
}

impl TryFrom<GetAssetsByGroup> for SearchAssetsQuery {
    type Error = UsecaseError;
    fn try_from(asset_group: GetAssetsByGroup) -> Result<Self, Self::Error> {
        if asset_group.group_key != COLLECTION_GROUP_KEY {
            return Err(UsecaseError::InvalidGroupingKey(asset_group.group_key));
        }

        Ok(SearchAssetsQuery {
            grouping: Some((
                asset_group.group_key,
                validate_pubkey(asset_group.group_value).map(|k| k.to_bytes().to_vec())?,
            )),
            supply: Some(AssetSupply::Greater(0)),
            ..Default::default()
        })
    }
}

impl TryFrom<GetAssetsByOwner> for SearchAssetsQuery {
    type Error = UsecaseError;
    fn try_from(asset_owner: GetAssetsByOwner) -> Result<Self, Self::Error> {
        Ok(SearchAssetsQuery {
            owner_address: Some(
                validate_pubkey(asset_owner.owner_address).map(|k| k.to_bytes().to_vec())?,
            ),
            supply: Some(AssetSupply::Greater(0)),
            ..Default::default()
        })
    }
}<|MERGE_RESOLUTION|>--- conflicted
+++ resolved
@@ -87,13 +87,8 @@
             grouping,
             delegate: validate_opt_pubkey_vec(&search_assets.delegate)?,
             frozen: search_assets.frozen,
-<<<<<<< HEAD
             supply: search_assets.supply.map(AssetSupply::Equal),
-            supply_mint: validate_opt_pubkey(&search_assets.supply_mint)?,
-=======
-            supply: search_assets.supply,
             supply_mint: validate_opt_pubkey_vec(&search_assets.supply_mint)?,
->>>>>>> e73de810
             compressed: search_assets.compressed,
             compressible: search_assets.compressible,
             royalty_target_type: search_assets
