use std::sync::Arc;
use std::{collections::HashMap, str::FromStr};

use interface::proofs::ProofChecker;
use log::{debug, warn};
use metrics_utils::ApiMetricsConfig;
use rocks_db::errors::StorageError;
use solana_sdk::pubkey::Pubkey;

use interface::processing_possibility::ProcessingPossibilityChecker;
use rocks_db::asset_streaming_client::get_required_nodes_for_proof;
use rocks_db::Storage;
use usecase::error::DasApiError;
use {
    crate::dao::scopes::model, crate::rpc::AssetProof, spl_concurrent_merkle_tree::node::empty_node,
};

use crate::fetch_asset_data;

#[derive(Debug, Default, Clone, Eq, PartialEq)]
struct SimpleChangeLog {
    cli_hash: Vec<u8>,
    cli_level: i64,
    cli_node_idx: i64,
    cli_seq: i64,
    cli_tree: Vec<u8>,
}

pub async fn get_proof_for_assets(
    rocks_db: Arc<Storage>,
    asset_ids: Vec<Pubkey>,
    proof_checker: Option<Arc<impl ProofChecker + Sync + Send + 'static>>,
    metrics: Arc<ApiMetricsConfig>,
<<<<<<< HEAD
) -> Result<HashMap<String, Option<AssetProof>>, DasApiError> {
    if !rocks_db.can_process_assets(asset_ids.as_slice()).await {
        return Err(DasApiError::CannotServiceRequest);
    }
=======
) -> Result<HashMap<String, Option<AssetProof>>, StorageError> {
>>>>>>> 093259ba
    let mut results: HashMap<String, Option<AssetProof>> =
        asset_ids.iter().map(|id| (id.to_string(), None)).collect();

    let tree_ids = fetch_asset_data!(rocks_db, asset_leaf_data, asset_ids)
        .values()
        .map(|asset| {
            (
                asset.tree_id,
                (asset.pubkey, asset.nonce.unwrap_or_default()),
            )
        })
        .collect::<HashMap<_, _>>();
    let keys = rocks_db
        .cl_leafs
        .batch_get(
            tree_ids
                .clone()
                .into_iter()
                .map(|(tree, (_, nonce))| (nonce, tree))
                .collect::<Vec<_>>(),
        )
<<<<<<< HEAD
        .await
        .map_err(|e| DbErr::Custom(e.to_string()))
        .map_err(Into::<DasApiError>::into)?
        .into_iter()
        .filter_map(|cl_leaf| cl_leaf.map(|leaf| (leaf.cli_node_idx, leaf.cli_tree_key)))
        .collect::<Vec<_>>();
    let cl_items_first_leaf = rocks_db
        .cl_items
        .batch_get(keys.clone())
        .await
        .map_err(|e| DbErr::Custom(e.to_string()))
        .map_err(Into::<DasApiError>::into)?;
=======
        .await?
        .into_iter()
        .filter_map(|cl_leaf| cl_leaf.map(|leaf| (leaf.cli_node_idx, leaf.cli_tree_key)))
        .collect::<Vec<_>>();
    let cl_items_first_leaf = rocks_db.cl_items.batch_get(keys.clone()).await?;
>>>>>>> 093259ba

    if cl_items_first_leaf.is_empty() {
        return Ok(HashMap::new());
    }

    let leaves: HashMap<_, (model::ClItemsModel, u64)> = cl_items_first_leaf
        .into_iter()
        .filter_map(|leaf| {
            leaf.and_then(|leaf| {
                tree_ids.get(&leaf.cli_tree_key).map(|(pubkey, nonce)| {
                    (
                        pubkey.to_bytes().to_vec(),
                        (
                            model::ClItemsModel {
                                id: 0,
                                tree: leaf.cli_tree_key.to_bytes().to_vec(),
                                node_idx: leaf.cli_node_idx as i64,
                                leaf_idx: leaf.cli_leaf_idx.map(|idx| idx as i64),
                                seq: leaf.cli_seq as i64,
                                level: leaf.cli_level as i64,
                                hash: leaf.cli_hash,
                            },
                            *nonce,
                        ),
                    )
                })
            })
        })
        .collect();

    let all_req_keys: Vec<_> = keys
        .into_iter()
        .flat_map(|(node, tree)| {
            get_required_nodes_for_proof(node as i64)
                .into_iter()
                .map(move |node| (node as u64, tree))
        })
        .collect();
    let all_nodes = rocks_db
        .cl_items
        .batch_get(all_req_keys)
<<<<<<< HEAD
        .await
        .map_err(|e| DbErr::Custom(e.to_string()))
        .map_err(Into::<DasApiError>::into)?
=======
        .await?
>>>>>>> 093259ba
        .into_iter()
        .flatten()
        .map(|node| SimpleChangeLog {
            cli_hash: node.cli_hash,
            cli_level: node.cli_level as i64,
            cli_node_idx: node.cli_node_idx as i64,
            cli_seq: node.cli_seq as i64,
            cli_tree: node.cli_tree_key.to_bytes().to_vec(),
        })
        .collect::<Vec<_>>();

    for asset_id in asset_ids.clone().iter() {
        let proof = get_asset_proof(
            asset_id,
            &all_nodes,
            &leaves,
            proof_checker.clone(),
            metrics.clone(),
        );
        results.insert(asset_id.to_string(), proof);
    }

    Ok(results)
}

fn get_asset_proof(
    asset_id: &Pubkey,
    nodes: &[SimpleChangeLog],
    leaves: &HashMap<Vec<u8>, (model::ClItemsModel, u64)>,
    proof_checker: Option<Arc<impl ProofChecker + Sync + Send + 'static>>,
    metrics: Arc<ApiMetricsConfig>,
) -> Option<AssetProof> {
    let leaf_key = asset_id.to_bytes().to_vec();
    let (leaf, nonce) = match leaves.get(&leaf_key) {
        Some((leaf, nonce)) => (leaf.clone(), *nonce),
        None => return None,
    };

    let req_indexes = get_required_nodes_for_proof(leaf.node_idx);
    let mut final_node_list: Vec<SimpleChangeLog> =
        vec![SimpleChangeLog::default(); req_indexes.len()];

    let mut relevant_nodes: Vec<&SimpleChangeLog> = nodes
        .iter()
        .filter(|node| node.cli_tree == leaf.tree && req_indexes.contains(&node.cli_node_idx))
        .collect();

    relevant_nodes.sort_by(|a, b| match b.cli_node_idx.cmp(&a.cli_node_idx) {
        std::cmp::Ordering::Equal => b.cli_seq.cmp(&a.cli_seq),
        other => other,
    }); // ORDER BY cli_node_idx DESC, cli_seq DESC

    for node in relevant_nodes.iter() {
        if (node.cli_level - 1) < final_node_list.len().try_into().unwrap() {
            final_node_list[(node.cli_level - 1) as usize] = node.to_owned().clone();
        }
    }

    for (i, (n, nin)) in final_node_list.iter_mut().zip(req_indexes).enumerate() {
        if *n == SimpleChangeLog::default() {
            *n = make_empty_node(i as i64, nin);
        }
    }

    for n in final_node_list.iter() {
        debug!(
            "level {} index {} seq {} hash {}",
            n.cli_level,
            n.cli_node_idx,
            n.cli_seq,
            bs58::encode(&n.cli_hash).into_string()
        );
    }

    let root = bs58::encode(final_node_list.pop().unwrap().cli_hash).into_string();
    let proof: Vec<Vec<u8>> = final_node_list
        .iter()
        .map(|model| model.cli_hash.clone())
        .collect();

    if proof.is_empty() {
        return None;
    }

    let tree_id = Pubkey::try_from(leaf.tree.clone()).unwrap_or_default();
    let initial_proofs = proof
        .iter()
        .filter_map(|k| Pubkey::try_from(k.clone()).ok())
        .collect();
    let leaf_b58 = bs58::encode(&leaf.hash).into_string();
    if let Some(proof_checker) = proof_checker {
        let lf = Pubkey::from_str(leaf_b58.as_str()).unwrap_or_default();
        let metrics = metrics.clone();
        let cloned_checker = proof_checker.clone();
        let asset_id = *asset_id;
        tokio::spawn(async move {
            match cloned_checker
                .check_proof(tree_id, initial_proofs, nonce as u32, lf.to_bytes())
                .await
            {
                Ok(true) => metrics.inc_proof_checks("proof", metrics_utils::MetricStatus::SUCCESS),
                Ok(false) => {
                    warn!(
                        "Proof for asset {:?} of tree {:?} is invalid",
                        asset_id, tree_id
                    );
                    metrics.inc_proof_checks("proof", metrics_utils::MetricStatus::FAILURE)
                }
                Err(e) => {
                    warn!(
                        "Proof check for asset {:?} of tree {:?} failed: {}",
                        asset_id, tree_id, e
                    );
                    metrics.inc_proof_checks("proof", metrics_utils::MetricStatus::FAILURE)
                }
            }
        });
    }
    let proof = proof
        .iter()
        .map(|model| bs58::encode(model).into_string())
        .collect();

    Some(AssetProof {
        root,
        leaf: leaf_b58,
        proof,
        node_index: leaf.node_idx,
        tree_id: tree_id.to_string(),
    })
}

fn make_empty_node(lvl: i64, node_index: i64) -> SimpleChangeLog {
    SimpleChangeLog {
        cli_node_idx: node_index,
        cli_level: lvl,
        cli_hash: empty_node(lvl as u32).to_vec(),
        cli_seq: 0,
        cli_tree: vec![],
    }
}<|MERGE_RESOLUTION|>--- conflicted
+++ resolved
@@ -7,10 +7,8 @@
 use rocks_db::errors::StorageError;
 use solana_sdk::pubkey::Pubkey;
 
-use interface::processing_possibility::ProcessingPossibilityChecker;
 use rocks_db::asset_streaming_client::get_required_nodes_for_proof;
 use rocks_db::Storage;
-use usecase::error::DasApiError;
 use {
     crate::dao::scopes::model, crate::rpc::AssetProof, spl_concurrent_merkle_tree::node::empty_node,
 };
@@ -31,14 +29,7 @@
     asset_ids: Vec<Pubkey>,
     proof_checker: Option<Arc<impl ProofChecker + Sync + Send + 'static>>,
     metrics: Arc<ApiMetricsConfig>,
-<<<<<<< HEAD
-) -> Result<HashMap<String, Option<AssetProof>>, DasApiError> {
-    if !rocks_db.can_process_assets(asset_ids.as_slice()).await {
-        return Err(DasApiError::CannotServiceRequest);
-    }
-=======
 ) -> Result<HashMap<String, Option<AssetProof>>, StorageError> {
->>>>>>> 093259ba
     let mut results: HashMap<String, Option<AssetProof>> =
         asset_ids.iter().map(|id| (id.to_string(), None)).collect();
 
@@ -60,26 +51,11 @@
                 .map(|(tree, (_, nonce))| (nonce, tree))
                 .collect::<Vec<_>>(),
         )
-<<<<<<< HEAD
-        .await
-        .map_err(|e| DbErr::Custom(e.to_string()))
-        .map_err(Into::<DasApiError>::into)?
-        .into_iter()
-        .filter_map(|cl_leaf| cl_leaf.map(|leaf| (leaf.cli_node_idx, leaf.cli_tree_key)))
-        .collect::<Vec<_>>();
-    let cl_items_first_leaf = rocks_db
-        .cl_items
-        .batch_get(keys.clone())
-        .await
-        .map_err(|e| DbErr::Custom(e.to_string()))
-        .map_err(Into::<DasApiError>::into)?;
-=======
         .await?
         .into_iter()
         .filter_map(|cl_leaf| cl_leaf.map(|leaf| (leaf.cli_node_idx, leaf.cli_tree_key)))
         .collect::<Vec<_>>();
     let cl_items_first_leaf = rocks_db.cl_items.batch_get(keys.clone()).await?;
->>>>>>> 093259ba
 
     if cl_items_first_leaf.is_empty() {
         return Ok(HashMap::new());
@@ -121,13 +97,7 @@
     let all_nodes = rocks_db
         .cl_items
         .batch_get(all_req_keys)
-<<<<<<< HEAD
-        .await
-        .map_err(|e| DbErr::Custom(e.to_string()))
-        .map_err(Into::<DasApiError>::into)?
-=======
         .await?
->>>>>>> 093259ba
         .into_iter()
         .flatten()
         .map(|node| SimpleChangeLog {
