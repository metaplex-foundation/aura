use crate::dao::{scopes, ConversionError, SearchAssetsQuery};
use crate::rpc::filter::AssetSorting;
use crate::rpc::response::AssetList;
use rocks_db::Storage;
use sea_orm::DbErr;
use solana_sdk::pubkey::Pubkey;
use std::sync::Arc;

use super::common::asset_list_to_rpc;

#[allow(clippy::too_many_arguments)]
pub async fn search_assets(
<<<<<<< HEAD
    db: &DatabaseConnection,
    index_client: Arc<impl postgre_client::storage_traits::AssetPubkeyFilteredFetcher>,
=======
    index_client: &impl postgre_client::storage_traits::AssetPubkeyFilteredFetcher,
>>>>>>> fa0b3694
    rocks_db: Arc<Storage>,
    filter: SearchAssetsQuery,
    sort_by: AssetSorting,
    limit: u64,
    page: Option<u64>,
    before: Option<String>,
    after: Option<String>,
) -> Result<AssetList, DbErr> {
    let filter_result: &Result<postgre_client::model::SearchAssetsFilter, ConversionError> =
        &filter.try_into();
    if let Err(ConversionError::IncompatibleGroupingKey(_)) = filter_result {
        // If the error is IncompatibleGroupingKey, return an empty response
        return Ok(AssetList {
            total: 0,
            limit: limit as u32,
            ..AssetList::default()
        });
    }
    let filter = filter_result
        .as_ref()
        .map_err(|e| DbErr::Custom(e.to_string()))?;
    let keys = index_client
        .get_asset_pubkeys_filtered(filter, &sort_by.into(), limit, page, before, after)
        .await
        .map_err(DbErr::Custom)?;
    let asset_ids = keys
        .iter()
        .filter_map(|k| Pubkey::try_from(k.pubkey.clone()).ok())
        .collect::<Vec<Pubkey>>();
    //todo: there is an additional round trip to the db here, this should be optimized
    let assets = scopes::asset::get_by_ids(rocks_db, asset_ids).await?;
    let assets = assets.into_iter().flatten().collect::<Vec<_>>();
    let (items, errors) = asset_list_to_rpc(assets);
    let total = items.len() as u32;
    let before = keys.first().map(|k| k.sorting_id.clone());
    let after = keys.last().map(|k| k.sorting_id.clone());

    let resp = AssetList {
        total,
        limit: limit as u32,
        page: page.map(|x| x as u32),
        before,
        after,
        items,
        errors,
    };
    Ok(resp)
}<|MERGE_RESOLUTION|>--- conflicted
+++ resolved
@@ -10,12 +10,7 @@
 
 #[allow(clippy::too_many_arguments)]
 pub async fn search_assets(
-<<<<<<< HEAD
-    db: &DatabaseConnection,
     index_client: Arc<impl postgre_client::storage_traits::AssetPubkeyFilteredFetcher>,
-=======
-    index_client: &impl postgre_client::storage_traits::AssetPubkeyFilteredFetcher,
->>>>>>> fa0b3694
     rocks_db: Arc<Storage>,
     filter: SearchAssetsQuery,
     sort_by: AssetSorting,
