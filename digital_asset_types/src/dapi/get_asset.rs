use std::sync::Arc;

use entities::api_req_params::Options;
use interface::json::{JsonDownloader, JsonPersister};
<<<<<<< HEAD
use solana_sdk::pubkey::Pubkey;

use interface::processing_possibility::ProcessingPossibilityChecker;
use rocks_db::Storage;
=======
use rocks_db::{errors::StorageError, Storage};
use solana_sdk::pubkey::Pubkey;
>>>>>>> 093259ba
use tokio::{
    sync::Mutex,
    task::{JoinError, JoinSet},
};
use usecase::error::DasApiError;

use crate::{dao::scopes, rpc::Asset};

use super::common::asset_to_rpc;

pub async fn get_asset(
    rocks_db: Arc<Storage>,
    id: Pubkey,
    options: Options,
    json_downloader: Option<Arc<impl JsonDownloader + Sync + Send + 'static>>,
    json_persister: Option<Arc<impl JsonPersister + Sync + Send + 'static>>,
    max_json_to_download: usize,
    tasks: Arc<Mutex<JoinSet<Result<(), JoinError>>>>,
<<<<<<< HEAD
) -> Result<Option<Asset>, DasApiError> {
    if !rocks_db.can_process_assets(&[id]).await {
        return Err(DasApiError::CannotServiceRequest);
    }
=======
) -> Result<Option<Asset>, StorageError> {
>>>>>>> 093259ba
    let assets = scopes::asset::get_by_ids(
        rocks_db,
        vec![id],
        options,
        json_downloader,
        json_persister,
        max_json_to_download,
        tasks,
    )
    .await
    .map_err(Into::<DasApiError>::into)?;

    match &assets[0] {
        Some(asset) => asset_to_rpc(asset.clone()).map_err(Into::<DasApiError>::into),
        None => Ok(None),
    }
}<|MERGE_RESOLUTION|>--- conflicted
+++ resolved
@@ -2,20 +2,12 @@
 
 use entities::api_req_params::Options;
 use interface::json::{JsonDownloader, JsonPersister};
-<<<<<<< HEAD
-use solana_sdk::pubkey::Pubkey;
-
-use interface::processing_possibility::ProcessingPossibilityChecker;
-use rocks_db::Storage;
-=======
 use rocks_db::{errors::StorageError, Storage};
 use solana_sdk::pubkey::Pubkey;
->>>>>>> 093259ba
 use tokio::{
     sync::Mutex,
     task::{JoinError, JoinSet},
 };
-use usecase::error::DasApiError;
 
 use crate::{dao::scopes, rpc::Asset};
 
@@ -29,14 +21,7 @@
     json_persister: Option<Arc<impl JsonPersister + Sync + Send + 'static>>,
     max_json_to_download: usize,
     tasks: Arc<Mutex<JoinSet<Result<(), JoinError>>>>,
-<<<<<<< HEAD
-) -> Result<Option<Asset>, DasApiError> {
-    if !rocks_db.can_process_assets(&[id]).await {
-        return Err(DasApiError::CannotServiceRequest);
-    }
-=======
 ) -> Result<Option<Asset>, StorageError> {
->>>>>>> 093259ba
     let assets = scopes::asset::get_by_ids(
         rocks_db,
         vec![id],
@@ -46,11 +31,10 @@
         max_json_to_download,
         tasks,
     )
-    .await
-    .map_err(Into::<DasApiError>::into)?;
+    .await?;
 
     match &assets[0] {
-        Some(asset) => asset_to_rpc(asset.clone()).map_err(Into::<DasApiError>::into),
+        Some(asset) => asset_to_rpc(asset.clone()),
         None => Ok(None),
     }
 }