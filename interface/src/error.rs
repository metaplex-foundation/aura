--- conflicted
+++ resolved
@@ -11,7 +11,6 @@
         "The range is too wide. Start slot {0} and end slot {1} are more than {2} slots apart."
     )]
     InvalidRangeTooWide(u64, u64, u64),
-<<<<<<< HEAD
     #[error("Solana RPC error {0}")]
     SolanaRPC(String),
     #[error("ParseSignature {0}")]
@@ -22,12 +21,10 @@
     fn from(value: ClientError) -> Self {
         Self::SolanaRPC(value.kind.to_string())
     }
-=======
 }
 
 #[derive(Error, Debug, PartialEq)]
 pub enum StorageError {
     #[error("common error: {0}")]
     Common(String),
->>>>>>> a1419fa1
 }