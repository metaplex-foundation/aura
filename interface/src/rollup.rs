--- conflicted
+++ resolved
@@ -7,17 +7,14 @@
 #[async_trait]
 pub trait RollupDownloader {
     async fn download_rollup(&self, url: &str) -> Result<Box<Rollup>, UsecaseError>;
-<<<<<<< HEAD
+    async fn download_rollup_and_check_checksum(
+        &self,
+        url: &str,
+        checksum: &str,
+    ) -> Result<Box<Rollup>, UsecaseError>;
 }
 
 #[async_trait]
 pub trait RollupTxSender {
     async fn send_rollup_tx(&self, instruction: BatchMintInstruction) -> Result<(), UsecaseError>;
-=======
-    async fn download_rollup_and_check_checksum(
-        &self,
-        url: &str,
-        checksum: &str,
-    ) -> Result<Box<Rollup>, UsecaseError>;
->>>>>>> c4551765
 }