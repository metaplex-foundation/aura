[workspace]
members = [
  "digital_asset_types",
  "nft_ingester",
  "metrics_utils",
  "rocks-db",
  "postgre-client",
  "entities",
  "grpc",
  "interface",
<<<<<<< HEAD
  "usecase",
  "backfill_rpc"
=======
  "usecase", 
  "tests/setup",
>>>>>>> a1419fa1
]

[profile.release]
lto = true
codegen-units = 1<|MERGE_RESOLUTION|>--- conflicted
+++ resolved
@@ -8,13 +8,9 @@
   "entities",
   "grpc",
   "interface",
-<<<<<<< HEAD
   "usecase",
-  "backfill_rpc"
-=======
-  "usecase", 
   "tests/setup",
->>>>>>> a1419fa1
+    "backfill_rpc"
 ]
 
 [profile.release]
