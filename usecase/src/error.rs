--- conflicted
+++ resolved
@@ -28,17 +28,14 @@
     Anchor(#[from] anchor_lang::error::Error),
     #[error("FileChecksumMismatch: expected {0}, actual file hash {1}")]
     FileChecksumMismatch(String, String),
-<<<<<<< HEAD
+    #[error("Failed creator's signature verification: {0}")]
+    FailedCreatorVerification(String),
+    #[error("Missing creator's signature in rollup: {0}")]
+    MissingCreatorSignature(String),
     #[error("WrongCollectionVerified: {0}")]
     WrongCollectionVerified(String),
     #[error("VerifiedCollectionMismatch: expected :{0}, got :{1}")]
     VerifiedCollectionMismatch(String, String),
-=======
-    #[error("Failed creator's signature verification: {0}")]
-    FailedCreatorVerification(String),
-    #[error("Missing creator's signature in rollup: {0}")]
-    MissingCreatorSignature(String),
->>>>>>> 61cc2ae7
 }
 
 impl From<std::io::Error> for RollupValidationError {
