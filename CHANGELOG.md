# Changelog

All notable changes to this project will be documented in this file.

<<<<<<< HEAD
=======
## [0.6.0] - 2025-03-19
[0.6.0]: https://github.com/metaplex-foundation/aura/compare/v0.5.0...v0.6.0

### Bug Fixes

- Drop core indexing from make file ([ddd1467](https://github.com/metaplex-foundation/aura/commit/ddd146776fcc63b93cf1ec4f0310f93a87653d69))

- Add required permissions for GitHub Container Registry (#410) ([d3e4623](https://github.com/metaplex-foundation/aura/commit/d3e4623567b653846c5db818f961c02f88bace37))

- [MTG-1301] Fix Docker workflow to use GitHub Container Registry (#412) ([f22ab9f](https://github.com/metaplex-foundation/aura/commit/f22ab9f9c74e93a5f0478c37ae87e14fc5310345))

- Fix the build arg in docker (#417) ([faef18d](https://github.com/metaplex-foundation/aura/commit/faef18d5abc07663e5e722265c4a75978a2b07c9))

- Encase version info build arg in quotes (#418) ([c9924d9](https://github.com/metaplex-foundation/aura/commit/c9924d938fb77c37d68cf3c399bcf94abf3cc297))

- Reorder `cursor` and `options` params in api requests (#411) ([cf54be2](https://github.com/metaplex-foundation/aura/commit/cf54be2f21f80e234e71ce49adc42d69add015d2))

- MTG-1225 stop setting asset owner for Fungible tokens in assets_v3 table ([ecbce76](https://github.com/metaplex-foundation/aura/commit/ecbce7622bd4cbe5cf5fb0936513a72b38b62301))

- Parse big table config into the correct type (#430) ([946d4e4](https://github.com/metaplex-foundation/aura/commit/946d4e4bb295b65c9c6d2fe46b086c604b041fc6))

- Resolve issues with release workflows (#432) ([f49ee30](https://github.com/metaplex-foundation/aura/commit/f49ee305c77f7df3a9e25fe317f44505040bda06))

- Change `parse_json` expected type in config (#435) ([411ea91](https://github.com/metaplex-foundation/aura/commit/411ea91fb639c575b3d3180e751ba46c46584f42))

- Fix github PR creation in release prepare [MTG-1360] (#439) ([1cbe9f7](https://github.com/metaplex-foundation/aura/commit/1cbe9f797643b36ff44d5c7714abc8d008fcb398))

- Make backfill not wait for CTRL-C (#445) ([370d3d3](https://github.com/metaplex-foundation/aura/commit/370d3d32297443b9f1d414f21f2b6dfea031307a))

- Prioritize slot ordering over version in comparison logic [MTG-1415] (#446) ([98b517f](https://github.com/metaplex-foundation/aura/commit/98b517fe55c1ac67c1f795c6dd1c9bfc5721b716))

- Reorder `SearchAssets` fields to comply with V0 repr (#451) ([55f3050](https://github.com/metaplex-foundation/aura/commit/55f3050d13632e5178ed0de5e6a6996f1ea78614))

- Fix cursor pagination for fungibles and nonfungibles (#457) ([5e2307c](https://github.com/metaplex-foundation/aura/commit/5e2307cbb63d6411b5f7911c07c214ccb81914ef))


### Build Process & Auxiliary Tools

- Make build happy ([2a18411](https://github.com/metaplex-foundation/aura/commit/2a184114c53c7610f2a3ac79b801b122d69d6055))

- Bump rust toolchain version to 1.84 ([55aa90a](https://github.com/metaplex-foundation/aura/commit/55aa90a6b76e4bfcd7df72499687b18ebc24873e))

- Return back old env example because we have example_new ([a96eec8](https://github.com/metaplex-foundation/aura/commit/a96eec8734b5192326299302e1e6da18b9e9039e))

- Configure a single sensible rustfmt, format ([9b58797](https://github.com/metaplex-foundation/aura/commit/9b587979e591af9119cca0722cce12d244527215))

- Remove unused enum definitions ([a72dfb1](https://github.com/metaplex-foundation/aura/commit/a72dfb16cf42d8e566980218f3beb99ac7f6769c))

- Remove `PrintableNft` definition & usages ([4fb61d7](https://github.com/metaplex-foundation/aura/commit/4fb61d7dd6d8a0b737eda3072e1a6c4ea53d94ae))

- Fmt ([8868956](https://github.com/metaplex-foundation/aura/commit/886895634919cdbc6257ce018c8dfff03690cbbc))

- Regenerate rust files ([59db74e](https://github.com/metaplex-foundation/aura/commit/59db74e8b2156132abdbcc0e329437ac66253d9b))

- Add consistency check to ingester.Dockerfile ([70e7466](https://github.com/metaplex-foundation/aura/commit/70e74669b14b30c2e9a05cf4864f7030a7d08f4c))

- Remove panic from account processor job start ([841529b](https://github.com/metaplex-foundation/aura/commit/841529b173726035e2d461ea9c3e5f0b2020b160))

- Add `start-rocksdb-backup` command to Makefile ([74e4c48](https://github.com/metaplex-foundation/aura/commit/74e4c48a04ec2305ff337fa79c16635e433f10ed))

- Mount primary rocksdb path as readonly to backup container ([084b2a9](https://github.com/metaplex-foundation/aura/commit/084b2a9d20110ae4f08c55bbb03582b90f545786))

- Optimize retrieval of assets ([f56abf4](https://github.com/metaplex-foundation/aura/commit/f56abf4b6302905d50334c4d17786a4cb7546106))

- Move raydium api url to `consts.rs` ([d8beac4](https://github.com/metaplex-foundation/aura/commit/d8beac46473360574d30a3b95367be456707e7b5))

- Move out `pprof` as optional, gate behind feature ([75a058a](https://github.com/metaplex-foundation/aura/commit/75a058ab3421db4fc446a425678a0ba5c53b777e))

- Fmt rust workflow ([464967c](https://github.com/metaplex-foundation/aura/commit/464967cd687372626392642970da67718d7ae474))

- Reorder contributing readme section ([0200e69](https://github.com/metaplex-foundation/aura/commit/0200e694adb2dbd7c2b15694b374266ed5ed2530))

- Fix ignored tests (#414) ([c730dac](https://github.com/metaplex-foundation/aura/commit/c730dac99be06417f5ec9bcd09f86563ba879d43))

- Clean up env some more & downsize compose (#425) ([a2472a9](https://github.com/metaplex-foundation/aura/commit/a2472a9df80ccf5be97c9fa82afdf110cd093379))

- [MTG-1360] release process (#431) ([b0cbe40](https://github.com/metaplex-foundation/aura/commit/b0cbe4005bfcc56dee4b3d02c4f22bf307da0523))

- Modularize release preparation process [MTG-1360] (#436) ([6b1cb34](https://github.com/metaplex-foundation/aura/commit/6b1cb344319db9d77b4682fb568ad71020dbce36))

- Bump rust toolchain to 1.85 (#438) ([bf1b557](https://github.com/metaplex-foundation/aura/commit/bf1b55755d7c1a0fd67748eac5b214fb3f9f9a85))

- Merge release v0.5 (#442) ([4ae77f2](https://github.com/metaplex-foundation/aura/commit/4ae77f2b7a2fa0aef32396b112e9a1be45da14e6))

- Bump version to 0.6.0 ([b18a983](https://github.com/metaplex-foundation/aura/commit/b18a9833948dc0abef034c43e3062efbab4334a6))


### CI/CD

- Enable CI for develop branch PRs (#405) ([85f2336](https://github.com/metaplex-foundation/aura/commit/85f2336974dfc473b9d15908e145942a12591a7e))


### Documentation

- Add GitFlow contribution guidelines (#402) ([7d044bc](https://github.com/metaplex-foundation/aura/commit/7d044bcc7d0f27f6892ac50c11c8ce696fb6b6e4))

- [MTG-1221] Add comprehensive architecture documentation (#420) ([d68d0ac](https://github.com/metaplex-foundation/aura/commit/d68d0acf4bec52b42ad51cb51a2d3c28251797e6))

- Fixed broken link and grammatical errors ([ea24003](https://github.com/metaplex-foundation/aura/commit/ea24003f3f719ec5c5029f8f1dcbf9ccd10d5bfb))


### Features

- Update rust versions in dockerfiles & rust-toolchain.toml ([38f2d98](https://github.com/metaplex-foundation/aura/commit/38f2d985a5851ffee835ed7823b19ca13bd0a05f))

- Add env feature for clap ([f52806f](https://github.com/metaplex-foundation/aura/commit/f52806f39bf296efdab6ab73ca0d2ab78f2acd33))

- Drop profiling for slot persister ([5092470](https://github.com/metaplex-foundation/aura/commit/509247098d8c672f593374cb069ef4e694a46218))

- Change the way workers take envs ([0725a9a](https://github.com/metaplex-foundation/aura/commit/0725a9a3da362d41806ada2fb8ec4342723b4b16))

- Change env slightly for secondary DB ([73debce](https://github.com/metaplex-foundation/aura/commit/73debce2016c8a8e108c245c19226377657244b9))

- Drop profiling from docker compose for slot persister ([728af36](https://github.com/metaplex-foundation/aura/commit/728af3645166199884d34ebecb13938ac55c632b))

- Revert changes ([2d8f4d0](https://github.com/metaplex-foundation/aura/commit/2d8f4d077bd948aa6bef8e7e5a97c6179512f163))

- Update env.example ([5fb21b8](https://github.com/metaplex-foundation/aura/commit/5fb21b8f822fde53691d3fc51ebd225ad1c2d5c9))

- Add a separate secondary rocks backup service ([1fbfc10](https://github.com/metaplex-foundation/aura/commit/1fbfc101c7dc961397b5de73ca4c3ef54e094c22))

- Make the backup service a one-time job ([4d01d0c](https://github.com/metaplex-foundation/aura/commit/4d01d0c4d882b44ef136b2671cc930e61a720938))

- Use `PathBuf`s in backup-related functions ([221938b](https://github.com/metaplex-foundation/aura/commit/221938ba5dfb0b6f09da4b56ca33b8ec138151d7))

- Add metrics for `RedisReceiver` ([72a9ad0](https://github.com/metaplex-foundation/aura/commit/72a9ad0d8d1f41173e10f64e8a3357c923fdd467))

- Extend range of interfaces for supply object display (#382) ([f2a45d7](https://github.com/metaplex-foundation/aura/commit/f2a45d799e8b5458153fcd7308d60d965fe93935))

- Add Raydium price fetcher cache warmup for symbols ([39c0457](https://github.com/metaplex-foundation/aura/commit/39c0457624de16f13c709de4822ae060d4951400))

- Add exclusive backoff for signature fetch ([68f14ba](https://github.com/metaplex-foundation/aura/commit/68f14ba9a6298c3d958de7e0491adc94574b616f))

- Cover json downloader with tests ([e91de01](https://github.com/metaplex-foundation/aura/commit/e91de01b0c463ff585b1fd303d6338c2388a549f))

- Reverse backfill from the newest slots to the oldest (#407) ([9bda337](https://github.com/metaplex-foundation/aura/commit/9bda337e01ebb44a61bad7dee9df7b4b12b2e2dd))

- Rework Dockerfiles and improve build ([2324b6c](https://github.com/metaplex-foundation/aura/commit/2324b6ca06811f79161d2ceb5ea9ca87750689f7))

- Add docker build workflow ([4a66616](https://github.com/metaplex-foundation/aura/commit/4a66616ad5e9d5f0ae79e8237d44dda93ea1277b))

- Add version info to images ([9fd5ace](https://github.com/metaplex-foundation/aura/commit/9fd5ace276bda32a673f4140d2d8a97feb580533))

- Add repository dispatch to docker job ([5353d58](https://github.com/metaplex-foundation/aura/commit/5353d58a3de6f584d1e44d7e74ae08303370232d))

- Update blockbuster, bubblegum-batch-sdk to fix acct decode panic (#419) ([b01a695](https://github.com/metaplex-foundation/aura/commit/b01a69548433703e695bdc6ef526800c01227fca))

- Rework payload parsing (#423) ([e18e809](https://github.com/metaplex-foundation/aura/commit/e18e809fed02eaf49b35364e67612510938c8b8d))

- Improve env variables ([fcfadc3](https://github.com/metaplex-foundation/aura/commit/fcfadc3df60e3efae777d34fe84add45e340967b))

- Rework data formats used in bubblegum transaction processing (#422) ([62b6d94](https://github.com/metaplex-foundation/aura/commit/62b6d94bed0d3f1c552025ec468253b922889f49))

- Overhaul task spawning in the whole project (#433) ([427cc6d](https://github.com/metaplex-foundation/aura/commit/427cc6dc0c780d36b0a9a6c1c10f4bbb533dec03))

- Improve the deployment process (#437) ([fee9538](https://github.com/metaplex-foundation/aura/commit/fee9538befd27382a4f049fa0118b3f082350d71))

- Read snapshot from a backfill stream (#448) ([b81b651](https://github.com/metaplex-foundation/aura/commit/b81b65166ac25c578e4110e66da860ee29026566))

- Improve cancellation of signature fetching (#450) ([840e5fd](https://github.com/metaplex-foundation/aura/commit/840e5fda29fe296f73fbdc60a3aad4a1df7f0dce))


### Testing

- Add new getAsset test for regular nft collection (#377) ([daac082](https://github.com/metaplex-foundation/aura/commit/daac082cd0b16269baba2442e534cc12a3fdff00))

- MTG-1225 test searchAssets by owner with  ShowZeroBalance: false ([c69a647](https://github.com/metaplex-foundation/aura/commit/c69a6474af1aa1c696a54bb1ca305cb71ab30659))

- MTG-1225 All different search query scenarios for the showZeroBalance option are covered for all token types ([ba768bd](https://github.com/metaplex-foundation/aura/commit/ba768bdb9410e2a01394ce657d82cf4b90a6ae19))



>>>>>>> 5f0799ea
## [0.5.0] - 2025-03-04
[0.5.0]: https://github.com/metaplex-foundation/aura/compare/v0.1.0...v0.5.0

### Bug Fixes

- Drop core indexing from make file ([ddd1467](https://github.com/metaplex-foundation/aura/commit/ddd146776fcc63b93cf1ec4f0310f93a87653d69))

- Add required permissions for GitHub Container Registry (#410) ([d3e4623](https://github.com/metaplex-foundation/aura/commit/d3e4623567b653846c5db818f961c02f88bace37))

- [MTG-1301] Fix Docker workflow to use GitHub Container Registry (#412) ([f22ab9f](https://github.com/metaplex-foundation/aura/commit/f22ab9f9c74e93a5f0478c37ae87e14fc5310345))

- Fix the build arg in docker (#417) ([faef18d](https://github.com/metaplex-foundation/aura/commit/faef18d5abc07663e5e722265c4a75978a2b07c9))

- Encase version info build arg in quotes (#418) ([c9924d9](https://github.com/metaplex-foundation/aura/commit/c9924d938fb77c37d68cf3c399bcf94abf3cc297))

- Reorder `cursor` and `options` params in api requests (#411) ([cf54be2](https://github.com/metaplex-foundation/aura/commit/cf54be2f21f80e234e71ce49adc42d69add015d2))

- MTG-1225 stop setting asset owner for Fungible tokens in assets_v3 table ([ecbce76](https://github.com/metaplex-foundation/aura/commit/ecbce7622bd4cbe5cf5fb0936513a72b38b62301))


### Build Process & Auxiliary Tools

- Make build happy ([2a18411](https://github.com/metaplex-foundation/aura/commit/2a184114c53c7610f2a3ac79b801b122d69d6055))

- Bump rust toolchain version to 1.84 ([55aa90a](https://github.com/metaplex-foundation/aura/commit/55aa90a6b76e4bfcd7df72499687b18ebc24873e))

- Return back old env example because we have example_new ([a96eec8](https://github.com/metaplex-foundation/aura/commit/a96eec8734b5192326299302e1e6da18b9e9039e))

- Configure a single sensible rustfmt, format ([9b58797](https://github.com/metaplex-foundation/aura/commit/9b587979e591af9119cca0722cce12d244527215))

- Remove unused enum definitions ([a72dfb1](https://github.com/metaplex-foundation/aura/commit/a72dfb16cf42d8e566980218f3beb99ac7f6769c))

- Remove `PrintableNft` definition & usages ([4fb61d7](https://github.com/metaplex-foundation/aura/commit/4fb61d7dd6d8a0b737eda3072e1a6c4ea53d94ae))

- Fmt ([8868956](https://github.com/metaplex-foundation/aura/commit/886895634919cdbc6257ce018c8dfff03690cbbc))

- Regenerate rust files ([59db74e](https://github.com/metaplex-foundation/aura/commit/59db74e8b2156132abdbcc0e329437ac66253d9b))

- Add consistency check to ingester.Dockerfile ([70e7466](https://github.com/metaplex-foundation/aura/commit/70e74669b14b30c2e9a05cf4864f7030a7d08f4c))

- Remove panic from account processor job start ([841529b](https://github.com/metaplex-foundation/aura/commit/841529b173726035e2d461ea9c3e5f0b2020b160))

- Add `start-rocksdb-backup` command to Makefile ([74e4c48](https://github.com/metaplex-foundation/aura/commit/74e4c48a04ec2305ff337fa79c16635e433f10ed))

- Mount primary rocksdb path as readonly to backup container ([084b2a9](https://github.com/metaplex-foundation/aura/commit/084b2a9d20110ae4f08c55bbb03582b90f545786))

- Optimize retrieval of assets ([f56abf4](https://github.com/metaplex-foundation/aura/commit/f56abf4b6302905d50334c4d17786a4cb7546106))

- Move raydium api url to `consts.rs` ([d8beac4](https://github.com/metaplex-foundation/aura/commit/d8beac46473360574d30a3b95367be456707e7b5))

- Move out `pprof` as optional, gate behind feature ([75a058a](https://github.com/metaplex-foundation/aura/commit/75a058ab3421db4fc446a425678a0ba5c53b777e))

- Fmt rust workflow ([464967c](https://github.com/metaplex-foundation/aura/commit/464967cd687372626392642970da67718d7ae474))

- Reorder contributing readme section ([0200e69](https://github.com/metaplex-foundation/aura/commit/0200e694adb2dbd7c2b15694b374266ed5ed2530))

- Fix ignored tests (#414) ([c730dac](https://github.com/metaplex-foundation/aura/commit/c730dac99be06417f5ec9bcd09f86563ba879d43))

- Added missing cliff config for 0.5 release ([6a67ac1](https://github.com/metaplex-foundation/aura/commit/6a67ac1db830121d2173e95a9dcfa287bb6e071b))

- Dropped the version of nft_ingester to the one before 0.5 ([d266f50](https://github.com/metaplex-foundation/aura/commit/d266f50c2aef17175d431f34a1b7cd7895f3e9f6))

- Bump rust toolchain to 1.85 (#438) ([9d705e2](https://github.com/metaplex-foundation/aura/commit/9d705e26a9a2edc104d8af4903e8d28819324d1f))

- Cherry pick scripts for release ([90c7f51](https://github.com/metaplex-foundation/aura/commit/90c7f51505b922d6c0d3ce7acfda8e3669fe90f2))

- Clean cliff.toml ([733aaa7](https://github.com/metaplex-foundation/aura/commit/733aaa7fae8396cced7c2cfeb2c8e00bfa6c5981))

- Bump version to 0.5.0 ([09c737f](https://github.com/metaplex-foundation/aura/commit/09c737f15ca1c3cac9434b3c0d70af4e99d227d9))


### CI/CD

- Enable CI for develop branch PRs (#405) ([85f2336](https://github.com/metaplex-foundation/aura/commit/85f2336974dfc473b9d15908e145942a12591a7e))


### Documentation

- Add GitFlow contribution guidelines (#402) ([7d044bc](https://github.com/metaplex-foundation/aura/commit/7d044bcc7d0f27f6892ac50c11c8ce696fb6b6e4))

- [MTG-1221] Add comprehensive architecture documentation (#420) ([d68d0ac](https://github.com/metaplex-foundation/aura/commit/d68d0acf4bec52b42ad51cb51a2d3c28251797e6))


### Features

- Update rust versions in dockerfiles & rust-toolchain.toml ([38f2d98](https://github.com/metaplex-foundation/aura/commit/38f2d985a5851ffee835ed7823b19ca13bd0a05f))

- Add env feature for clap ([f52806f](https://github.com/metaplex-foundation/aura/commit/f52806f39bf296efdab6ab73ca0d2ab78f2acd33))

- Drop profiling for slot persister ([5092470](https://github.com/metaplex-foundation/aura/commit/509247098d8c672f593374cb069ef4e694a46218))

- Change the way workers take envs ([0725a9a](https://github.com/metaplex-foundation/aura/commit/0725a9a3da362d41806ada2fb8ec4342723b4b16))

- Change env slightly for secondary DB ([73debce](https://github.com/metaplex-foundation/aura/commit/73debce2016c8a8e108c245c19226377657244b9))

- Drop profiling from docker compose for slot persister ([728af36](https://github.com/metaplex-foundation/aura/commit/728af3645166199884d34ebecb13938ac55c632b))

- Revert changes ([2d8f4d0](https://github.com/metaplex-foundation/aura/commit/2d8f4d077bd948aa6bef8e7e5a97c6179512f163))

- Update env.example ([5fb21b8](https://github.com/metaplex-foundation/aura/commit/5fb21b8f822fde53691d3fc51ebd225ad1c2d5c9))

- Add a separate secondary rocks backup service ([1fbfc10](https://github.com/metaplex-foundation/aura/commit/1fbfc101c7dc961397b5de73ca4c3ef54e094c22))

- Make the backup service a one-time job ([4d01d0c](https://github.com/metaplex-foundation/aura/commit/4d01d0c4d882b44ef136b2671cc930e61a720938))

- Use `PathBuf`s in backup-related functions ([221938b](https://github.com/metaplex-foundation/aura/commit/221938ba5dfb0b6f09da4b56ca33b8ec138151d7))

- Add metrics for `RedisReceiver` ([72a9ad0](https://github.com/metaplex-foundation/aura/commit/72a9ad0d8d1f41173e10f64e8a3357c923fdd467))

- Extend range of interfaces for supply object display (#382) ([f2a45d7](https://github.com/metaplex-foundation/aura/commit/f2a45d799e8b5458153fcd7308d60d965fe93935))

- Add Raydium price fetcher cache warmup for symbols ([39c0457](https://github.com/metaplex-foundation/aura/commit/39c0457624de16f13c709de4822ae060d4951400))

- Add exclusive backoff for signature fetch ([68f14ba](https://github.com/metaplex-foundation/aura/commit/68f14ba9a6298c3d958de7e0491adc94574b616f))

- Cover json downloader with tests ([e91de01](https://github.com/metaplex-foundation/aura/commit/e91de01b0c463ff585b1fd303d6338c2388a549f))

- Reverse backfill from the newest slots to the oldest (#407) ([9bda337](https://github.com/metaplex-foundation/aura/commit/9bda337e01ebb44a61bad7dee9df7b4b12b2e2dd))

- Rework Dockerfiles and improve build ([2324b6c](https://github.com/metaplex-foundation/aura/commit/2324b6ca06811f79161d2ceb5ea9ca87750689f7))

- Add docker build workflow ([4a66616](https://github.com/metaplex-foundation/aura/commit/4a66616ad5e9d5f0ae79e8237d44dda93ea1277b))

- Add version info to images ([9fd5ace](https://github.com/metaplex-foundation/aura/commit/9fd5ace276bda32a673f4140d2d8a97feb580533))

- Add repository dispatch to docker job ([5353d58](https://github.com/metaplex-foundation/aura/commit/5353d58a3de6f584d1e44d7e74ae08303370232d))

- Update blockbuster, bubblegum-batch-sdk to fix acct decode panic (#419) ([b01a695](https://github.com/metaplex-foundation/aura/commit/b01a69548433703e695bdc6ef526800c01227fca))

- Rework payload parsing (#423) ([e18e809](https://github.com/metaplex-foundation/aura/commit/e18e809fed02eaf49b35364e67612510938c8b8d))

- Improve env variables ([fcfadc3](https://github.com/metaplex-foundation/aura/commit/fcfadc3df60e3efae777d34fe84add45e340967b))


### Testing

- Add new getAsset test for regular nft collection (#377) ([daac082](https://github.com/metaplex-foundation/aura/commit/daac082cd0b16269baba2442e534cc12a3fdff00))

- MTG-1225 test searchAssets by owner with  ShowZeroBalance: false ([c69a647](https://github.com/metaplex-foundation/aura/commit/c69a6474af1aa1c696a54bb1ca305cb71ab30659))

- MTG-1225 All different search query scenarios for the showZeroBalance option are covered for all token types ([ba768bd](https://github.com/metaplex-foundation/aura/commit/ba768bdb9410e2a01394ce657d82cf4b90a6ae19))



## [Unreleased]

### Added
- Unique consumer ID for each worker. [MTG-1155]
- Unique worker name to simplify debugging. [MTG-1155]
- Ability to configure workers batch size via env variables. (account_processor_buffer_size tx_processor_buffer_size) [MTG-1155]
- Configurable timeout for the PG database queries [MTG-1110](https://github.com/metaplex-foundation/aura/pull/371)
- 






### Changed
- Default number of Redis message reads retries to the (number of workers + 1) [MTG-1155]
- 

### Removed


### Fixed
- Issue where messages from Redis were being processed more than once, causing synchronization issues between workers. [MTG-1155]
- 



### Recommendations

- [MTG-1155] The following settings will need to be selected in a real environment with a real load, since it is impossible to do this locally. Before this changes buffer_size used for all workers as a default value 10.
  * account_processor_buffer_size
  * tx_processor_buffer_size
  * redis_accounts_parsing_workers
  * redis_transactions_parsing_workers
- [MTG-1110] Configur PG max query statement timeout or test default configuration.
  * INGESTER_PG_MAX_QUERY_TIMEOUT_SECS (default: 120sec)
  * SYNCHRONIZER_PG_MAX_QUERY_TIMEOUT_SECS (default: 24h)
  * MIGRATOR_PG_MAX_QUERY_TIMEOUT_SECS (default: 24h)
  * API_PG_MAX_QUERY_TIMEOUT_SECS (default: 120sec)
<|MERGE_RESOLUTION|>--- conflicted
+++ resolved
@@ -2,8 +2,6 @@
 
 All notable changes to this project will be documented in this file.
 
-<<<<<<< HEAD
-=======
 ## [0.6.0] - 2025-03-19
 [0.6.0]: https://github.com/metaplex-foundation/aura/compare/v0.5.0...v0.6.0
 
@@ -176,7 +174,6 @@
 
 
 
->>>>>>> 5f0799ea
 ## [0.5.0] - 2025-03-04
 [0.5.0]: https://github.com/metaplex-foundation/aura/compare/v0.1.0...v0.5.0
 
