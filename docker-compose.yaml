--- conflicted
+++ resolved
@@ -40,11 +40,8 @@
       - ${API_ROCKS_DB_PATH_CONTAINER}:${API_ROCKS_DB_PATH_CONTAINER}:ro
       - ${API_ROCKS_DB_SECONDARY_PATH_CONTAINER}:${API_ROCKS_DB_SECONDARY_PATH_CONTAINER}:rw
       - ${API_ARCHIVES_DIR}:${API_ARCHIVES_DIR}:ro
-<<<<<<< HEAD
+      - ${API_FILE_STORAGE_PATH}:${API_FILE_STORAGE_PATH_CONTAINER}:rw
       - ./heaps:/usr/src/app/heaps
-=======
-      - ${API_FILE_STORAGE_PATH}:${API_FILE_STORAGE_PATH_CONTAINER}:rw
->>>>>>> 56767d2e
     depends_on:
       - db
     build:
