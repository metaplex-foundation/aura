version: "3.9"
services:
  ingester-first-consumer:
    container_name: ingester-first-consumer
    restart: always
    entrypoint: sh -c "if [ -z '$$MALLOC_CONF' ]; then exec ./ingester; else exec ./profiling_ingester; fi"
    env_file:
      - .env
    environment:
      INGESTER_CONSUMER_NUMBER: 0
      RUST_MIN_STACK: 83886080
    network_mode: host
    volumes:
      - ${INGESTER_ROCKS_DB_PATH}:${INGESTER_ROCKS_DB_PATH_CONTAINER}:rw
      - ${INGESTER_SYNCHRONIZER_DUMP_PATH:-/tmp/rocks_dump}:${INGESTER_SYNCHRONIZER_DUMP_PATH:-/tmp/rocks_dump}:rw
      - ${INGESTER_ROCKS_BACKUP_DIR}:${INGESTER_ROCKS_BACKUP_DIR}:rw
      - ${INGESTER_ROCKS_BACKUP_ARCHIVES_DIR}:${INGESTER_ROCKS_BACKUP_ARCHIVES_DIR}:rw
      - ${INGESTER_PROFILING_FILE_PATH}:${INGESTER_PROFILING_FILE_PATH_CONTAINER}:rw
      - ${INGESTER_FILE_STORAGE_PATH}:${INGESTER_FILE_STORAGE_PATH_CONTAINER}:rw
      - ./creds.json:/usr/src/app/creds.json
      - ./migrations:/usr/src/app/migrations
<<<<<<< HEAD
      - ./arweave_wallet.json:/usr/src/app/arweave_wallet.json
=======
      - ./heaps:/usr/src/app/heaps:rw
>>>>>>> 01613630
    depends_on:
      - db
    build:
      context: .
      dockerfile: ingester.Dockerfile
    stop_grace_period: 10m
    logging:
      options:
        max-size: "2048m"

  das-api:
    container_name: das-api
    restart: always
    entrypoint: sh -c "if [ -z '$$MALLOC_CONF' ]; then exec ./api; else exec ./profiling_api; fi"
    env_file:
      - .env
    network_mode: host
    volumes:
      - ${API_ROCKS_DB_PATH_CONTAINER}:${API_ROCKS_DB_PATH_CONTAINER}:ro
      - ${API_ROCKS_DB_SECONDARY_PATH_CONTAINER}:${API_ROCKS_DB_SECONDARY_PATH_CONTAINER}:rw
      - ${API_ARCHIVES_DIR}:${API_ARCHIVES_DIR}:ro
      - ${API_FILE_STORAGE_PATH}:${API_FILE_STORAGE_PATH_CONTAINER}:rw
      - ./heaps:/usr/src/app/heaps:rw
    depends_on:
      - db
    build:
      context: .
      dockerfile: ingester.Dockerfile
    stop_grace_period: 2m
    logging:
      options:
        max-size: "2048m"

  synchronizer:
    container_name: synchronizer
    restart: always
    entrypoint: sh -c "if [ -z '$$MALLOC_CONF' ]; then exec ./synchronizer; else exec ./profiling_synchronizer; fi"
    env_file:
      - .env
    network_mode: host
    volumes:
      - ${INGESTER_ROCKS_DB_PATH}:${INGESTER_ROCKS_DB_PATH_CONTAINER}:rw
      - ${SYNCHRONIZER_DUMP_PATH:-/tmp/rocks_dump}:${SYNCHRONIZER_DUMP_PATH:-/tmp/rocks_dump}:rw
      - ${SYNCHRONIZER_ROCKS_DB_SECONDARY_PATH_CONTAINER}:${SYNCHRONIZER_ROCKS_DB_SECONDARY_PATH_CONTAINER}:rw
      - ./heaps:/usr/src/app/heaps:rw
    depends_on:
      - db
    build:
      context: .
      dockerfile: ingester.Dockerfile
    stop_grace_period: 5m
    logging:
      options:
        max-size: "2048m"

  integrity-verification:
    container_name: integrity-verification
    restart: always
    entrypoint: "./integrity-verification"
    env_file:
      - .env
    network_mode: host
    volumes:
      - ./creds.json:/usr/src/app/creds.json
      - ${INTEGRITY_VERIFICATION_TEST_FILE_PATH}:${INTEGRITY_VERIFICATION_TEST_FILE_PATH_CONTAINER}:rw
      - ${INTEGRITY_VERIFICATION_SLOTS_COLLECT_PATH}:${INTEGRITY_VERIFICATION_SLOTS_COLLECT_PATH_CONTAINER}:rw
    depends_on:
      - db
    build:
      context: .
      dockerfile: integrity_verification.Dockerfile
    logging:
      options:
        max-size: "2048m"

  raw-backfiller:
    container_name: raw-backfiller
    restart: always
    entrypoint: sh -c "if [ -z '$$MALLOC_CONF' ]; then exec ./raw_backfiller; else exec ./profiling_raw_backfiller; fi"
    env_file:
      - .env
    network_mode: host
    volumes:
      - ${INGESTER_ROCKS_DB_PATH}:${INGESTER_ROCKS_DB_PATH_CONTAINER}:rw
      - ${INGESTER_PROFILING_FILE_PATH}:${INGESTER_PROFILING_FILE_PATH_CONTAINER}:rw
      - ./creds.json:/usr/src/app/creds.json
      - ./heaps:/usr/src/app/heaps:rw
    stop_grace_period: 5m
    build:
      context: .
      dockerfile: ingester.Dockerfile
    logging:
      options:
        max-size: "2048m"

  db:
    container_name: db
    image: 'postgres:14'
    command: [ "postgres", "-c", "log_statement=none", "-c", "log_destination=stderr" ,"-c","max_connections=2000", "-c", "max_parallel_workers=32", "-c", "max_parallel_workers_per_gather=24", "-c", "max_parallel_maintenance_workers=8", "-c", "shared_buffers=30GB", "-c", "effective_cache_size=55GB", "-c", "work_mem=1GB", "-c", "max_wal_size=20GB" ]
    shm_size: 1g
    ports:
      - 5432:5432
    environment:
      POSTGRES_USER: solana # The PostgreSQL user (useful to connect to the database)
      POSTGRES_PASSWORD: solana # The PostgreSQL password (useful to connect to the database)
      POSTGRES_DB: solana
    volumes:
      - ${POSTGRE_DB_PATH:-./db-data}:/var/lib/postgresql/data/:rw
      - ${INGESTER_SYNCHRONIZER_DUMP_PATH:-/tmp/rocks_dump}:${INGESTER_SYNCHRONIZER_DUMP_PATH:-/tmp/rocks_dump}:ro
    logging:
      options:
        max-size: "100m"<|MERGE_RESOLUTION|>--- conflicted
+++ resolved
@@ -19,11 +19,8 @@
       - ${INGESTER_FILE_STORAGE_PATH}:${INGESTER_FILE_STORAGE_PATH_CONTAINER}:rw
       - ./creds.json:/usr/src/app/creds.json
       - ./migrations:/usr/src/app/migrations
-<<<<<<< HEAD
       - ./arweave_wallet.json:/usr/src/app/arweave_wallet.json
-=======
       - ./heaps:/usr/src/app/heaps:rw
->>>>>>> 01613630
     depends_on:
       - db
     build:
